parameters:
  enableSourceLinkValidation: false
  enableSigningValidation: true
  enableSymbolValidation: false
  enableNugetValidation: true
  publishInstallersAndChecksums: false
  SDLValidationParameters:
    enable: false
    continueOnError: false
    params: ''
    artifactNames: ''

  # These parameters let the user customize the call to sdk-task.ps1 for publishing
  # symbols & general artifacts as well as for signing validation
  symbolPublishingAdditionalParameters: ''
  artifactsPublishingAdditionalParameters: ''
  signingValidationAdditionalParameters: ''

  # Which stages should finish execution before post-build stages start
  dependsOn: [build]

stages:
- stage: validate
  dependsOn: ${{ parameters.dependsOn }}
  displayName: Validate
  jobs:
  - ${{ if eq(parameters.enableNugetValidation, 'true') }}:
    - job:
      displayName: NuGet Validation
      pool:
        vmImage: 'windows-2019'
      steps:
        - task: DownloadBuildArtifacts@0
          displayName: Download Package Artifacts
          inputs:
            buildType: current
            artifactName: PackageArtifacts

        - task: PowerShell@2
          displayName: Validate
          inputs:
            filePath: $(Build.SourcesDirectory)/eng/common/post-build/nuget-validation.ps1
            arguments: -PackagesPath $(Build.ArtifactStagingDirectory)/PackageArtifacts/ 
              -ToolDestinationPath $(Agent.BuildDirectory)/Extract/ 

  - ${{ if eq(parameters.enableSigningValidation, 'true') }}:
    - job:
      displayName: Signing Validation
<<<<<<< HEAD
      variables:
        - template: common-variables.yml
      pool:
        vmImage: 'windows-2019'
      steps:
        - task: DownloadBuildArtifacts@0
          displayName: Download Package Artifacts
          inputs:
            buildType: current
            artifactName: PackageArtifacts

=======
      pool:
        vmImage: 'windows-2019'
      steps:
>>>>>>> c3471194
        # This is necessary whenever we want to publish/restore to an AzDO private feed
        # Since sdk-task.ps1 tries to restore packages we need to do this authentication here
        # otherwise it'll complain about accessing a private feed.
        - task: NuGetAuthenticate@0
          displayName: 'Authenticate to AzDO Feeds'

<<<<<<< HEAD
        - task: PowerShell@2
          displayName: Enable cross-org publishing
          inputs:
            filePath: eng\common\enable-cross-org-publishing.ps1
            arguments: -token $(dn-bot-dnceng-artifact-feeds-rw)
=======
        - task: DownloadBuildArtifacts@0
          displayName: Download Package Artifacts
          inputs:
            buildType: current
            artifactName: PackageArtifacts
>>>>>>> c3471194

        - task: PowerShell@2
          displayName: Validate
          inputs:
            filePath: eng\common\sdk-task.ps1
            arguments: -task SigningValidation -restore -msbuildEngine dotnet
              /p:PackageBasePath='$(Build.ArtifactStagingDirectory)/PackageArtifacts'
              /p:SignCheckExclusionsFile='$(Build.SourcesDirectory)/eng/SignCheckExclusionsFile.txt'
<<<<<<< HEAD
              ${{ parameters.signingValidationAdditionalParameters }}

        - template: ../steps/publish-logs.yml
          parameters:
            StageLabel: 'Validation'
            JobLabel: 'Signing'

=======
              /p:Configuration=Release 
              ${{ parameters.signingValidationAdditionalParameters }}

>>>>>>> c3471194
  - ${{ if eq(parameters.enableSourceLinkValidation, 'true') }}:
    - job:
      displayName: SourceLink Validation
      variables:
        - template: common-variables.yml
      pool:
        vmImage: 'windows-2019'
      steps:
        - task: DownloadBuildArtifacts@0
          displayName: Download Blob Artifacts
          inputs:
            buildType: current
            artifactName: BlobArtifacts

        - task: PowerShell@2
          displayName: Validate
          inputs:
            filePath: $(Build.SourcesDirectory)/eng/common/post-build/sourcelink-validation.ps1
            arguments: -InputPath $(Build.ArtifactStagingDirectory)/BlobArtifacts/ 
              -ExtractPath $(Agent.BuildDirectory)/Extract/ 
              -GHRepoName $(Build.Repository.Name) 
              -GHCommit $(Build.SourceVersion)
              -SourcelinkCliVersion $(SourceLinkCLIVersion)
          continueOnError: true

  - ${{ if eq(parameters.SDLValidationParameters.enable, 'true') }}:
    - template: /eng/common/templates/job/execute-sdl.yml
      parameters:
        additionalParameters: ${{ parameters.SDLValidationParameters.params }}
        continueOnError: ${{ parameters.SDLValidationParameters.continueOnError }}
        artifactNames: ${{ parameters.SDLValidationParameters.artifactNames }}

- template: \eng\common\templates\post-build\channels\generic-public-channel.yml
  parameters:
    artifactsPublishingAdditionalParameters: ${{ parameters.artifactsPublishingAdditionalParameters }}
    publishInstallersAndChecksums: ${{ parameters.publishInstallersAndChecksums }}
    symbolPublishingAdditionalParameters: ${{ parameters.symbolPublishingAdditionalParameters }}
    stageName: 'NetCore_Dev5_Publish'
    channelName: '.NET Core 5 Dev'
    channelId: 131
    transportFeed: 'https://pkgs.dev.azure.com/dnceng/public/_packaging/dotnet5-transport/nuget/v3/index.json'
    shippingFeed: 'https://pkgs.dev.azure.com/dnceng/public/_packaging/dotnet5/nuget/v3/index.json'
    symbolsFeed: 'https://pkgs.dev.azure.com/dnceng/public/_packaging/dotnet5-symbols/nuget/v3/index.json'

- template: \eng\common\templates\post-build\channels\generic-public-channel.yml
  parameters:
    artifactsPublishingAdditionalParameters: ${{ parameters.artifactsPublishingAdditionalParameters }}
    publishInstallersAndChecksums: ${{ parameters.publishInstallersAndChecksums }}
    symbolPublishingAdditionalParameters: ${{ parameters.symbolPublishingAdditionalParameters }}
    stageName: 'NetCore_Dev31_Publish'
    channelName: '.NET Core 3.1 Dev'
    channelId: 128
    transportFeed: 'https://pkgs.dev.azure.com/dnceng/public/_packaging/dotnet3.1-transport/nuget/v3/index.json'
    shippingFeed: 'https://pkgs.dev.azure.com/dnceng/public/_packaging/dotnet3.1/nuget/v3/index.json'
    symbolsFeed: 'https://pkgs.dev.azure.com/dnceng/public/_packaging/dotnet3.1-symbols/nuget/v3/index.json'

- template: \eng\common\templates\post-build\channels\generic-public-channel.yml
  parameters:
    artifactsPublishingAdditionalParameters: ${{ parameters.artifactsPublishingAdditionalParameters }}
    publishInstallersAndChecksums: ${{ parameters.publishInstallersAndChecksums }}
    symbolPublishingAdditionalParameters: ${{ parameters.symbolPublishingAdditionalParameters }}
    stageName: 'Net_Eng_Latest_Publish'
    channelName: '.NET Eng - Latest'
    channelId: 2
    transportFeed: 'https://pkgs.dev.azure.com/dnceng/public/_packaging/dotnet-eng/nuget/v3/index.json'
    shippingFeed: 'https://pkgs.dev.azure.com/dnceng/public/_packaging/dotnet-eng/nuget/v3/index.json'
    symbolsFeed: 'https://pkgs.dev.azure.com/dnceng/public/_packaging/dotnet-eng-symbols/nuget/v3/index.json'

- template: \eng\common\templates\post-build\channels\generic-public-channel.yml
  parameters:
    artifactsPublishingAdditionalParameters: ${{ parameters.artifactsPublishingAdditionalParameters }}
    publishInstallersAndChecksums: ${{ parameters.publishInstallersAndChecksums }}
    symbolPublishingAdditionalParameters: ${{ parameters.symbolPublishingAdditionalParameters }}
    stageName: 'Net_Eng_Validation_Publish'
    channelName: '.NET Eng - Validation'
    channelId: 9
    transportFeed: 'https://pkgs.dev.azure.com/dnceng/public/_packaging/dotnet-eng/nuget/v3/index.json'
    shippingFeed: 'https://pkgs.dev.azure.com/dnceng/public/_packaging/dotnet-eng/nuget/v3/index.json'
    symbolsFeed: 'https://pkgs.dev.azure.com/dnceng/public/_packaging/dotnet-eng-symbols/nuget/v3/index.json'

- template: \eng\common\templates\post-build\channels\generic-public-channel.yml
  parameters:
    artifactsPublishingAdditionalParameters: ${{ parameters.artifactsPublishingAdditionalParameters }}
    publishInstallersAndChecksums: ${{ parameters.publishInstallersAndChecksums }}
    symbolPublishingAdditionalParameters: ${{ parameters.symbolPublishingAdditionalParameters }}
    stageName: 'NetCore_3_Tools_Validation_Publish'
    channelName: '.NET 3 Tools - Validation'
    channelId: 390
    transportFeed: 'https://pkgs.dev.azure.com/dnceng/public/_packaging/dotnet-eng/nuget/v3/index.json'
    shippingFeed: 'https://pkgs.dev.azure.com/dnceng/public/_packaging/dotnet-eng/nuget/v3/index.json'
    symbolsFeed: 'https://pkgs.dev.azure.com/dnceng/public/_packaging/dotnet-eng-symbols/nuget/v3/index.json'

- template: \eng\common\templates\post-build\channels\generic-public-channel.yml
  parameters:
    artifactsPublishingAdditionalParameters: ${{ parameters.artifactsPublishingAdditionalParameters }}
    publishInstallersAndChecksums: ${{ parameters.publishInstallersAndChecksums }}
    symbolPublishingAdditionalParameters: ${{ parameters.symbolPublishingAdditionalParameters }}
    stageName: 'NetCore_3_Tools_Publish'
    channelName: '.NET 3 Tools'
    channelId: 344
    transportFeed: 'https://pkgs.dev.azure.com/dnceng/public/_packaging/dotnet-eng/nuget/v3/index.json'
    shippingFeed: 'https://pkgs.dev.azure.com/dnceng/public/_packaging/dotnet-eng/nuget/v3/index.json'
    symbolsFeed: 'https://pkgs.dev.azure.com/dnceng/public/_packaging/dotnet-eng-symbols/nuget/v3/index.json'

- template: \eng\common\templates\post-build\channels\generic-public-channel.yml
  parameters:
    artifactsPublishingAdditionalParameters: ${{ parameters.artifactsPublishingAdditionalParameters }}
    publishInstallersAndChecksums: ${{ parameters.publishInstallersAndChecksums }}
    symbolPublishingAdditionalParameters: ${{ parameters.symbolPublishingAdditionalParameters }}
    stageName: 'NetCore_Release30_Publish'
    channelName: '.NET Core 3.0 Release'
    channelId: 19
    transportFeed: 'https://pkgs.dev.azure.com/dnceng/public/_packaging/dotnet3-transport/nuget/v3/index.json'
    shippingFeed: 'https://pkgs.dev.azure.com/dnceng/public/_packaging/dotnet3/nuget/v3/index.json'
    symbolsFeed: 'https://pkgs.dev.azure.com/dnceng/public/_packaging/dotnet3-symbols/nuget/v3/index.json'

- template: \eng\common\templates\post-build\channels\generic-public-channel.yml
  parameters:
    artifactsPublishingAdditionalParameters: ${{ parameters.artifactsPublishingAdditionalParameters }}
    publishInstallersAndChecksums: ${{ parameters.publishInstallersAndChecksums }}
    symbolPublishingAdditionalParameters: ${{ parameters.symbolPublishingAdditionalParameters }}
    stageName: 'NetCore_Release31_Publish'
    channelName: '.NET Core 3.1 Release'
    channelId: 129
    transportFeed: 'https://pkgs.dev.azure.com/dnceng/public/_packaging/dotnet3.1-transport/nuget/v3/index.json'
    shippingFeed: 'https://pkgs.dev.azure.com/dnceng/public/_packaging/dotnet3.1/nuget/v3/index.json'
    symbolsFeed: 'https://pkgs.dev.azure.com/dnceng/public/_packaging/dotnet3.1-symbols/nuget/v3/index.json'

- template: \eng\common\templates\post-build\channels\generic-public-channel.yml
  parameters:
    artifactsPublishingAdditionalParameters: ${{ parameters.artifactsPublishingAdditionalParameters }}
    publishInstallersAndChecksums: ${{ parameters.publishInstallersAndChecksums }}
    symbolPublishingAdditionalParameters: ${{ parameters.symbolPublishingAdditionalParameters }}
    stageName: 'NetCore_Blazor31_Features_Publish'
    channelName: '.NET Core 3.1 Blazor Features'
    channelId: 531
    transportFeed: 'https://pkgs.dev.azure.com/dnceng/public/_packaging/dotnet3.1-blazor/nuget/v3/index.json'
    shippingFeed: 'https://pkgs.dev.azure.com/dnceng/public/_packaging/dotnet3.1-blazor/nuget/v3/index.json'
    symbolsFeed: 'https://pkgs.dev.azure.com/dnceng/public/_packaging/dotnet3.1-blazor-symbols/nuget/v3/index.json'

- template: \eng\common\templates\post-build\channels\generic-internal-channel.yml
  parameters:
    artifactsPublishingAdditionalParameters: ${{ parameters.artifactsPublishingAdditionalParameters }}
    publishInstallersAndChecksums: ${{ parameters.publishInstallersAndChecksums }}
    symbolPublishingAdditionalParameters: ${{ parameters.symbolPublishingAdditionalParameters }}
    stageName: 'NetCore_30_Internal_Servicing_Publishing'
    channelName: '.NET Core 3.0 Internal Servicing'
    channelId: 184
    transportFeed: 'https://pkgs.dev.azure.com/dnceng/_packaging/dotnet3-internal-transport/nuget/v3/index.json'
    shippingFeed: 'https://pkgs.dev.azure.com/dnceng/_packaging/dotnet3-internal/nuget/v3/index.json'
    symbolsFeed: 'https://pkgs.dev.azure.com/dnceng/_packaging/dotnet3-internal-symbols/nuget/v3/index.json'

- template: \eng\common\templates\post-build\channels\generic-internal-channel.yml
  parameters:
    artifactsPublishingAdditionalParameters: ${{ parameters.artifactsPublishingAdditionalParameters }}
    publishInstallersAndChecksums: ${{ parameters.publishInstallersAndChecksums }}
    symbolPublishingAdditionalParameters: ${{ parameters.symbolPublishingAdditionalParameters }}
    stageName: 'NetCore_31_Internal_Servicing_Publishing'
    channelName: '.NET Core 3.1 Internal Servicing'
    channelId: 550
    transportFeed: 'https://pkgs.dev.azure.com/dnceng/_packaging/dotnet3.1-internal-transport/nuget/v3/index.json'
    shippingFeed: 'https://pkgs.dev.azure.com/dnceng/_packaging/dotnet3.1-internal/nuget/v3/index.json'
    symbolsFeed: 'https://pkgs.dev.azure.com/dnceng/_packaging/dotnet3.1-internal-symbols/nuget/v3/index.json'

- template: \eng\common\templates\post-build\channels\generic-public-channel.yml
  parameters:
    artifactsPublishingAdditionalParameters: ${{ parameters.artifactsPublishingAdditionalParameters }}
    publishInstallersAndChecksums: ${{ parameters.publishInstallersAndChecksums }}
    symbolPublishingAdditionalParameters: ${{ parameters.symbolPublishingAdditionalParameters }}
    stageName: 'General_Testing_Publish'
    channelName: 'General Testing'
    channelId: 529
    transportFeed: 'https://pkgs.dev.azure.com/dnceng/public/_packaging/general-testing/nuget/v3/index.json'
    shippingFeed: 'https://pkgs.dev.azure.com/dnceng/public/_packaging/general-testing/nuget/v3/index.json'
    symbolsFeed: 'https://pkgs.dev.azure.com/dnceng/public/_packaging/general-testing-symbols/nuget/v3/index.json'

- template: \eng\common\templates\post-build\channels\generic-public-channel.yml
  parameters:
    artifactsPublishingAdditionalParameters: ${{ parameters.artifactsPublishingAdditionalParameters }}
    publishInstallersAndChecksums: ${{ parameters.publishInstallersAndChecksums }}
    symbolPublishingAdditionalParameters: ${{ parameters.symbolPublishingAdditionalParameters }}
    stageName: 'NETCore_Tooling_Dev_Publishing'
    channelName: '.NET Core Tooling Dev'
    channelId: 548
    transportFeed: 'https://pkgs.dev.azure.com/dnceng/public/_packaging/dotnet-tools/nuget/v3/index.json'
    shippingFeed: 'https://pkgs.dev.azure.com/dnceng/public/_packaging/dotnet-tools/nuget/v3/index.json'
    symbolsFeed: 'https://pkgs.dev.azure.com/dnceng/public/_packaging/dotnet-tools-symbols/nuget/v3/index.json'

- template: \eng\common\templates\post-build\channels\generic-public-channel.yml
  parameters:
    artifactsPublishingAdditionalParameters: ${{ parameters.artifactsPublishingAdditionalParameters }}
    publishInstallersAndChecksums: ${{ parameters.publishInstallersAndChecksums }}
    symbolPublishingAdditionalParameters: ${{ parameters.symbolPublishingAdditionalParameters }}
    stageName: 'NETCore_Tooling_Release_Publishing'
    channelName: '.NET Core Tooling Release'
    channelId: 549
    transportFeed: 'https://pkgs.dev.azure.com/dnceng/public/_packaging/dotnet-tools/nuget/v3/index.json'
    shippingFeed: 'https://pkgs.dev.azure.com/dnceng/public/_packaging/dotnet-tools/nuget/v3/index.json'
    symbolsFeed: 'https://pkgs.dev.azure.com/dnceng/public/_packaging/dotnet-tools-symbols/nuget/v3/index.json'

- template: \eng\common\templates\post-build\channels\generic-public-channel.yml
  parameters:
    artifactsPublishingAdditionalParameters: ${{ parameters.artifactsPublishingAdditionalParameters }}
    publishInstallersAndChecksums: ${{ parameters.publishInstallersAndChecksums }}
    symbolPublishingAdditionalParameters: ${{ parameters.symbolPublishingAdditionalParameters }}
    stageName: 'NETCore_SDK_301xx_Publishing'
    channelName: '.NET Core SDK 3.0.1xx'
    channelId: 556
    transportFeed: 'https://pkgs.dev.azure.com/dnceng/public/_packaging/dotnet3-transport/nuget/v3/index.json'
    shippingFeed: 'https://pkgs.dev.azure.com/dnceng/public/_packaging/dotnet3/nuget/v3/index.json'
    symbolsFeed: 'https://pkgs.dev.azure.com/dnceng/public/_packaging/dotnet3-symbols/nuget/v3/index.json'

- template: \eng\common\templates\post-build\channels\generic-internal-channel.yml
  parameters:
    artifactsPublishingAdditionalParameters: ${{ parameters.artifactsPublishingAdditionalParameters }}
    publishInstallersAndChecksums: ${{ parameters.publishInstallersAndChecksums }}
    symbolPublishingAdditionalParameters: ${{ parameters.symbolPublishingAdditionalParameters }}
    stageName: 'NETCore_SDK_301xx_Internal_Publishing'
    channelName: '.NET Core SDK 3.0.1xx Internal'
    channelId: 555
    transportFeed: 'https://pkgs.dev.azure.com/dnceng/_packaging/dotnet3-internal-transport/nuget/v3/index.json'
    shippingFeed: 'https://pkgs.dev.azure.com/dnceng/_packaging/dotnet3-internal/nuget/v3/index.json'
    symbolsFeed: 'https://pkgs.dev.azure.com/dnceng/_packaging/dotnet3-internal-symbols/nuget/v3/index.json'

- template: \eng\common\templates\post-build\channels\generic-public-channel.yml
  parameters:
    artifactsPublishingAdditionalParameters: ${{ parameters.artifactsPublishingAdditionalParameters }}
    publishInstallersAndChecksums: ${{ parameters.publishInstallersAndChecksums }}
    symbolPublishingAdditionalParameters: ${{ parameters.symbolPublishingAdditionalParameters }}
    stageName: 'NETCore_SDK_311xx_Publishing'
    channelName: '.NET Core SDK 3.1.1xx'
    channelId: 560
    transportFeed: 'https://pkgs.dev.azure.com/dnceng/public/_packaging/dotnet3.1-transport/nuget/v3/index.json'
    shippingFeed: 'https://pkgs.dev.azure.com/dnceng/public/_packaging/dotnet3.1/nuget/v3/index.json'
    symbolsFeed: 'https://pkgs.dev.azure.com/dnceng/public/_packaging/dotnet3.1-symbols/nuget/v3/index.json'

- template: \eng\common\templates\post-build\channels\generic-internal-channel.yml
  parameters:
    artifactsPublishingAdditionalParameters: ${{ parameters.artifactsPublishingAdditionalParameters }}
    publishInstallersAndChecksums: ${{ parameters.publishInstallersAndChecksums }}
    symbolPublishingAdditionalParameters: ${{ parameters.symbolPublishingAdditionalParameters }}
    stageName: 'NETCore_SDK_311xx_Internal_Publishing'
    channelName: '.NET Core SDK 3.1.1xx Internal'
    channelId: 559
    transportFeed: 'https://pkgs.dev.azure.com/dnceng/_packaging/dotnet3.1-internal-transport/nuget/v3/index.json'
    shippingFeed: 'https://pkgs.dev.azure.com/dnceng/_packaging/dotnet3.1-internal/nuget/v3/index.json'
    symbolsFeed: 'https://pkgs.dev.azure.com/dnceng/_packaging/dotnet3.1-internal-symbols/nuget/v3/index.json'

- template: \eng\common\templates\post-build\channels\generic-public-channel.yml
  parameters:
    artifactsPublishingAdditionalParameters: ${{ parameters.artifactsPublishingAdditionalParameters }}
    publishInstallersAndChecksums: ${{ parameters.publishInstallersAndChecksums }}
    symbolPublishingAdditionalParameters: ${{ parameters.symbolPublishingAdditionalParameters }}
    stageName: 'NETCore_SDK_312xx_Publishing'
    channelName: '.NET Core SDK 3.1.2xx'
    channelId: 558
    transportFeed: 'https://pkgs.dev.azure.com/dnceng/public/_packaging/dotnet3.1-transport/nuget/v3/index.json'
    shippingFeed: 'https://pkgs.dev.azure.com/dnceng/public/_packaging/dotnet3.1/nuget/v3/index.json'
    symbolsFeed: 'https://pkgs.dev.azure.com/dnceng/public/_packaging/dotnet3.1-symbols/nuget/v3/index.json'

- template: \eng\common\templates\post-build\channels\generic-internal-channel.yml
  parameters:
    artifactsPublishingAdditionalParameters: ${{ parameters.artifactsPublishingAdditionalParameters }}
    publishInstallersAndChecksums: ${{ parameters.publishInstallersAndChecksums }}
    symbolPublishingAdditionalParameters: ${{ parameters.symbolPublishingAdditionalParameters }}
    stageName: 'NETCore_SDK_312xx_Internal_Publishing'
    channelName: '.NET Core SDK 3.1.2xx Internal'
    channelId: 557
    transportFeed: 'https://pkgs.dev.azure.com/dnceng/_packaging/dotnet3.1-internal-transport/nuget/v3/index.json'
    shippingFeed: 'https://pkgs.dev.azure.com/dnceng/_packaging/dotnet3.1-internal/nuget/v3/index.json'
    symbolsFeed: 'https://pkgs.dev.azure.com/dnceng/_packaging/dotnet3.1-internal-symbols/nuget/v3/index.json'<|MERGE_RESOLUTION|>--- conflicted
+++ resolved
@@ -46,42 +46,20 @@
   - ${{ if eq(parameters.enableSigningValidation, 'true') }}:
     - job:
       displayName: Signing Validation
-<<<<<<< HEAD
-      variables:
-        - template: common-variables.yml
       pool:
         vmImage: 'windows-2019'
       steps:
-        - task: DownloadBuildArtifacts@0
-          displayName: Download Package Artifacts
-          inputs:
-            buildType: current
-            artifactName: PackageArtifacts
-
-=======
-      pool:
-        vmImage: 'windows-2019'
-      steps:
->>>>>>> c3471194
         # This is necessary whenever we want to publish/restore to an AzDO private feed
         # Since sdk-task.ps1 tries to restore packages we need to do this authentication here
         # otherwise it'll complain about accessing a private feed.
         - task: NuGetAuthenticate@0
           displayName: 'Authenticate to AzDO Feeds'
 
-<<<<<<< HEAD
-        - task: PowerShell@2
-          displayName: Enable cross-org publishing
-          inputs:
-            filePath: eng\common\enable-cross-org-publishing.ps1
-            arguments: -token $(dn-bot-dnceng-artifact-feeds-rw)
-=======
         - task: DownloadBuildArtifacts@0
           displayName: Download Package Artifacts
           inputs:
             buildType: current
             artifactName: PackageArtifacts
->>>>>>> c3471194
 
         - task: PowerShell@2
           displayName: Validate
@@ -90,19 +68,9 @@
             arguments: -task SigningValidation -restore -msbuildEngine dotnet
               /p:PackageBasePath='$(Build.ArtifactStagingDirectory)/PackageArtifacts'
               /p:SignCheckExclusionsFile='$(Build.SourcesDirectory)/eng/SignCheckExclusionsFile.txt'
-<<<<<<< HEAD
-              ${{ parameters.signingValidationAdditionalParameters }}
-
-        - template: ../steps/publish-logs.yml
-          parameters:
-            StageLabel: 'Validation'
-            JobLabel: 'Signing'
-
-=======
               /p:Configuration=Release 
               ${{ parameters.signingValidationAdditionalParameters }}
 
->>>>>>> c3471194
   - ${{ if eq(parameters.enableSourceLinkValidation, 'true') }}:
     - job:
       displayName: SourceLink Validation
