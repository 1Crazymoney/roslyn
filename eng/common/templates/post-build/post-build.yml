--- conflicted
+++ resolved
@@ -17,184 +17,13 @@
   signingValidationAdditionalParameters: ''
 
   # Which stages should finish execution before post-build stages start
-<<<<<<< HEAD
-  validateDependsOn:
-  - build
-  publishDependsOn:
-  - Validate
-
-  # Channel ID's instantiated in this file.
-  # When adding a new channel implementation the call to `check-channel-consistency.ps1` 
-  # needs to be updated with the new channel ID
-  NetEngLatestChannelId: 2
-  NetEngValidationChannelId: 9
-  NetCoreDev5ChannelId: 131
-  GeneralTestingChannelId: 529
-  NETCoreToolingDevChannelId: 548
-  NETCoreToolingReleaseChannelId: 549
-  NETInternalToolingChannelId: 551
-  NETCoreExperimentalChannelId: 562
-  NetEngServicesIntChannelId: 678
-  NetEngServicesProdChannelId: 679
-  Net5Preview1ChannelId: 737
-  Net5Preview2ChannelId: 738
-  
-=======
   dependsOn: [build]
 
->>>>>>> 92d51e59
 stages:
 - stage: validate
   dependsOn: ${{ parameters.dependsOn }}
   displayName: Validate
   jobs:
-<<<<<<< HEAD
-  - template: setup-maestro-vars.yml
-
-  - job:
-    displayName: Post-build Checks
-    dependsOn: setupMaestroVars
-    variables:
-      - name: InitialChannels
-        value: $[ dependencies.setupMaestroVars.outputs['setReleaseVars.InitialChannels'] ]
-      - name: PromoteToMaestroChannelId
-        value: $[ dependencies.setupMaestroVars.outputs['setReleaseVars.PromoteToMaestroChannelId'] ]
-    pool:
-      vmImage: 'windows-2019'
-    steps:
-      - task: PowerShell@2
-        displayName: Maestro Channels Consistency
-        inputs:
-          filePath: $(Build.SourcesDirectory)/eng/common/post-build/check-channel-consistency.ps1
-          arguments: -PromoteToChannels "$(InitialChannels)[$(PromoteToMaestroChannelId)]"
-            -AvailableChannelIds ${{parameters.NetEngLatestChannelId}},${{parameters.NetEngValidationChannelId}},${{parameters.NetCoreDev5ChannelId}},${{parameters.GeneralTestingChannelId}},${{parameters.NETCoreToolingDevChannelId}},${{parameters.NETCoreToolingReleaseChannelId}},${{parameters.NETInternalToolingChannelId}},${{parameters.NETCoreExperimentalChannelId}},${{parameters.NetEngServicesIntChannelId}},${{parameters.NetEngServicesProdChannelId}},${{parameters.Net5Preview1ChannelId}},${{parameters.Net5Preview2ChannelId}}
-
-  - job:
-    displayName: NuGet Validation
-    dependsOn: setupMaestroVars
-    condition: eq( ${{ parameters.enableNugetValidation }}, 'true')
-    pool:
-      vmImage: 'windows-2019'
-    variables:
-      - name: AzDOProjectName
-        value: $[ dependencies.setupMaestroVars.outputs['setReleaseVars.AzDOProjectName'] ]
-      - name: AzDOPipelineId
-        value: $[ dependencies.setupMaestroVars.outputs['setReleaseVars.AzDOPipelineId'] ]
-      - name: AzDOBuildId
-        value: $[ dependencies.setupMaestroVars.outputs['setReleaseVars.AzDOBuildId'] ]
-    steps:
-      - task: DownloadBuildArtifacts@0
-        displayName: Download Package Artifacts
-        inputs:
-          buildType: specific
-          buildVersionToDownload: specific
-          project: $(AzDOProjectName)
-          pipeline: $(AzDOPipelineId)
-          buildId: $(AzDOBuildId)
-          artifactName: PackageArtifacts
-
-      - task: PowerShell@2
-        displayName: Validate
-        inputs:
-          filePath: $(Build.SourcesDirectory)/eng/common/post-build/nuget-validation.ps1
-          arguments: -PackagesPath $(Build.ArtifactStagingDirectory)/PackageArtifacts/
-            -ToolDestinationPath $(Agent.BuildDirectory)/Extract/
-
-  - job:
-    displayName: Signing Validation
-    dependsOn: setupMaestroVars
-    condition: eq( ${{ parameters.enableSigningValidation }}, 'true')
-    variables:
-      - template: common-variables.yml
-      - name: AzDOProjectName
-        value: $[ dependencies.setupMaestroVars.outputs['setReleaseVars.AzDOProjectName'] ]
-      - name: AzDOPipelineId
-        value: $[ dependencies.setupMaestroVars.outputs['setReleaseVars.AzDOPipelineId'] ]
-      - name: AzDOBuildId
-        value: $[ dependencies.setupMaestroVars.outputs['setReleaseVars.AzDOBuildId'] ]
-    pool:
-      vmImage: 'windows-2019'
-    steps:
-      - task: DownloadBuildArtifacts@0
-        displayName: Download Package Artifacts
-        inputs:
-          buildType: specific
-          buildVersionToDownload: specific
-          project: $(AzDOProjectName)
-          pipeline: $(AzDOPipelineId)
-          buildId: $(AzDOBuildId)
-          artifactName: PackageArtifacts
-
-      # This is necessary whenever we want to publish/restore to an AzDO private feed
-      # Since sdk-task.ps1 tries to restore packages we need to do this authentication here
-      # otherwise it'll complain about accessing a private feed.
-      - task: NuGetAuthenticate@0
-        displayName: 'Authenticate to AzDO Feeds'
-
-      - task: PowerShell@2
-        displayName: Enable cross-org publishing
-        inputs:
-          filePath: eng\common\enable-cross-org-publishing.ps1
-          arguments: -token $(dn-bot-dnceng-artifact-feeds-rw)
-
-      - task: PowerShell@2
-        displayName: Validate
-        inputs:
-          filePath: eng\common\sdk-task.ps1
-          arguments: -task SigningValidation -restore -msbuildEngine dotnet
-            /p:PackageBasePath='$(Build.ArtifactStagingDirectory)/PackageArtifacts'
-            /p:SignCheckExclusionsFile='$(Build.SourcesDirectory)/eng/SignCheckExclusionsFile.txt'
-            ${{ parameters.signingValidationAdditionalParameters }}
-
-      - template: ../steps/publish-logs.yml
-        parameters:
-          StageLabel: 'Validation'
-          JobLabel: 'Signing'
-
-  - job:
-    displayName: SourceLink Validation
-    dependsOn: setupMaestroVars
-    condition: eq( ${{ parameters.enableSourceLinkValidation }}, 'true')
-    variables:
-      - template: common-variables.yml
-      - name: AzDOProjectName
-        value: $[ dependencies.setupMaestroVars.outputs['setReleaseVars.AzDOProjectName'] ]
-      - name: AzDOPipelineId
-        value: $[ dependencies.setupMaestroVars.outputs['setReleaseVars.AzDOPipelineId'] ]
-      - name: AzDOBuildId
-        value: $[ dependencies.setupMaestroVars.outputs['setReleaseVars.AzDOBuildId'] ]
-    pool:
-      vmImage: 'windows-2019'
-    steps:
-      - task: DownloadBuildArtifacts@0
-        displayName: Download Blob Artifacts
-        inputs:
-          buildType: specific
-          buildVersionToDownload: specific
-          project: $(AzDOProjectName)
-          pipeline: $(AzDOPipelineId)
-          buildId: $(AzDOBuildId)
-          artifactName: BlobArtifacts
-
-      - task: PowerShell@2
-        displayName: Validate
-        inputs:
-          filePath: $(Build.SourcesDirectory)/eng/common/post-build/sourcelink-validation.ps1
-          arguments: -InputPath $(Build.ArtifactStagingDirectory)/BlobArtifacts/
-            -ExtractPath $(Agent.BuildDirectory)/Extract/
-            -GHRepoName $(Build.Repository.Name)
-            -GHCommit $(Build.SourceVersion)
-            -SourcelinkCliVersion $(SourceLinkCLIVersion)
-        continueOnError: true
-
-  - template: /eng/common/templates/job/execute-sdl.yml
-    parameters:
-      enable: ${{ parameters.SDLValidationParameters.enable }}
-      dependsOn: setupMaestroVars
-      additionalParameters: ${{ parameters.SDLValidationParameters.params }}
-      continueOnError: ${{ parameters.SDLValidationParameters.continueOnError }}
-      artifactNames: ${{ parameters.SDLValidationParameters.artifactNames }}
-=======
   - ${{ if eq(parameters.enableNugetValidation, 'true') }}:
     - job:
       displayName: NuGet Validation
@@ -273,7 +102,6 @@
         additionalParameters: ${{ parameters.SDLValidationParameters.params }}
         continueOnError: ${{ parameters.SDLValidationParameters.continueOnError }}
         artifactNames: ${{ parameters.SDLValidationParameters.artifactNames }}
->>>>>>> 92d51e59
 
 - template: \eng\common\templates\post-build\channels\generic-public-channel.yml
   parameters:
