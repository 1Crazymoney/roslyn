--- conflicted
+++ resolved
@@ -220,11 +220,7 @@
                 Instance Receiver: 
                   IInstanceReferenceOperation (OperationKind.InstanceReference, Type: MemberInitializerTest, IsImplicit) (Syntax: 'X')
             Right: 
-<<<<<<< HEAD
-              IConversionExpression (TryCast: False, Unchecked) (OperationKind.ConversionExpression, Type: dynamic, IsImplicit) (Syntax: '0')
-=======
-              IConversionOperation (Implicit, TryCast: False, Unchecked) (OperationKind.Conversion, Type: dynamic, IsImplicit) (Syntax: '0')
->>>>>>> 9c82aed5
+              IConversionOperation (TryCast: False, Unchecked) (OperationKind.Conversion, Type: dynamic, IsImplicit) (Syntax: '0')
                 Conversion: CommonConversion (Exists: True, IsIdentity: False, IsNumeric: False, IsReference: False, IsUserDefined: False) (MethodSymbol: null)
                 Operand: 
                   ILiteralOperation (OperationKind.Literal, Type: System.Int32, Constant: 0) (Syntax: '0')
@@ -467,51 +463,31 @@
       Initializers(5):
           ICollectionElementInitializerOperation (AddMethod: void B.Add(System.Int64 i)) (IsDynamic: False) (OperationKind.CollectionElementInitializer, Type: System.Void, IsImplicit) (Syntax: '1')
             Arguments(1):
-<<<<<<< HEAD
-                IConversionExpression (TryCast: False, Unchecked) (OperationKind.ConversionExpression, Type: System.Int64, Constant: 1, IsImplicit) (Syntax: '1')
-=======
-                IConversionOperation (Implicit, TryCast: False, Unchecked) (OperationKind.Conversion, Type: System.Int64, Constant: 1, IsImplicit) (Syntax: '1')
->>>>>>> 9c82aed5
+                IConversionOperation (TryCast: False, Unchecked) (OperationKind.Conversion, Type: System.Int64, Constant: 1, IsImplicit) (Syntax: '1')
                   Conversion: CommonConversion (Exists: True, IsIdentity: False, IsNumeric: True, IsReference: False, IsUserDefined: False) (MethodSymbol: null)
                   Operand: 
                     ILiteralOperation (OperationKind.Literal, Type: System.Int32, Constant: 1) (Syntax: '1')
           ICollectionElementInitializerOperation (AddMethod: void B.Add(System.Int64 i)) (IsDynamic: False) (OperationKind.CollectionElementInitializer, Type: System.Void, IsImplicit) (Syntax: '2')
             Arguments(1):
-<<<<<<< HEAD
-                IConversionExpression (TryCast: False, Unchecked) (OperationKind.ConversionExpression, Type: System.Int64, Constant: 2, IsImplicit) (Syntax: '2')
-=======
-                IConversionOperation (Implicit, TryCast: False, Unchecked) (OperationKind.Conversion, Type: System.Int64, Constant: 2, IsImplicit) (Syntax: '2')
->>>>>>> 9c82aed5
+                IConversionOperation (TryCast: False, Unchecked) (OperationKind.Conversion, Type: System.Int64, Constant: 2, IsImplicit) (Syntax: '2')
                   Conversion: CommonConversion (Exists: True, IsIdentity: False, IsNumeric: True, IsReference: False, IsUserDefined: False) (MethodSymbol: null)
                   Operand: 
                     ILiteralOperation (OperationKind.Literal, Type: System.Int32, Constant: 2) (Syntax: '2')
           ICollectionElementInitializerOperation (AddMethod: void B.Add(System.Int64 i)) (IsDynamic: False) (OperationKind.CollectionElementInitializer, Type: System.Void, IsImplicit) (Syntax: '3')
             Arguments(1):
-<<<<<<< HEAD
-                IConversionExpression (TryCast: False, Unchecked) (OperationKind.ConversionExpression, Type: System.Int64, Constant: 3, IsImplicit) (Syntax: '3')
-=======
-                IConversionOperation (Implicit, TryCast: False, Unchecked) (OperationKind.Conversion, Type: System.Int64, Constant: 3, IsImplicit) (Syntax: '3')
->>>>>>> 9c82aed5
+                IConversionOperation (TryCast: False, Unchecked) (OperationKind.Conversion, Type: System.Int64, Constant: 3, IsImplicit) (Syntax: '3')
                   Conversion: CommonConversion (Exists: True, IsIdentity: False, IsNumeric: True, IsReference: False, IsUserDefined: False) (MethodSymbol: null)
                   Operand: 
                     ILiteralOperation (OperationKind.Literal, Type: System.Int32, Constant: 3) (Syntax: '3')
           ICollectionElementInitializerOperation (AddMethod: void B.Add(System.Int64 i)) (IsDynamic: False) (OperationKind.CollectionElementInitializer, Type: System.Void, IsImplicit) (Syntax: '4')
             Arguments(1):
-<<<<<<< HEAD
-                IConversionExpression (TryCast: False, Unchecked) (OperationKind.ConversionExpression, Type: System.Int64, Constant: 4, IsImplicit) (Syntax: '4')
-=======
-                IConversionOperation (Implicit, TryCast: False, Unchecked) (OperationKind.Conversion, Type: System.Int64, Constant: 4, IsImplicit) (Syntax: '4')
->>>>>>> 9c82aed5
+                IConversionOperation (TryCast: False, Unchecked) (OperationKind.Conversion, Type: System.Int64, Constant: 4, IsImplicit) (Syntax: '4')
                   Conversion: CommonConversion (Exists: True, IsIdentity: False, IsNumeric: True, IsReference: False, IsUserDefined: False) (MethodSymbol: null)
                   Operand: 
                     ILiteralOperation (OperationKind.Literal, Type: System.Int32, Constant: 4) (Syntax: '4')
           ICollectionElementInitializerOperation (AddMethod: void B.Add(System.Int64 i)) (IsDynamic: False) (OperationKind.CollectionElementInitializer, Type: System.Void, IsImplicit) (Syntax: '5')
             Arguments(1):
-<<<<<<< HEAD
-                IConversionExpression (TryCast: False, Unchecked) (OperationKind.ConversionExpression, Type: System.Int64, Constant: 5, IsImplicit) (Syntax: '5')
-=======
-                IConversionOperation (Implicit, TryCast: False, Unchecked) (OperationKind.Conversion, Type: System.Int64, Constant: 5, IsImplicit) (Syntax: '5')
->>>>>>> 9c82aed5
+                IConversionOperation (TryCast: False, Unchecked) (OperationKind.Conversion, Type: System.Int64, Constant: 5, IsImplicit) (Syntax: '5')
                   Conversion: CommonConversion (Exists: True, IsIdentity: False, IsNumeric: True, IsReference: False, IsUserDefined: False) (MethodSymbol: null)
                   Operand: 
                     ILiteralOperation (OperationKind.Literal, Type: System.Int32, Constant: 5) (Syntax: '5')
@@ -585,51 +561,31 @@
       Initializers(5):
           ICollectionElementInitializerOperation (AddMethod: void B<System.Int64>.Add(System.Int64 i)) (IsDynamic: False) (OperationKind.CollectionElementInitializer, Type: System.Void, IsImplicit) (Syntax: '1')
             Arguments(1):
-<<<<<<< HEAD
-                IConversionExpression (TryCast: False, Unchecked) (OperationKind.ConversionExpression, Type: System.Int64, Constant: 1, IsImplicit) (Syntax: '1')
-=======
-                IConversionOperation (Implicit, TryCast: False, Unchecked) (OperationKind.Conversion, Type: System.Int64, Constant: 1, IsImplicit) (Syntax: '1')
->>>>>>> 9c82aed5
+                IConversionOperation (TryCast: False, Unchecked) (OperationKind.Conversion, Type: System.Int64, Constant: 1, IsImplicit) (Syntax: '1')
                   Conversion: CommonConversion (Exists: True, IsIdentity: False, IsNumeric: True, IsReference: False, IsUserDefined: False) (MethodSymbol: null)
                   Operand: 
                     ILiteralOperation (OperationKind.Literal, Type: System.Int32, Constant: 1) (Syntax: '1')
           ICollectionElementInitializerOperation (AddMethod: void B<System.Int64>.Add(System.Int64 i)) (IsDynamic: False) (OperationKind.CollectionElementInitializer, Type: System.Void, IsImplicit) (Syntax: '2')
             Arguments(1):
-<<<<<<< HEAD
-                IConversionExpression (TryCast: False, Unchecked) (OperationKind.ConversionExpression, Type: System.Int64, Constant: 2, IsImplicit) (Syntax: '2')
-=======
-                IConversionOperation (Implicit, TryCast: False, Unchecked) (OperationKind.Conversion, Type: System.Int64, Constant: 2, IsImplicit) (Syntax: '2')
->>>>>>> 9c82aed5
+                IConversionOperation (TryCast: False, Unchecked) (OperationKind.Conversion, Type: System.Int64, Constant: 2, IsImplicit) (Syntax: '2')
                   Conversion: CommonConversion (Exists: True, IsIdentity: False, IsNumeric: True, IsReference: False, IsUserDefined: False) (MethodSymbol: null)
                   Operand: 
                     ILiteralOperation (OperationKind.Literal, Type: System.Int32, Constant: 2) (Syntax: '2')
           ICollectionElementInitializerOperation (AddMethod: void B<System.Int64>.Add(System.Int64 i)) (IsDynamic: False) (OperationKind.CollectionElementInitializer, Type: System.Void, IsImplicit) (Syntax: '3')
             Arguments(1):
-<<<<<<< HEAD
-                IConversionExpression (TryCast: False, Unchecked) (OperationKind.ConversionExpression, Type: System.Int64, Constant: 3, IsImplicit) (Syntax: '3')
-=======
-                IConversionOperation (Implicit, TryCast: False, Unchecked) (OperationKind.Conversion, Type: System.Int64, Constant: 3, IsImplicit) (Syntax: '3')
->>>>>>> 9c82aed5
+                IConversionOperation (TryCast: False, Unchecked) (OperationKind.Conversion, Type: System.Int64, Constant: 3, IsImplicit) (Syntax: '3')
                   Conversion: CommonConversion (Exists: True, IsIdentity: False, IsNumeric: True, IsReference: False, IsUserDefined: False) (MethodSymbol: null)
                   Operand: 
                     ILiteralOperation (OperationKind.Literal, Type: System.Int32, Constant: 3) (Syntax: '3')
           ICollectionElementInitializerOperation (AddMethod: void B<System.Int64>.Add(System.Int64 i)) (IsDynamic: False) (OperationKind.CollectionElementInitializer, Type: System.Void, IsImplicit) (Syntax: '4')
             Arguments(1):
-<<<<<<< HEAD
-                IConversionExpression (TryCast: False, Unchecked) (OperationKind.ConversionExpression, Type: System.Int64, Constant: 4, IsImplicit) (Syntax: '4')
-=======
-                IConversionOperation (Implicit, TryCast: False, Unchecked) (OperationKind.Conversion, Type: System.Int64, Constant: 4, IsImplicit) (Syntax: '4')
->>>>>>> 9c82aed5
+                IConversionOperation (TryCast: False, Unchecked) (OperationKind.Conversion, Type: System.Int64, Constant: 4, IsImplicit) (Syntax: '4')
                   Conversion: CommonConversion (Exists: True, IsIdentity: False, IsNumeric: True, IsReference: False, IsUserDefined: False) (MethodSymbol: null)
                   Operand: 
                     ILiteralOperation (OperationKind.Literal, Type: System.Int32, Constant: 4) (Syntax: '4')
           ICollectionElementInitializerOperation (AddMethod: void B<System.Int64>.Add(System.Int64 i)) (IsDynamic: False) (OperationKind.CollectionElementInitializer, Type: System.Void, IsImplicit) (Syntax: '5')
             Arguments(1):
-<<<<<<< HEAD
-                IConversionExpression (TryCast: False, Unchecked) (OperationKind.ConversionExpression, Type: System.Int64, Constant: 5, IsImplicit) (Syntax: '5')
-=======
-                IConversionOperation (Implicit, TryCast: False, Unchecked) (OperationKind.Conversion, Type: System.Int64, Constant: 5, IsImplicit) (Syntax: '5')
->>>>>>> 9c82aed5
+                IConversionOperation (TryCast: False, Unchecked) (OperationKind.Conversion, Type: System.Int64, Constant: 5, IsImplicit) (Syntax: '5')
                   Conversion: CommonConversion (Exists: True, IsIdentity: False, IsNumeric: True, IsReference: False, IsUserDefined: False) (MethodSymbol: null)
                   Operand: 
                     ILiteralOperation (OperationKind.Literal, Type: System.Int32, Constant: 5) (Syntax: '5')
