--- conflicted
+++ resolved
@@ -1220,7 +1220,40 @@
                 );
         }
 
-<<<<<<< HEAD
+        [Fact, WorkItem(25591, "https://github.com/dotnet/roslyn/issues/25591")]
+        public void TupleSubsumptionError()
+        {
+            var source =
+@"class Program2
+{
+    public static void Main()
+    {
+        M(new Fox());
+        M(new Cat());
+        M(new Program2());
+    }
+    static void M(object o)
+    {
+        switch ((o, 0))
+        {
+            case (Fox fox, _):
+                System.Console.Write(""Fox "");
+                break;
+            case (Cat cat, _):
+                System.Console.Write(""Cat"");
+                break;
+        }
+    }
+}
+class Fox {}
+class Cat {}
+";
+            var compilation = CreatePatternCompilation(source);
+            compilation.VerifyDiagnostics(
+                );
+            var comp = CompileAndVerify(compilation, expectedOutput: @"Fox Cat");
+        }
+
         [Fact, WorkItem(25934, "https://github.com/dotnet/roslyn/issues/25934")]
         public void NamesInPositionalPatterns01()
         {
@@ -1482,34 +1515,10 @@
                 break;
             case (a: 1, b: 2):
                 System.Console.WriteLine(111);
-=======
-        [Fact, WorkItem(25591, "https://github.com/dotnet/roslyn/issues/25591")]
-        public void TupleSubsumptionError()
-        {
-            var source =
-@"class Program2
-{
-    public static void Main()
-    {
-        M(new Fox());
-        M(new Cat());
-        M(new Program2());
-    }
-    static void M(object o)
-    {
-        switch ((o, 0))
-        {
-            case (Fox fox, _):
-                System.Console.Write(""Fox "");
-                break;
-            case (Cat cat, _):
-                System.Console.Write(""Cat"");
->>>>>>> 1f683c4c
-                break;
-        }
-    }
-}
-<<<<<<< HEAD
+                break;
+        }
+    }
+}
 class T
 {
     public int A;
@@ -1520,19 +1529,11 @@
 {
     public static void Deconstruct(this T t, out int a, out int b) => (a, b) = (t.A, t.B);
 }
-=======
-class Fox {}
-class Cat {}
->>>>>>> 1f683c4c
-";
-            var compilation = CreatePatternCompilation(source);
-            compilation.VerifyDiagnostics(
-                );
-<<<<<<< HEAD
+";
+            var compilation = CreatePatternCompilation(source);
+            compilation.VerifyDiagnostics(
+                );
             var comp = CompileAndVerify(compilation, expectedOutput: @"111");
-=======
-            var comp = CompileAndVerify(compilation, expectedOutput: @"Fox Cat");
->>>>>>> 1f683c4c
         }
 
         // PROTOTYPE(patterns2): Need to have tests that exercise:
