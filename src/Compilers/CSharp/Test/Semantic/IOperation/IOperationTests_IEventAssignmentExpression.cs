// Copyright (c) Microsoft.  All Rights Reserved.  Licensed under the Apache License, Version 2.0.  See License.txt in the project root for license information.

using Microsoft.CodeAnalysis.CSharp.Syntax;
using Microsoft.CodeAnalysis.Test.Utilities;
using Roslyn.Test.Utilities;
using Xunit;

namespace Microsoft.CodeAnalysis.CSharp.UnitTests
{
    public partial class IOperationTests : SemanticModelTestBase
    {
        [CompilerTrait(CompilerFeature.IOperation)]
        [Fact]
        public void AddEventHandler()
        {
            string source = @"
using System;

class Test
{
    public event EventHandler MyEvent;   
}

class C
{
    void Handler(object sender, EventArgs e)
    {
    } 

    void M()
    {
        var t = new Test();
        /*<bind>*/t.MyEvent += Handler/*</bind>*/;
    }
}
";
            string expectedOperationTree = @"
IEventAssignmentExpression (EventAdd)) (OperationKind.EventAssignmentExpression, Type: System.Void) (Syntax: 't.MyEvent += Handler')
  Event Reference: IEventReferenceExpression: event System.EventHandler Test.MyEvent (OperationKind.EventReferenceExpression, Type: System.EventHandler) (Syntax: 't.MyEvent')
      Instance Receiver: ILocalReferenceExpression: t (OperationKind.LocalReferenceExpression, Type: Test) (Syntax: 't')
<<<<<<< HEAD
  Handler: IDelegateCreationExpression (OperationKind.DelegateCreationExpression, Type: System.EventHandler) (Syntax: 'Handler')
      Target: IMethodBindingExpression: void C.Handler(System.Object sender, System.EventArgs e) (OperationKind.MethodBindingExpression, Type: null) (Syntax: 'Handler')
          Instance Receiver: IInstanceReferenceExpression (InstanceReferenceKind.Implicit) (OperationKind.InstanceReferenceExpression, Type: C) (Syntax: 'Handler')
=======
  Handler: IMethodBindingExpression: void C.Handler(System.Object sender, System.EventArgs e) (OperationKind.MethodBindingExpression, Type: System.EventHandler) (Syntax: 'Handler')
      Instance Receiver: IInstanceReferenceExpression (OperationKind.InstanceReferenceExpression, Type: C) (Syntax: 'Handler')
>>>>>>> 1f6ae4ab
";
            var expectedDiagnostics = new[] { 
                // file.cs(6,31): warning CS0067: The event 'Test.MyEvent' is never used
                //     public event EventHandler MyEvent;
                Diagnostic(ErrorCode.WRN_UnreferencedEvent, "MyEvent").WithArguments("Test.MyEvent").WithLocation(6, 31)
            };

            VerifyOperationTreeAndDiagnosticsForTest<AssignmentExpressionSyntax>(source, expectedOperationTree, expectedDiagnostics);
        }

        [CompilerTrait(CompilerFeature.IOperation)]
        [Fact]
        public void RemoveEventHandler()
        {
            string source = @"
using System;

class Test
{
    public event EventHandler MyEvent;   
}

class C
{
    void M()
    {
        var t = new Test();
        /*<bind>*/t.MyEvent -= null/*</bind>*/;
    }
}
";
            string expectedOperationTree = @"
IEventAssignmentExpression (EventRemove)) (OperationKind.EventAssignmentExpression, Type: System.Void) (Syntax: 't.MyEvent -= null')
  Event Reference: IEventReferenceExpression: event System.EventHandler Test.MyEvent (OperationKind.EventReferenceExpression, Type: System.EventHandler) (Syntax: 't.MyEvent')
      Instance Receiver: ILocalReferenceExpression: t (OperationKind.LocalReferenceExpression, Type: Test) (Syntax: 't')
  Handler: IConversionExpression (Implicit, TryCast: False, Unchecked) (OperationKind.ConversionExpression, Type: System.EventHandler, Constant: null) (Syntax: 'null')
      Conversion: CommonConversion (Exists: True, IsIdentity: False, IsNumeric: False, IsReference: True, IsUserDefined: False) (MethodSymbol: null)
      Operand: ILiteralExpression (OperationKind.LiteralExpression, Type: null, Constant: null) (Syntax: 'null')
";
            var expectedDiagnostics = new[] { 
                // file.cs(6,31): warning CS0067: The event 'Test.MyEvent' is never used
                //     public event EventHandler MyEvent;
                Diagnostic(ErrorCode.WRN_UnreferencedEvent, "MyEvent").WithArguments("Test.MyEvent").WithLocation(6, 31)
            };

            VerifyOperationTreeAndDiagnosticsForTest<AssignmentExpressionSyntax>(source, expectedOperationTree, expectedDiagnostics);
        }

        [CompilerTrait(CompilerFeature.IOperation)]
        [Fact]
        public void AddEventHandler_StaticEvent()
        {
            string source = @"
using System;

class Test
{
    public static event EventHandler MyEvent;    
}

class C
{
    void Handler(object sender, EventArgs e)
    {
    } 

    void M()
    {
        /*<bind>*/Test.MyEvent += Handler/*</bind>*/;
    }
}
";
            string expectedOperationTree = @"
IEventAssignmentExpression (EventAdd)) (OperationKind.EventAssignmentExpression, Type: System.Void) (Syntax: 'Test.MyEvent += Handler')
  Event Reference: IEventReferenceExpression: event System.EventHandler Test.MyEvent (Static) (OperationKind.EventReferenceExpression, Type: System.EventHandler) (Syntax: 'Test.MyEvent')
      Instance Receiver: null
<<<<<<< HEAD
  Handler: IDelegateCreationExpression (OperationKind.DelegateCreationExpression, Type: System.EventHandler) (Syntax: 'Handler')
      Target: IMethodBindingExpression: void C.Handler(System.Object sender, System.EventArgs e) (OperationKind.MethodBindingExpression, Type: null) (Syntax: 'Handler')
          Instance Receiver: IInstanceReferenceExpression (InstanceReferenceKind.Implicit) (OperationKind.InstanceReferenceExpression, Type: C) (Syntax: 'Handler')
=======
  Handler: IMethodBindingExpression: void C.Handler(System.Object sender, System.EventArgs e) (OperationKind.MethodBindingExpression, Type: System.EventHandler) (Syntax: 'Handler')
      Instance Receiver: IInstanceReferenceExpression (OperationKind.InstanceReferenceExpression, Type: C) (Syntax: 'Handler')
>>>>>>> 1f6ae4ab
";
            var expectedDiagnostics = new[] { 
                // file.cs(6,38): warning CS0067: The event 'Test.MyEvent' is never used
                //     public static event EventHandler MyEvent;
                Diagnostic(ErrorCode.WRN_UnreferencedEvent, "MyEvent").WithArguments("Test.MyEvent").WithLocation(6, 38)
            };

            VerifyOperationTreeAndDiagnosticsForTest<AssignmentExpressionSyntax>(source, expectedOperationTree, expectedDiagnostics);
        }

        [CompilerTrait(CompilerFeature.IOperation)]
        [Fact]
        public void RemoveEventHandler_StaticEvent()
        {
            string source = @"
using System;

class Test
{
    public static event EventHandler MyEvent;    
}

class C
{
    void Handler(object sender, EventArgs e)
    {
    } 

    void M()
    {
        /*<bind>*/Test.MyEvent -= Handler/*</bind>*/;
    }
}
";
            string expectedOperationTree = @"
IEventAssignmentExpression (EventRemove)) (OperationKind.EventAssignmentExpression, Type: System.Void) (Syntax: 'Test.MyEvent -= Handler')
  Event Reference: IEventReferenceExpression: event System.EventHandler Test.MyEvent (Static) (OperationKind.EventReferenceExpression, Type: System.EventHandler) (Syntax: 'Test.MyEvent')
      Instance Receiver: null
<<<<<<< HEAD
  Handler: IDelegateCreationExpression (OperationKind.DelegateCreationExpression, Type: System.EventHandler) (Syntax: 'Handler')
      Target: IMethodBindingExpression: void C.Handler(System.Object sender, System.EventArgs e) (OperationKind.MethodBindingExpression, Type: null) (Syntax: 'Handler')
          Instance Receiver: IInstanceReferenceExpression (InstanceReferenceKind.Implicit) (OperationKind.InstanceReferenceExpression, Type: C) (Syntax: 'Handler')
=======
  Handler: IMethodBindingExpression: void C.Handler(System.Object sender, System.EventArgs e) (OperationKind.MethodBindingExpression, Type: System.EventHandler) (Syntax: 'Handler')
      Instance Receiver: IInstanceReferenceExpression (OperationKind.InstanceReferenceExpression, Type: C) (Syntax: 'Handler')
>>>>>>> 1f6ae4ab
";
            var expectedDiagnostics = new[] { 
                // file.cs(6,38): warning CS0067: The event 'Test.MyEvent' is never used
                //     public static event EventHandler MyEvent;
                Diagnostic(ErrorCode.WRN_UnreferencedEvent, "MyEvent").WithArguments("Test.MyEvent").WithLocation(6, 38)
            };

            VerifyOperationTreeAndDiagnosticsForTest<AssignmentExpressionSyntax>(source, expectedOperationTree, expectedDiagnostics);
        }

        [CompilerTrait(CompilerFeature.IOperation)]
        [Fact]
        public void AddEventHandler_DelegateTypeMismatch()
        {
            string source = @"
using System;

class Test
{
    public event EventHandler MyEvent;    
}

class C
{
    void Handler(object sender)
    {
    } 

    void M()
    {
        var t = new Test();
        /*<bind>*/t.MyEvent += Handler/*<bind>*/;
    }
}
";
            string expectedOperationTree = @"
IEventAssignmentExpression (EventAdd)) (OperationKind.EventAssignmentExpression, Type: System.Void, IsInvalid) (Syntax: 't.MyEvent += Handler')
  Event Reference: IEventReferenceExpression: event System.EventHandler Test.MyEvent (OperationKind.EventReferenceExpression, Type: System.EventHandler, IsInvalid) (Syntax: 't.MyEvent')
      Instance Receiver: ILocalReferenceExpression: t (OperationKind.LocalReferenceExpression, Type: Test, IsInvalid) (Syntax: 't')
  Handler: IConversionExpression (Implicit, TryCast: False, Unchecked) (OperationKind.ConversionExpression, Type: System.EventHandler, IsInvalid) (Syntax: 'Handler')
      Conversion: CommonConversion (Exists: False, IsIdentity: False, IsNumeric: False, IsReference: False, IsUserDefined: False) (MethodSymbol: null)
      Operand: IOperation:  (OperationKind.None, IsInvalid) (Syntax: 'Handler')
";
            var expectedDiagnostics = new[] {                  
                // file.cs(18,19): error CS0123: No overload for 'Handler' matches delegate 'EventHandler'
                //         /*<bind>*/t.MyEvent += Handler/*<bind>*/;
                Diagnostic(ErrorCode.ERR_MethDelegateMismatch, "t.MyEvent += Handler").WithArguments("Handler", "System.EventHandler").WithLocation(18, 19),
                // file.cs(6,31): warning CS0067: The event 'Test.MyEvent' is never used
                //     public event EventHandler MyEvent;
                Diagnostic(ErrorCode.WRN_UnreferencedEvent, "MyEvent").WithArguments("Test.MyEvent").WithLocation(6, 31)
            };

            VerifyOperationTreeAndDiagnosticsForTest<AssignmentExpressionSyntax>(source, expectedOperationTree, expectedDiagnostics);
        }

        [CompilerTrait(CompilerFeature.IOperation)]
        [Fact]
        public void AddEventHandler_AssignToStaticEventOnInstance()
        {
            string source = @"
using System;

class Test
{
    public static event EventHandler MyEvent;    
}

class C
{
    void Handler(object sender, EventArgs e)
    {
    } 

    void M()
    {
        var t = new Test();
        /*<bind>*/t.MyEvent += Handler/*<bind>*/;
    }
}
";
            string expectedOperationTree = @"
IEventAssignmentExpression (EventAdd)) (OperationKind.EventAssignmentExpression, Type: System.Void, IsInvalid) (Syntax: 't.MyEvent += Handler')
  Event Reference: IEventReferenceExpression: event System.EventHandler Test.MyEvent (Static) (OperationKind.EventReferenceExpression, Type: System.EventHandler, IsInvalid) (Syntax: 't.MyEvent')
      Instance Receiver: null
<<<<<<< HEAD
  Handler: IDelegateCreationExpression (OperationKind.DelegateCreationExpression, Type: System.EventHandler) (Syntax: 'Handler')
      Target: IMethodBindingExpression: void C.Handler(System.Object sender, System.EventArgs e) (OperationKind.MethodBindingExpression, Type: null) (Syntax: 'Handler')
          Instance Receiver: IInstanceReferenceExpression (InstanceReferenceKind.Implicit) (OperationKind.InstanceReferenceExpression, Type: C) (Syntax: 'Handler')
=======
  Handler: IMethodBindingExpression: void C.Handler(System.Object sender, System.EventArgs e) (OperationKind.MethodBindingExpression, Type: System.EventHandler) (Syntax: 'Handler')
      Instance Receiver: IInstanceReferenceExpression (OperationKind.InstanceReferenceExpression, Type: C) (Syntax: 'Handler')
>>>>>>> 1f6ae4ab
";
            var expectedDiagnostics = new[] {                  
                // file.cs(18,19): error CS0176: Member 'Test.MyEvent' cannot be accessed with an instance reference; qualify it with a type name instead
                //         /*<bind>*/t.MyEvent += Handler/*<bind>*/;
                Diagnostic(ErrorCode.ERR_ObjectProhibited, "t.MyEvent").WithArguments("Test.MyEvent").WithLocation(18, 19),
                // file.cs(6,38): warning CS0067: The event 'Test.MyEvent' is never used
                //     public static event EventHandler MyEvent;
                Diagnostic(ErrorCode.WRN_UnreferencedEvent, "MyEvent").WithArguments("Test.MyEvent").WithLocation(6, 38)
            };

            VerifyOperationTreeAndDiagnosticsForTest<AssignmentExpressionSyntax>(source, expectedOperationTree, expectedDiagnostics);
        }

        [CompilerTrait(CompilerFeature.IOperation)]
        [Fact]
        [WorkItem(8909, "https://github.com/dotnet/roslyn/issues/8909")]
        public void AddEventHandler_AssignToNonStaticEventOnType()
        {
            string source = @"
using System;

class Test
{
    public event EventHandler MyEvent;    
}

class C
{
    void Handler(object sender, EventArgs e)
    {
    } 

    void M()
    {
        /*<bind>*/Test.MyEvent += Handler/*<bind>*/;
    }
}
";
            string expectedOperationTree = @"
IEventAssignmentExpression (EventAdd)) (OperationKind.EventAssignmentExpression, Type: System.Void, IsInvalid) (Syntax: 'Test.MyEvent += Handler')
  Event Reference: IEventReferenceExpression: event System.EventHandler Test.MyEvent (OperationKind.EventReferenceExpression, Type: System.EventHandler, IsInvalid) (Syntax: 'Test.MyEvent')
      Instance Receiver: IOperation:  (OperationKind.None, IsInvalid) (Syntax: 'Test')
<<<<<<< HEAD
  Handler: IDelegateCreationExpression (OperationKind.DelegateCreationExpression, Type: System.EventHandler) (Syntax: 'Handler')
      Target: IMethodBindingExpression: void C.Handler(System.Object sender, System.EventArgs e) (OperationKind.MethodBindingExpression, Type: null) (Syntax: 'Handler')
          Instance Receiver: IInstanceReferenceExpression (InstanceReferenceKind.Implicit) (OperationKind.InstanceReferenceExpression, Type: C) (Syntax: 'Handler')
=======
  Handler: IMethodBindingExpression: void C.Handler(System.Object sender, System.EventArgs e) (OperationKind.MethodBindingExpression, Type: System.EventHandler) (Syntax: 'Handler')
      Instance Receiver: IInstanceReferenceExpression (OperationKind.InstanceReferenceExpression, Type: C) (Syntax: 'Handler')
>>>>>>> 1f6ae4ab
";
            var expectedDiagnostics = new[] {                  
                // file.cs(17,19): error CS0120: An object reference is required for the non-static field, method, or property 'Test.MyEvent'
                //         /*<bind>*/Test.MyEvent += Handler/*<bind>*/;
                Diagnostic(ErrorCode.ERR_ObjectRequired, "Test.MyEvent").WithArguments("Test.MyEvent").WithLocation(17, 19),
                // file.cs(6,31): warning CS0067: The event 'Test.MyEvent' is never used
                //     public event EventHandler MyEvent;
                Diagnostic(ErrorCode.WRN_UnreferencedEvent, "MyEvent").WithArguments("Test.MyEvent").WithLocation(6, 31)
            };

            VerifyOperationTreeAndDiagnosticsForTest<AssignmentExpressionSyntax>(source, expectedOperationTree, expectedDiagnostics);
        }

        [CompilerTrait(CompilerFeature.IOperation)]
        [Fact]
        public void AddEventHandler_AssignToEventWithoutExplicitReceiver()
        {
            string source = @"
using System;

class Test
{
    public event EventHandler MyEvent;  

    void Handler(object sender, EventArgs e)
    {
    } 

    void M()
    {
        /*<bind>*/MyEvent += Handler/*<bind>*/;
    }  
}
";
            string expectedOperationTree = @"
IEventAssignmentExpression (EventAdd)) (OperationKind.EventAssignmentExpression, Type: System.Void) (Syntax: 'MyEvent += Handler')
  Event Reference: IEventReferenceExpression: event System.EventHandler Test.MyEvent (OperationKind.EventReferenceExpression, Type: System.EventHandler) (Syntax: 'MyEvent')
<<<<<<< HEAD
      Instance Receiver: IInstanceReferenceExpression (InstanceReferenceKind.Implicit) (OperationKind.InstanceReferenceExpression, Type: Test) (Syntax: 'MyEvent')
  Handler: IDelegateCreationExpression (OperationKind.DelegateCreationExpression, Type: System.EventHandler) (Syntax: 'Handler')
      Target: IMethodBindingExpression: void Test.Handler(System.Object sender, System.EventArgs e) (OperationKind.MethodBindingExpression, Type: null) (Syntax: 'Handler')
          Instance Receiver: IInstanceReferenceExpression (InstanceReferenceKind.Implicit) (OperationKind.InstanceReferenceExpression, Type: Test) (Syntax: 'Handler')
=======
      Instance Receiver: IInstanceReferenceExpression (OperationKind.InstanceReferenceExpression, Type: Test) (Syntax: 'MyEvent')
  Handler: IMethodBindingExpression: void Test.Handler(System.Object sender, System.EventArgs e) (OperationKind.MethodBindingExpression, Type: System.EventHandler) (Syntax: 'Handler')
      Instance Receiver: IInstanceReferenceExpression (OperationKind.InstanceReferenceExpression, Type: Test) (Syntax: 'Handler')
>>>>>>> 1f6ae4ab
";
            var expectedDiagnostics = new[] {                  
                      // file.cs(6,31): warning CS0067: The event 'Test.MyEvent' is never used
                      //     public event EventHandler MyEvent;
                      Diagnostic(ErrorCode.WRN_UnreferencedEvent, "MyEvent").WithArguments("Test.MyEvent").WithLocation(6, 31)
            };

            VerifyOperationTreeAndDiagnosticsForTest<AssignmentExpressionSyntax>(source, expectedOperationTree, expectedDiagnostics);
        }
    }
}<|MERGE_RESOLUTION|>--- conflicted
+++ resolved
@@ -38,14 +38,9 @@
 IEventAssignmentExpression (EventAdd)) (OperationKind.EventAssignmentExpression, Type: System.Void) (Syntax: 't.MyEvent += Handler')
   Event Reference: IEventReferenceExpression: event System.EventHandler Test.MyEvent (OperationKind.EventReferenceExpression, Type: System.EventHandler) (Syntax: 't.MyEvent')
       Instance Receiver: ILocalReferenceExpression: t (OperationKind.LocalReferenceExpression, Type: Test) (Syntax: 't')
-<<<<<<< HEAD
-  Handler: IDelegateCreationExpression (OperationKind.DelegateCreationExpression, Type: System.EventHandler) (Syntax: 'Handler')
-      Target: IMethodBindingExpression: void C.Handler(System.Object sender, System.EventArgs e) (OperationKind.MethodBindingExpression, Type: null) (Syntax: 'Handler')
-          Instance Receiver: IInstanceReferenceExpression (InstanceReferenceKind.Implicit) (OperationKind.InstanceReferenceExpression, Type: C) (Syntax: 'Handler')
-=======
-  Handler: IMethodBindingExpression: void C.Handler(System.Object sender, System.EventArgs e) (OperationKind.MethodBindingExpression, Type: System.EventHandler) (Syntax: 'Handler')
-      Instance Receiver: IInstanceReferenceExpression (OperationKind.InstanceReferenceExpression, Type: C) (Syntax: 'Handler')
->>>>>>> 1f6ae4ab
+  Handler: IDelegateCreationExpression (OperationKind.DelegateCreationExpression, Type: System.EventHandler) (Syntax: 'Handler')
+      Target: IMethodBindingExpression: void C.Handler(System.Object sender, System.EventArgs e) (OperationKind.MethodBindingExpression, Type: null) (Syntax: 'Handler')
+          Instance Receiver: IInstanceReferenceExpression (OperationKind.InstanceReferenceExpression, Type: C) (Syntax: 'Handler')
 ";
             var expectedDiagnostics = new[] { 
                 // file.cs(6,31): warning CS0067: The event 'Test.MyEvent' is never used
@@ -122,14 +117,9 @@
 IEventAssignmentExpression (EventAdd)) (OperationKind.EventAssignmentExpression, Type: System.Void) (Syntax: 'Test.MyEvent += Handler')
   Event Reference: IEventReferenceExpression: event System.EventHandler Test.MyEvent (Static) (OperationKind.EventReferenceExpression, Type: System.EventHandler) (Syntax: 'Test.MyEvent')
       Instance Receiver: null
-<<<<<<< HEAD
-  Handler: IDelegateCreationExpression (OperationKind.DelegateCreationExpression, Type: System.EventHandler) (Syntax: 'Handler')
-      Target: IMethodBindingExpression: void C.Handler(System.Object sender, System.EventArgs e) (OperationKind.MethodBindingExpression, Type: null) (Syntax: 'Handler')
-          Instance Receiver: IInstanceReferenceExpression (InstanceReferenceKind.Implicit) (OperationKind.InstanceReferenceExpression, Type: C) (Syntax: 'Handler')
-=======
-  Handler: IMethodBindingExpression: void C.Handler(System.Object sender, System.EventArgs e) (OperationKind.MethodBindingExpression, Type: System.EventHandler) (Syntax: 'Handler')
-      Instance Receiver: IInstanceReferenceExpression (OperationKind.InstanceReferenceExpression, Type: C) (Syntax: 'Handler')
->>>>>>> 1f6ae4ab
+  Handler: IDelegateCreationExpression (OperationKind.DelegateCreationExpression, Type: System.EventHandler) (Syntax: 'Handler')
+      Target: IMethodBindingExpression: void C.Handler(System.Object sender, System.EventArgs e) (OperationKind.MethodBindingExpression, Type: null) (Syntax: 'Handler')
+          Instance Receiver: IInstanceReferenceExpression (OperationKind.InstanceReferenceExpression, Type: C) (Syntax: 'Handler')
 ";
             var expectedDiagnostics = new[] { 
                 // file.cs(6,38): warning CS0067: The event 'Test.MyEvent' is never used
@@ -168,14 +158,9 @@
 IEventAssignmentExpression (EventRemove)) (OperationKind.EventAssignmentExpression, Type: System.Void) (Syntax: 'Test.MyEvent -= Handler')
   Event Reference: IEventReferenceExpression: event System.EventHandler Test.MyEvent (Static) (OperationKind.EventReferenceExpression, Type: System.EventHandler) (Syntax: 'Test.MyEvent')
       Instance Receiver: null
-<<<<<<< HEAD
-  Handler: IDelegateCreationExpression (OperationKind.DelegateCreationExpression, Type: System.EventHandler) (Syntax: 'Handler')
-      Target: IMethodBindingExpression: void C.Handler(System.Object sender, System.EventArgs e) (OperationKind.MethodBindingExpression, Type: null) (Syntax: 'Handler')
-          Instance Receiver: IInstanceReferenceExpression (InstanceReferenceKind.Implicit) (OperationKind.InstanceReferenceExpression, Type: C) (Syntax: 'Handler')
-=======
-  Handler: IMethodBindingExpression: void C.Handler(System.Object sender, System.EventArgs e) (OperationKind.MethodBindingExpression, Type: System.EventHandler) (Syntax: 'Handler')
-      Instance Receiver: IInstanceReferenceExpression (OperationKind.InstanceReferenceExpression, Type: C) (Syntax: 'Handler')
->>>>>>> 1f6ae4ab
+  Handler: IDelegateCreationExpression (OperationKind.DelegateCreationExpression, Type: System.EventHandler) (Syntax: 'Handler')
+      Target: IMethodBindingExpression: void C.Handler(System.Object sender, System.EventArgs e) (OperationKind.MethodBindingExpression, Type: null) (Syntax: 'Handler')
+          Instance Receiver: IInstanceReferenceExpression (OperationKind.InstanceReferenceExpression, Type: C) (Syntax: 'Handler')
 ";
             var expectedDiagnostics = new[] { 
                 // file.cs(6,38): warning CS0067: The event 'Test.MyEvent' is never used
@@ -260,14 +245,9 @@
 IEventAssignmentExpression (EventAdd)) (OperationKind.EventAssignmentExpression, Type: System.Void, IsInvalid) (Syntax: 't.MyEvent += Handler')
   Event Reference: IEventReferenceExpression: event System.EventHandler Test.MyEvent (Static) (OperationKind.EventReferenceExpression, Type: System.EventHandler, IsInvalid) (Syntax: 't.MyEvent')
       Instance Receiver: null
-<<<<<<< HEAD
-  Handler: IDelegateCreationExpression (OperationKind.DelegateCreationExpression, Type: System.EventHandler) (Syntax: 'Handler')
-      Target: IMethodBindingExpression: void C.Handler(System.Object sender, System.EventArgs e) (OperationKind.MethodBindingExpression, Type: null) (Syntax: 'Handler')
-          Instance Receiver: IInstanceReferenceExpression (InstanceReferenceKind.Implicit) (OperationKind.InstanceReferenceExpression, Type: C) (Syntax: 'Handler')
-=======
-  Handler: IMethodBindingExpression: void C.Handler(System.Object sender, System.EventArgs e) (OperationKind.MethodBindingExpression, Type: System.EventHandler) (Syntax: 'Handler')
-      Instance Receiver: IInstanceReferenceExpression (OperationKind.InstanceReferenceExpression, Type: C) (Syntax: 'Handler')
->>>>>>> 1f6ae4ab
+  Handler: IDelegateCreationExpression (OperationKind.DelegateCreationExpression, Type: System.EventHandler) (Syntax: 'Handler')
+      Target: IMethodBindingExpression: void C.Handler(System.Object sender, System.EventArgs e) (OperationKind.MethodBindingExpression, Type: null) (Syntax: 'Handler')
+          Instance Receiver: IInstanceReferenceExpression (OperationKind.InstanceReferenceExpression, Type: C) (Syntax: 'Handler')
 ";
             var expectedDiagnostics = new[] {                  
                 // file.cs(18,19): error CS0176: Member 'Test.MyEvent' cannot be accessed with an instance reference; qualify it with a type name instead
@@ -310,14 +290,9 @@
 IEventAssignmentExpression (EventAdd)) (OperationKind.EventAssignmentExpression, Type: System.Void, IsInvalid) (Syntax: 'Test.MyEvent += Handler')
   Event Reference: IEventReferenceExpression: event System.EventHandler Test.MyEvent (OperationKind.EventReferenceExpression, Type: System.EventHandler, IsInvalid) (Syntax: 'Test.MyEvent')
       Instance Receiver: IOperation:  (OperationKind.None, IsInvalid) (Syntax: 'Test')
-<<<<<<< HEAD
-  Handler: IDelegateCreationExpression (OperationKind.DelegateCreationExpression, Type: System.EventHandler) (Syntax: 'Handler')
-      Target: IMethodBindingExpression: void C.Handler(System.Object sender, System.EventArgs e) (OperationKind.MethodBindingExpression, Type: null) (Syntax: 'Handler')
-          Instance Receiver: IInstanceReferenceExpression (InstanceReferenceKind.Implicit) (OperationKind.InstanceReferenceExpression, Type: C) (Syntax: 'Handler')
-=======
-  Handler: IMethodBindingExpression: void C.Handler(System.Object sender, System.EventArgs e) (OperationKind.MethodBindingExpression, Type: System.EventHandler) (Syntax: 'Handler')
-      Instance Receiver: IInstanceReferenceExpression (OperationKind.InstanceReferenceExpression, Type: C) (Syntax: 'Handler')
->>>>>>> 1f6ae4ab
+  Handler: IDelegateCreationExpression (OperationKind.DelegateCreationExpression, Type: System.EventHandler) (Syntax: 'Handler')
+      Target: IMethodBindingExpression: void C.Handler(System.Object sender, System.EventArgs e) (OperationKind.MethodBindingExpression, Type: null) (Syntax: 'Handler')
+          Instance Receiver: IInstanceReferenceExpression (OperationKind.InstanceReferenceExpression, Type: C) (Syntax: 'Handler')
 ";
             var expectedDiagnostics = new[] {                  
                 // file.cs(17,19): error CS0120: An object reference is required for the non-static field, method, or property 'Test.MyEvent'
@@ -355,16 +330,10 @@
             string expectedOperationTree = @"
 IEventAssignmentExpression (EventAdd)) (OperationKind.EventAssignmentExpression, Type: System.Void) (Syntax: 'MyEvent += Handler')
   Event Reference: IEventReferenceExpression: event System.EventHandler Test.MyEvent (OperationKind.EventReferenceExpression, Type: System.EventHandler) (Syntax: 'MyEvent')
-<<<<<<< HEAD
-      Instance Receiver: IInstanceReferenceExpression (InstanceReferenceKind.Implicit) (OperationKind.InstanceReferenceExpression, Type: Test) (Syntax: 'MyEvent')
+      Instance Receiver: IInstanceReferenceExpression (OperationKind.InstanceReferenceExpression, Type: Test) (Syntax: 'MyEvent')
   Handler: IDelegateCreationExpression (OperationKind.DelegateCreationExpression, Type: System.EventHandler) (Syntax: 'Handler')
       Target: IMethodBindingExpression: void Test.Handler(System.Object sender, System.EventArgs e) (OperationKind.MethodBindingExpression, Type: null) (Syntax: 'Handler')
-          Instance Receiver: IInstanceReferenceExpression (InstanceReferenceKind.Implicit) (OperationKind.InstanceReferenceExpression, Type: Test) (Syntax: 'Handler')
-=======
-      Instance Receiver: IInstanceReferenceExpression (OperationKind.InstanceReferenceExpression, Type: Test) (Syntax: 'MyEvent')
-  Handler: IMethodBindingExpression: void Test.Handler(System.Object sender, System.EventArgs e) (OperationKind.MethodBindingExpression, Type: System.EventHandler) (Syntax: 'Handler')
-      Instance Receiver: IInstanceReferenceExpression (OperationKind.InstanceReferenceExpression, Type: Test) (Syntax: 'Handler')
->>>>>>> 1f6ae4ab
+          Instance Receiver: IInstanceReferenceExpression (OperationKind.InstanceReferenceExpression, Type: Test) (Syntax: 'Handler')
 ";
             var expectedDiagnostics = new[] {                  
                       // file.cs(6,31): warning CS0067: The event 'Test.MyEvent' is never used
