--- conflicted
+++ resolved
@@ -176,13 +176,8 @@
   Body: IBlockStatement (2 statements) (OperationKind.BlockStatement) (Syntax: '{ ... }')
       IIfStatement (OperationKind.IfStatement) (Syntax: 'if (num>3) ... }')
         Condition: IBinaryOperatorExpression (BinaryOperationKind.IntegerGreaterThan) (OperationKind.BinaryOperatorExpression, Type: System.Boolean) (Syntax: 'num>3')
-<<<<<<< HEAD
             Left: ILocalReferenceExpression: num (IsDeclaration: False) (OperationKind.LocalReferenceExpression, Type: System.Int32) (Syntax: 'num')
-            Right: ILiteralExpression (Text: 3) (OperationKind.LiteralExpression, Type: System.Int32, Constant: 3) (Syntax: '3')
-=======
-            Left: ILocalReferenceExpression: num (OperationKind.LocalReferenceExpression, Type: System.Int32) (Syntax: 'num')
             Right: ILiteralExpression (OperationKind.LiteralExpression, Type: System.Int32, Constant: 3) (Syntax: '3')
->>>>>>> 5d2d334b
         IfTrue: IBlockStatement (1 statements) (OperationKind.BlockStatement) (Syntax: '{ ... }')
             IBranchStatement (BranchKind.Break) (OperationKind.BranchStatement) (Syntax: 'break;')
         IfFalse: null
@@ -228,13 +223,8 @@
   Body: IBlockStatement (2 statements) (OperationKind.BlockStatement) (Syntax: '{ ... }')
       IIfStatement (OperationKind.IfStatement) (Syntax: 'if (num>3) ... }')
         Condition: IBinaryOperatorExpression (BinaryOperationKind.IntegerGreaterThan) (OperationKind.BinaryOperatorExpression, Type: System.Boolean) (Syntax: 'num>3')
-<<<<<<< HEAD
             Left: ILocalReferenceExpression: num (IsDeclaration: False) (OperationKind.LocalReferenceExpression, Type: System.Int32) (Syntax: 'num')
-            Right: ILiteralExpression (Text: 3) (OperationKind.LiteralExpression, Type: System.Int32, Constant: 3) (Syntax: '3')
-=======
-            Left: ILocalReferenceExpression: num (OperationKind.LocalReferenceExpression, Type: System.Int32) (Syntax: 'num')
             Right: ILiteralExpression (OperationKind.LiteralExpression, Type: System.Int32, Constant: 3) (Syntax: '3')
->>>>>>> 5d2d334b
         IfTrue: IBlockStatement (1 statements) (OperationKind.BlockStatement) (Syntax: '{ ... }')
             IBranchStatement (BranchKind.Continue) (OperationKind.BranchStatement) (Syntax: 'continue;')
         IfFalse: null
@@ -777,13 +767,8 @@
   Body: IBlockStatement (2 statements) (OperationKind.BlockStatement) (Syntax: '{ ... }')
       IIfStatement (OperationKind.IfStatement) (Syntax: 'if (num > 3 ... }')
         Condition: IBinaryOperatorExpression (BinaryOperationKind.IntegerGreaterThan) (OperationKind.BinaryOperatorExpression, Type: System.Boolean) (Syntax: 'num > 3')
-<<<<<<< HEAD
             Left: ILocalReferenceExpression: num (IsDeclaration: False) (OperationKind.LocalReferenceExpression, Type: System.Int32) (Syntax: 'num')
-            Right: ILiteralExpression (Text: 3) (OperationKind.LiteralExpression, Type: System.Int32, Constant: 3) (Syntax: '3')
-=======
-            Left: ILocalReferenceExpression: num (OperationKind.LocalReferenceExpression, Type: System.Int32) (Syntax: 'num')
             Right: ILiteralExpression (OperationKind.LiteralExpression, Type: System.Int32, Constant: 3) (Syntax: '3')
->>>>>>> 5d2d334b
         IfTrue: IBlockStatement (1 statements) (OperationKind.BlockStatement) (Syntax: '{ ... }')
             IExpressionStatement (OperationKind.ExpressionStatement) (Syntax: 'throw new S ... ""testing"");')
               Expression: IThrowExpression (OperationKind.ThrowExpression, Type: System.Exception) (Syntax: 'throw new S ... ""testing"");')
