--- conflicted
+++ resolved
@@ -27,11 +27,7 @@
             string expectedOperationTree = @"
 IUnaryOperation (UnaryOperatorKind.Plus) (OperationKind.UnaryOperator, Type: System.Int32, IsInvalid) (Syntax: '+i')
   Operand: 
-<<<<<<< HEAD
-    IConversionExpression (TryCast: False, Unchecked) (OperationKind.ConversionExpression, Type: System.Int32, IsInvalid, IsImplicit) (Syntax: 'i')
-=======
-    IConversionOperation (Implicit, TryCast: False, Unchecked) (OperationKind.Conversion, Type: System.Int32, IsInvalid, IsImplicit) (Syntax: 'i')
->>>>>>> 9c82aed5
+    IConversionOperation (TryCast: False, Unchecked) (OperationKind.Conversion, Type: System.Int32, IsInvalid, IsImplicit) (Syntax: 'i')
       Conversion: CommonConversion (Exists: True, IsIdentity: False, IsNumeric: True, IsReference: False, IsUserDefined: False) (MethodSymbol: null)
       Operand: 
         ILocalReferenceOperation: i (OperationKind.LocalReference, Type: System.SByte, IsInvalid) (Syntax: 'i')
@@ -57,11 +53,7 @@
             string expectedOperationTree = @"
 IUnaryOperation (UnaryOperatorKind.Plus) (OperationKind.UnaryOperator, Type: System.Int32, IsInvalid) (Syntax: '+i')
   Operand: 
-<<<<<<< HEAD
-    IConversionExpression (TryCast: False, Unchecked) (OperationKind.ConversionExpression, Type: System.Int32, IsInvalid, IsImplicit) (Syntax: 'i')
-=======
-    IConversionOperation (Implicit, TryCast: False, Unchecked) (OperationKind.Conversion, Type: System.Int32, IsInvalid, IsImplicit) (Syntax: 'i')
->>>>>>> 9c82aed5
+    IConversionOperation (TryCast: False, Unchecked) (OperationKind.Conversion, Type: System.Int32, IsInvalid, IsImplicit) (Syntax: 'i')
       Conversion: CommonConversion (Exists: True, IsIdentity: False, IsNumeric: True, IsReference: False, IsUserDefined: False) (MethodSymbol: null)
       Operand: 
         ILocalReferenceOperation: i (OperationKind.LocalReference, Type: System.Byte, IsInvalid) (Syntax: 'i')
@@ -87,11 +79,7 @@
             string expectedOperationTree = @"
 IUnaryOperation (UnaryOperatorKind.Plus) (OperationKind.UnaryOperator, Type: System.Int32, IsInvalid) (Syntax: '+i')
   Operand: 
-<<<<<<< HEAD
-    IConversionExpression (TryCast: False, Unchecked) (OperationKind.ConversionExpression, Type: System.Int32, IsInvalid, IsImplicit) (Syntax: 'i')
-=======
-    IConversionOperation (Implicit, TryCast: False, Unchecked) (OperationKind.Conversion, Type: System.Int32, IsInvalid, IsImplicit) (Syntax: 'i')
->>>>>>> 9c82aed5
+    IConversionOperation (TryCast: False, Unchecked) (OperationKind.Conversion, Type: System.Int32, IsInvalid, IsImplicit) (Syntax: 'i')
       Conversion: CommonConversion (Exists: True, IsIdentity: False, IsNumeric: True, IsReference: False, IsUserDefined: False) (MethodSymbol: null)
       Operand: 
         ILocalReferenceOperation: i (OperationKind.LocalReference, Type: System.Int16, IsInvalid) (Syntax: 'i')
@@ -117,11 +105,7 @@
             string expectedOperationTree = @"
 IUnaryOperation (UnaryOperatorKind.Plus) (OperationKind.UnaryOperator, Type: System.Int32, IsInvalid) (Syntax: '+i')
   Operand: 
-<<<<<<< HEAD
-    IConversionExpression (TryCast: False, Unchecked) (OperationKind.ConversionExpression, Type: System.Int32, IsInvalid, IsImplicit) (Syntax: 'i')
-=======
-    IConversionOperation (Implicit, TryCast: False, Unchecked) (OperationKind.Conversion, Type: System.Int32, IsInvalid, IsImplicit) (Syntax: 'i')
->>>>>>> 9c82aed5
+    IConversionOperation (TryCast: False, Unchecked) (OperationKind.Conversion, Type: System.Int32, IsInvalid, IsImplicit) (Syntax: 'i')
       Conversion: CommonConversion (Exists: True, IsIdentity: False, IsNumeric: True, IsReference: False, IsUserDefined: False) (MethodSymbol: null)
       Operand: 
         ILocalReferenceOperation: i (OperationKind.LocalReference, Type: System.UInt16, IsInvalid) (Syntax: 'i')
@@ -239,11 +223,7 @@
             string expectedOperationTree = @"
 IUnaryOperation (UnaryOperatorKind.Plus) (OperationKind.UnaryOperator, Type: System.Int32, IsInvalid) (Syntax: '+i')
   Operand: 
-<<<<<<< HEAD
-    IConversionExpression (TryCast: False, Unchecked) (OperationKind.ConversionExpression, Type: System.Int32, IsInvalid, IsImplicit) (Syntax: 'i')
-=======
-    IConversionOperation (Implicit, TryCast: False, Unchecked) (OperationKind.Conversion, Type: System.Int32, IsInvalid, IsImplicit) (Syntax: 'i')
->>>>>>> 9c82aed5
+    IConversionOperation (TryCast: False, Unchecked) (OperationKind.Conversion, Type: System.Int32, IsInvalid, IsImplicit) (Syntax: 'i')
       Conversion: CommonConversion (Exists: True, IsIdentity: False, IsNumeric: True, IsReference: False, IsUserDefined: False) (MethodSymbol: null)
       Operand: 
         ILocalReferenceOperation: i (OperationKind.LocalReference, Type: System.Char, IsInvalid) (Syntax: 'i')
@@ -384,11 +364,7 @@
             string expectedOperationTree = @"
 IUnaryOperation (UnaryOperatorKind.Minus) (OperationKind.UnaryOperator, Type: System.Int32, IsInvalid) (Syntax: '-i')
   Operand: 
-<<<<<<< HEAD
-    IConversionExpression (TryCast: False, Unchecked) (OperationKind.ConversionExpression, Type: System.Int32, IsInvalid, IsImplicit) (Syntax: 'i')
-=======
-    IConversionOperation (Implicit, TryCast: False, Unchecked) (OperationKind.Conversion, Type: System.Int32, IsInvalid, IsImplicit) (Syntax: 'i')
->>>>>>> 9c82aed5
+    IConversionOperation (TryCast: False, Unchecked) (OperationKind.Conversion, Type: System.Int32, IsInvalid, IsImplicit) (Syntax: 'i')
       Conversion: CommonConversion (Exists: True, IsIdentity: False, IsNumeric: True, IsReference: False, IsUserDefined: False) (MethodSymbol: null)
       Operand: 
         ILocalReferenceOperation: i (OperationKind.LocalReference, Type: System.SByte, IsInvalid) (Syntax: 'i')
@@ -414,11 +390,7 @@
             string expectedOperationTree = @"
 IUnaryOperation (UnaryOperatorKind.Minus) (OperationKind.UnaryOperator, Type: System.Int32, IsInvalid) (Syntax: '-i')
   Operand: 
-<<<<<<< HEAD
-    IConversionExpression (TryCast: False, Unchecked) (OperationKind.ConversionExpression, Type: System.Int32, IsInvalid, IsImplicit) (Syntax: 'i')
-=======
-    IConversionOperation (Implicit, TryCast: False, Unchecked) (OperationKind.Conversion, Type: System.Int32, IsInvalid, IsImplicit) (Syntax: 'i')
->>>>>>> 9c82aed5
+    IConversionOperation (TryCast: False, Unchecked) (OperationKind.Conversion, Type: System.Int32, IsInvalid, IsImplicit) (Syntax: 'i')
       Conversion: CommonConversion (Exists: True, IsIdentity: False, IsNumeric: True, IsReference: False, IsUserDefined: False) (MethodSymbol: null)
       Operand: 
         ILocalReferenceOperation: i (OperationKind.LocalReference, Type: System.Byte, IsInvalid) (Syntax: 'i')
@@ -444,11 +416,7 @@
             string expectedOperationTree = @"
 IUnaryOperation (UnaryOperatorKind.Minus) (OperationKind.UnaryOperator, Type: System.Int32, IsInvalid) (Syntax: '-i')
   Operand: 
-<<<<<<< HEAD
-    IConversionExpression (TryCast: False, Unchecked) (OperationKind.ConversionExpression, Type: System.Int32, IsInvalid, IsImplicit) (Syntax: 'i')
-=======
-    IConversionOperation (Implicit, TryCast: False, Unchecked) (OperationKind.Conversion, Type: System.Int32, IsInvalid, IsImplicit) (Syntax: 'i')
->>>>>>> 9c82aed5
+    IConversionOperation (TryCast: False, Unchecked) (OperationKind.Conversion, Type: System.Int32, IsInvalid, IsImplicit) (Syntax: 'i')
       Conversion: CommonConversion (Exists: True, IsIdentity: False, IsNumeric: True, IsReference: False, IsUserDefined: False) (MethodSymbol: null)
       Operand: 
         ILocalReferenceOperation: i (OperationKind.LocalReference, Type: System.Int16, IsInvalid) (Syntax: 'i')
@@ -474,11 +442,7 @@
             string expectedOperationTree = @"
 IUnaryOperation (UnaryOperatorKind.Minus) (OperationKind.UnaryOperator, Type: System.Int32, IsInvalid) (Syntax: '-i')
   Operand: 
-<<<<<<< HEAD
-    IConversionExpression (TryCast: False, Unchecked) (OperationKind.ConversionExpression, Type: System.Int32, IsInvalid, IsImplicit) (Syntax: 'i')
-=======
-    IConversionOperation (Implicit, TryCast: False, Unchecked) (OperationKind.Conversion, Type: System.Int32, IsInvalid, IsImplicit) (Syntax: 'i')
->>>>>>> 9c82aed5
+    IConversionOperation (TryCast: False, Unchecked) (OperationKind.Conversion, Type: System.Int32, IsInvalid, IsImplicit) (Syntax: 'i')
       Conversion: CommonConversion (Exists: True, IsIdentity: False, IsNumeric: True, IsReference: False, IsUserDefined: False) (MethodSymbol: null)
       Operand: 
         ILocalReferenceOperation: i (OperationKind.LocalReference, Type: System.UInt16, IsInvalid) (Syntax: 'i')
@@ -527,11 +491,7 @@
             string expectedOperationTree = @"
 IUnaryOperation (UnaryOperatorKind.Minus) (OperationKind.UnaryOperator, Type: System.Int64, IsInvalid) (Syntax: '-i')
   Operand: 
-<<<<<<< HEAD
-    IConversionExpression (TryCast: False, Unchecked) (OperationKind.ConversionExpression, Type: System.Int64, IsInvalid, IsImplicit) (Syntax: 'i')
-=======
-    IConversionOperation (Implicit, TryCast: False, Unchecked) (OperationKind.Conversion, Type: System.Int64, IsInvalid, IsImplicit) (Syntax: 'i')
->>>>>>> 9c82aed5
+    IConversionOperation (TryCast: False, Unchecked) (OperationKind.Conversion, Type: System.Int64, IsInvalid, IsImplicit) (Syntax: 'i')
       Conversion: CommonConversion (Exists: True, IsIdentity: False, IsNumeric: True, IsReference: False, IsUserDefined: False) (MethodSymbol: null)
       Operand: 
         ILocalReferenceOperation: i (OperationKind.LocalReference, Type: System.UInt32, IsInvalid) (Syntax: 'i')
@@ -603,11 +563,7 @@
             string expectedOperationTree = @"
 IUnaryOperation (UnaryOperatorKind.Minus) (OperationKind.UnaryOperator, Type: System.Int32, IsInvalid) (Syntax: '-i')
   Operand: 
-<<<<<<< HEAD
-    IConversionExpression (TryCast: False, Unchecked) (OperationKind.ConversionExpression, Type: System.Int32, IsInvalid, IsImplicit) (Syntax: 'i')
-=======
-    IConversionOperation (Implicit, TryCast: False, Unchecked) (OperationKind.Conversion, Type: System.Int32, IsInvalid, IsImplicit) (Syntax: 'i')
->>>>>>> 9c82aed5
+    IConversionOperation (TryCast: False, Unchecked) (OperationKind.Conversion, Type: System.Int32, IsInvalid, IsImplicit) (Syntax: 'i')
       Conversion: CommonConversion (Exists: True, IsIdentity: False, IsNumeric: True, IsReference: False, IsUserDefined: False) (MethodSymbol: null)
       Operand: 
         ILocalReferenceOperation: i (OperationKind.LocalReference, Type: System.Char, IsInvalid) (Syntax: 'i')
@@ -748,11 +704,7 @@
             string expectedOperationTree = @"
 IUnaryOperation (UnaryOperatorKind.Plus) (OperationKind.UnaryOperator, Type: System.Int32, IsInvalid) (Syntax: '+Method()')
   Operand: 
-<<<<<<< HEAD
-    IConversionExpression (TryCast: False, Unchecked) (OperationKind.ConversionExpression, Type: System.Int32, IsInvalid, IsImplicit) (Syntax: 'Method()')
-=======
-    IConversionOperation (Implicit, TryCast: False, Unchecked) (OperationKind.Conversion, Type: System.Int32, IsInvalid, IsImplicit) (Syntax: 'Method()')
->>>>>>> 9c82aed5
+    IConversionOperation (TryCast: False, Unchecked) (OperationKind.Conversion, Type: System.Int32, IsInvalid, IsImplicit) (Syntax: 'Method()')
       Conversion: CommonConversion (Exists: True, IsIdentity: False, IsNumeric: True, IsReference: False, IsUserDefined: False) (MethodSymbol: null)
       Operand: 
         IInvocationOperation ( System.SByte A.Method()) (OperationKind.Invocation, Type: System.SByte, IsInvalid) (Syntax: 'Method()')
@@ -781,11 +733,7 @@
             string expectedOperationTree = @"
 IUnaryOperation (UnaryOperatorKind.Plus) (OperationKind.UnaryOperator, Type: System.Int32, IsInvalid) (Syntax: '+Method()')
   Operand: 
-<<<<<<< HEAD
-    IConversionExpression (TryCast: False, Unchecked) (OperationKind.ConversionExpression, Type: System.Int32, IsInvalid, IsImplicit) (Syntax: 'Method()')
-=======
-    IConversionOperation (Implicit, TryCast: False, Unchecked) (OperationKind.Conversion, Type: System.Int32, IsInvalid, IsImplicit) (Syntax: 'Method()')
->>>>>>> 9c82aed5
+    IConversionOperation (TryCast: False, Unchecked) (OperationKind.Conversion, Type: System.Int32, IsInvalid, IsImplicit) (Syntax: 'Method()')
       Conversion: CommonConversion (Exists: True, IsIdentity: False, IsNumeric: True, IsReference: False, IsUserDefined: False) (MethodSymbol: null)
       Operand: 
         IInvocationOperation ( System.Byte A.Method()) (OperationKind.Invocation, Type: System.Byte, IsInvalid) (Syntax: 'Method()')
@@ -814,11 +762,7 @@
             string expectedOperationTree = @"
 IUnaryOperation (UnaryOperatorKind.Plus) (OperationKind.UnaryOperator, Type: System.Int32, IsInvalid) (Syntax: '+Method()')
   Operand: 
-<<<<<<< HEAD
-    IConversionExpression (TryCast: False, Unchecked) (OperationKind.ConversionExpression, Type: System.Int32, IsInvalid, IsImplicit) (Syntax: 'Method()')
-=======
-    IConversionOperation (Implicit, TryCast: False, Unchecked) (OperationKind.Conversion, Type: System.Int32, IsInvalid, IsImplicit) (Syntax: 'Method()')
->>>>>>> 9c82aed5
+    IConversionOperation (TryCast: False, Unchecked) (OperationKind.Conversion, Type: System.Int32, IsInvalid, IsImplicit) (Syntax: 'Method()')
       Conversion: CommonConversion (Exists: True, IsIdentity: False, IsNumeric: True, IsReference: False, IsUserDefined: False) (MethodSymbol: null)
       Operand: 
         IInvocationOperation ( System.Int16 A.Method()) (OperationKind.Invocation, Type: System.Int16, IsInvalid) (Syntax: 'Method()')
@@ -847,11 +791,7 @@
             string expectedOperationTree = @"
 IUnaryOperation (UnaryOperatorKind.Plus) (OperationKind.UnaryOperator, Type: System.Int32, IsInvalid) (Syntax: '+Method()')
   Operand: 
-<<<<<<< HEAD
-    IConversionExpression (TryCast: False, Unchecked) (OperationKind.ConversionExpression, Type: System.Int32, IsInvalid, IsImplicit) (Syntax: 'Method()')
-=======
-    IConversionOperation (Implicit, TryCast: False, Unchecked) (OperationKind.Conversion, Type: System.Int32, IsInvalid, IsImplicit) (Syntax: 'Method()')
->>>>>>> 9c82aed5
+    IConversionOperation (TryCast: False, Unchecked) (OperationKind.Conversion, Type: System.Int32, IsInvalid, IsImplicit) (Syntax: 'Method()')
       Conversion: CommonConversion (Exists: True, IsIdentity: False, IsNumeric: True, IsReference: False, IsUserDefined: False) (MethodSymbol: null)
       Operand: 
         IInvocationOperation ( System.UInt16 A.Method()) (OperationKind.Invocation, Type: System.UInt16, IsInvalid) (Syntax: 'Method()')
@@ -984,11 +924,7 @@
             string expectedOperationTree = @"
 IUnaryOperation (UnaryOperatorKind.Plus) (OperationKind.UnaryOperator, Type: System.Int32, IsInvalid) (Syntax: '+Method()')
   Operand: 
-<<<<<<< HEAD
-    IConversionExpression (TryCast: False, Unchecked) (OperationKind.ConversionExpression, Type: System.Int32, IsInvalid, IsImplicit) (Syntax: 'Method()')
-=======
-    IConversionOperation (Implicit, TryCast: False, Unchecked) (OperationKind.Conversion, Type: System.Int32, IsInvalid, IsImplicit) (Syntax: 'Method()')
->>>>>>> 9c82aed5
+    IConversionOperation (TryCast: False, Unchecked) (OperationKind.Conversion, Type: System.Int32, IsInvalid, IsImplicit) (Syntax: 'Method()')
       Conversion: CommonConversion (Exists: True, IsIdentity: False, IsNumeric: True, IsReference: False, IsUserDefined: False) (MethodSymbol: null)
       Operand: 
         IInvocationOperation ( System.Char A.Method()) (OperationKind.Invocation, Type: System.Char, IsInvalid) (Syntax: 'Method()')
@@ -1147,11 +1083,7 @@
             string expectedOperationTree = @"
 IUnaryOperation (UnaryOperatorKind.Minus) (OperationKind.UnaryOperator, Type: System.Int32, IsInvalid) (Syntax: '-Method()')
   Operand: 
-<<<<<<< HEAD
-    IConversionExpression (TryCast: False, Unchecked) (OperationKind.ConversionExpression, Type: System.Int32, IsInvalid, IsImplicit) (Syntax: 'Method()')
-=======
-    IConversionOperation (Implicit, TryCast: False, Unchecked) (OperationKind.Conversion, Type: System.Int32, IsInvalid, IsImplicit) (Syntax: 'Method()')
->>>>>>> 9c82aed5
+    IConversionOperation (TryCast: False, Unchecked) (OperationKind.Conversion, Type: System.Int32, IsInvalid, IsImplicit) (Syntax: 'Method()')
       Conversion: CommonConversion (Exists: True, IsIdentity: False, IsNumeric: True, IsReference: False, IsUserDefined: False) (MethodSymbol: null)
       Operand: 
         IInvocationOperation ( System.SByte A.Method()) (OperationKind.Invocation, Type: System.SByte, IsInvalid) (Syntax: 'Method()')
@@ -1180,11 +1112,7 @@
             string expectedOperationTree = @"
 IUnaryOperation (UnaryOperatorKind.Minus) (OperationKind.UnaryOperator, Type: System.Int32, IsInvalid) (Syntax: '-Method()')
   Operand: 
-<<<<<<< HEAD
-    IConversionExpression (TryCast: False, Unchecked) (OperationKind.ConversionExpression, Type: System.Int32, IsInvalid, IsImplicit) (Syntax: 'Method()')
-=======
-    IConversionOperation (Implicit, TryCast: False, Unchecked) (OperationKind.Conversion, Type: System.Int32, IsInvalid, IsImplicit) (Syntax: 'Method()')
->>>>>>> 9c82aed5
+    IConversionOperation (TryCast: False, Unchecked) (OperationKind.Conversion, Type: System.Int32, IsInvalid, IsImplicit) (Syntax: 'Method()')
       Conversion: CommonConversion (Exists: True, IsIdentity: False, IsNumeric: True, IsReference: False, IsUserDefined: False) (MethodSymbol: null)
       Operand: 
         IInvocationOperation ( System.Byte A.Method()) (OperationKind.Invocation, Type: System.Byte, IsInvalid) (Syntax: 'Method()')
@@ -1213,11 +1141,7 @@
             string expectedOperationTree = @"
 IUnaryOperation (UnaryOperatorKind.Minus) (OperationKind.UnaryOperator, Type: System.Int32, IsInvalid) (Syntax: '-Method()')
   Operand: 
-<<<<<<< HEAD
-    IConversionExpression (TryCast: False, Unchecked) (OperationKind.ConversionExpression, Type: System.Int32, IsInvalid, IsImplicit) (Syntax: 'Method()')
-=======
-    IConversionOperation (Implicit, TryCast: False, Unchecked) (OperationKind.Conversion, Type: System.Int32, IsInvalid, IsImplicit) (Syntax: 'Method()')
->>>>>>> 9c82aed5
+    IConversionOperation (TryCast: False, Unchecked) (OperationKind.Conversion, Type: System.Int32, IsInvalid, IsImplicit) (Syntax: 'Method()')
       Conversion: CommonConversion (Exists: True, IsIdentity: False, IsNumeric: True, IsReference: False, IsUserDefined: False) (MethodSymbol: null)
       Operand: 
         IInvocationOperation ( System.Int16 A.Method()) (OperationKind.Invocation, Type: System.Int16, IsInvalid) (Syntax: 'Method()')
@@ -1246,11 +1170,7 @@
             string expectedOperationTree = @"
 IUnaryOperation (UnaryOperatorKind.Minus) (OperationKind.UnaryOperator, Type: System.Int32, IsInvalid) (Syntax: '-Method()')
   Operand: 
-<<<<<<< HEAD
-    IConversionExpression (TryCast: False, Unchecked) (OperationKind.ConversionExpression, Type: System.Int32, IsInvalid, IsImplicit) (Syntax: 'Method()')
-=======
-    IConversionOperation (Implicit, TryCast: False, Unchecked) (OperationKind.Conversion, Type: System.Int32, IsInvalid, IsImplicit) (Syntax: 'Method()')
->>>>>>> 9c82aed5
+    IConversionOperation (TryCast: False, Unchecked) (OperationKind.Conversion, Type: System.Int32, IsInvalid, IsImplicit) (Syntax: 'Method()')
       Conversion: CommonConversion (Exists: True, IsIdentity: False, IsNumeric: True, IsReference: False, IsUserDefined: False) (MethodSymbol: null)
       Operand: 
         IInvocationOperation ( System.UInt16 A.Method()) (OperationKind.Invocation, Type: System.UInt16, IsInvalid) (Syntax: 'Method()')
@@ -1305,11 +1225,7 @@
             string expectedOperationTree = @"
 IUnaryOperation (UnaryOperatorKind.Minus) (OperationKind.UnaryOperator, Type: System.Int64, IsInvalid) (Syntax: '-Method()')
   Operand: 
-<<<<<<< HEAD
-    IConversionExpression (TryCast: False, Unchecked) (OperationKind.ConversionExpression, Type: System.Int64, IsInvalid, IsImplicit) (Syntax: 'Method()')
-=======
-    IConversionOperation (Implicit, TryCast: False, Unchecked) (OperationKind.Conversion, Type: System.Int64, IsInvalid, IsImplicit) (Syntax: 'Method()')
->>>>>>> 9c82aed5
+    IConversionOperation (TryCast: False, Unchecked) (OperationKind.Conversion, Type: System.Int64, IsInvalid, IsImplicit) (Syntax: 'Method()')
       Conversion: CommonConversion (Exists: True, IsIdentity: False, IsNumeric: True, IsReference: False, IsUserDefined: False) (MethodSymbol: null)
       Operand: 
         IInvocationOperation ( System.UInt32 A.Method()) (OperationKind.Invocation, Type: System.UInt32, IsInvalid) (Syntax: 'Method()')
@@ -1390,11 +1306,7 @@
             string expectedOperationTree = @"
 IUnaryOperation (UnaryOperatorKind.Minus) (OperationKind.UnaryOperator, Type: System.Int32, IsInvalid) (Syntax: '-Method()')
   Operand: 
-<<<<<<< HEAD
-    IConversionExpression (TryCast: False, Unchecked) (OperationKind.ConversionExpression, Type: System.Int32, IsInvalid, IsImplicit) (Syntax: 'Method()')
-=======
-    IConversionOperation (Implicit, TryCast: False, Unchecked) (OperationKind.Conversion, Type: System.Int32, IsInvalid, IsImplicit) (Syntax: 'Method()')
->>>>>>> 9c82aed5
+    IConversionOperation (TryCast: False, Unchecked) (OperationKind.Conversion, Type: System.Int32, IsInvalid, IsImplicit) (Syntax: 'Method()')
       Conversion: CommonConversion (Exists: True, IsIdentity: False, IsNumeric: True, IsReference: False, IsUserDefined: False) (MethodSymbol: null)
       Operand: 
         IInvocationOperation ( System.Char A.Method()) (OperationKind.Invocation, Type: System.Char, IsInvalid) (Syntax: 'Method()')
@@ -1602,11 +1514,7 @@
             string expectedOperationTree = @"
 IUnaryOperation (UnaryOperatorKind.BitwiseNegation) (OperationKind.UnaryOperator, Type: System.Int32, IsInvalid) (Syntax: '~i')
   Operand: 
-<<<<<<< HEAD
-    IConversionExpression (TryCast: False, Unchecked) (OperationKind.ConversionExpression, Type: System.Int32, IsInvalid, IsImplicit) (Syntax: 'i')
-=======
-    IConversionOperation (Implicit, TryCast: False, Unchecked) (OperationKind.Conversion, Type: System.Int32, IsInvalid, IsImplicit) (Syntax: 'i')
->>>>>>> 9c82aed5
+    IConversionOperation (TryCast: False, Unchecked) (OperationKind.Conversion, Type: System.Int32, IsInvalid, IsImplicit) (Syntax: 'i')
       Conversion: CommonConversion (Exists: True, IsIdentity: False, IsNumeric: True, IsReference: False, IsUserDefined: False) (MethodSymbol: null)
       Operand: 
         ILocalReferenceOperation: i (OperationKind.LocalReference, Type: System.SByte, IsInvalid) (Syntax: 'i')
@@ -1632,11 +1540,7 @@
             string expectedOperationTree = @"
 IUnaryOperation (UnaryOperatorKind.BitwiseNegation) (OperationKind.UnaryOperator, Type: System.Int32, IsInvalid) (Syntax: '~i')
   Operand: 
-<<<<<<< HEAD
-    IConversionExpression (TryCast: False, Unchecked) (OperationKind.ConversionExpression, Type: System.Int32, IsInvalid, IsImplicit) (Syntax: 'i')
-=======
-    IConversionOperation (Implicit, TryCast: False, Unchecked) (OperationKind.Conversion, Type: System.Int32, IsInvalid, IsImplicit) (Syntax: 'i')
->>>>>>> 9c82aed5
+    IConversionOperation (TryCast: False, Unchecked) (OperationKind.Conversion, Type: System.Int32, IsInvalid, IsImplicit) (Syntax: 'i')
       Conversion: CommonConversion (Exists: True, IsIdentity: False, IsNumeric: True, IsReference: False, IsUserDefined: False) (MethodSymbol: null)
       Operand: 
         ILocalReferenceOperation: i (OperationKind.LocalReference, Type: System.Byte, IsInvalid) (Syntax: 'i')
@@ -1662,11 +1566,7 @@
             string expectedOperationTree = @"
 IUnaryOperation (UnaryOperatorKind.BitwiseNegation) (OperationKind.UnaryOperator, Type: System.Int32, IsInvalid) (Syntax: '~i')
   Operand: 
-<<<<<<< HEAD
-    IConversionExpression (TryCast: False, Unchecked) (OperationKind.ConversionExpression, Type: System.Int32, IsInvalid, IsImplicit) (Syntax: 'i')
-=======
-    IConversionOperation (Implicit, TryCast: False, Unchecked) (OperationKind.Conversion, Type: System.Int32, IsInvalid, IsImplicit) (Syntax: 'i')
->>>>>>> 9c82aed5
+    IConversionOperation (TryCast: False, Unchecked) (OperationKind.Conversion, Type: System.Int32, IsInvalid, IsImplicit) (Syntax: 'i')
       Conversion: CommonConversion (Exists: True, IsIdentity: False, IsNumeric: True, IsReference: False, IsUserDefined: False) (MethodSymbol: null)
       Operand: 
         ILocalReferenceOperation: i (OperationKind.LocalReference, Type: System.Int16, IsInvalid) (Syntax: 'i')
@@ -1692,11 +1592,7 @@
             string expectedOperationTree = @"
 IUnaryOperation (UnaryOperatorKind.BitwiseNegation) (OperationKind.UnaryOperator, Type: System.Int32, IsInvalid) (Syntax: '~i')
   Operand: 
-<<<<<<< HEAD
-    IConversionExpression (TryCast: False, Unchecked) (OperationKind.ConversionExpression, Type: System.Int32, IsInvalid, IsImplicit) (Syntax: 'i')
-=======
-    IConversionOperation (Implicit, TryCast: False, Unchecked) (OperationKind.Conversion, Type: System.Int32, IsInvalid, IsImplicit) (Syntax: 'i')
->>>>>>> 9c82aed5
+    IConversionOperation (TryCast: False, Unchecked) (OperationKind.Conversion, Type: System.Int32, IsInvalid, IsImplicit) (Syntax: 'i')
       Conversion: CommonConversion (Exists: True, IsIdentity: False, IsNumeric: True, IsReference: False, IsUserDefined: False) (MethodSymbol: null)
       Operand: 
         ILocalReferenceOperation: i (OperationKind.LocalReference, Type: System.UInt16, IsInvalid) (Syntax: 'i')
@@ -1814,11 +1710,7 @@
             string expectedOperationTree = @"
 IUnaryOperation (UnaryOperatorKind.BitwiseNegation) (OperationKind.UnaryOperator, Type: System.Int32, IsInvalid) (Syntax: '~i')
   Operand: 
-<<<<<<< HEAD
-    IConversionExpression (TryCast: False, Unchecked) (OperationKind.ConversionExpression, Type: System.Int32, IsInvalid, IsImplicit) (Syntax: 'i')
-=======
-    IConversionOperation (Implicit, TryCast: False, Unchecked) (OperationKind.Conversion, Type: System.Int32, IsInvalid, IsImplicit) (Syntax: 'i')
->>>>>>> 9c82aed5
+    IConversionOperation (TryCast: False, Unchecked) (OperationKind.Conversion, Type: System.Int32, IsInvalid, IsImplicit) (Syntax: 'i')
       Conversion: CommonConversion (Exists: True, IsIdentity: False, IsNumeric: True, IsReference: False, IsUserDefined: False) (MethodSymbol: null)
       Operand: 
         ILocalReferenceOperation: i (OperationKind.LocalReference, Type: System.Char, IsInvalid) (Syntax: 'i')
@@ -1959,11 +1851,7 @@
             string expectedOperationTree = @"
 IUnaryOperation (UnaryOperatorKind.BitwiseNegation) (OperationKind.UnaryOperator, Type: System.Int32, IsInvalid) (Syntax: '~Method()')
   Operand: 
-<<<<<<< HEAD
-    IConversionExpression (TryCast: False, Unchecked) (OperationKind.ConversionExpression, Type: System.Int32, IsInvalid, IsImplicit) (Syntax: 'Method()')
-=======
-    IConversionOperation (Implicit, TryCast: False, Unchecked) (OperationKind.Conversion, Type: System.Int32, IsInvalid, IsImplicit) (Syntax: 'Method()')
->>>>>>> 9c82aed5
+    IConversionOperation (TryCast: False, Unchecked) (OperationKind.Conversion, Type: System.Int32, IsInvalid, IsImplicit) (Syntax: 'Method()')
       Conversion: CommonConversion (Exists: True, IsIdentity: False, IsNumeric: True, IsReference: False, IsUserDefined: False) (MethodSymbol: null)
       Operand: 
         IInvocationOperation ( System.SByte A.Method()) (OperationKind.Invocation, Type: System.SByte, IsInvalid) (Syntax: 'Method()')
@@ -1992,11 +1880,7 @@
             string expectedOperationTree = @"
 IUnaryOperation (UnaryOperatorKind.BitwiseNegation) (OperationKind.UnaryOperator, Type: System.Int32, IsInvalid) (Syntax: '~Method()')
   Operand: 
-<<<<<<< HEAD
-    IConversionExpression (TryCast: False, Unchecked) (OperationKind.ConversionExpression, Type: System.Int32, IsInvalid, IsImplicit) (Syntax: 'Method()')
-=======
-    IConversionOperation (Implicit, TryCast: False, Unchecked) (OperationKind.Conversion, Type: System.Int32, IsInvalid, IsImplicit) (Syntax: 'Method()')
->>>>>>> 9c82aed5
+    IConversionOperation (TryCast: False, Unchecked) (OperationKind.Conversion, Type: System.Int32, IsInvalid, IsImplicit) (Syntax: 'Method()')
       Conversion: CommonConversion (Exists: True, IsIdentity: False, IsNumeric: True, IsReference: False, IsUserDefined: False) (MethodSymbol: null)
       Operand: 
         IInvocationOperation ( System.Byte A.Method()) (OperationKind.Invocation, Type: System.Byte, IsInvalid) (Syntax: 'Method()')
@@ -2025,11 +1909,7 @@
             string expectedOperationTree = @"
 IUnaryOperation (UnaryOperatorKind.BitwiseNegation) (OperationKind.UnaryOperator, Type: System.Int32, IsInvalid) (Syntax: '~Method()')
   Operand: 
-<<<<<<< HEAD
-    IConversionExpression (TryCast: False, Unchecked) (OperationKind.ConversionExpression, Type: System.Int32, IsInvalid, IsImplicit) (Syntax: 'Method()')
-=======
-    IConversionOperation (Implicit, TryCast: False, Unchecked) (OperationKind.Conversion, Type: System.Int32, IsInvalid, IsImplicit) (Syntax: 'Method()')
->>>>>>> 9c82aed5
+    IConversionOperation (TryCast: False, Unchecked) (OperationKind.Conversion, Type: System.Int32, IsInvalid, IsImplicit) (Syntax: 'Method()')
       Conversion: CommonConversion (Exists: True, IsIdentity: False, IsNumeric: True, IsReference: False, IsUserDefined: False) (MethodSymbol: null)
       Operand: 
         IInvocationOperation ( System.Int16 A.Method()) (OperationKind.Invocation, Type: System.Int16, IsInvalid) (Syntax: 'Method()')
@@ -2058,11 +1938,7 @@
             string expectedOperationTree = @"
 IUnaryOperation (UnaryOperatorKind.BitwiseNegation) (OperationKind.UnaryOperator, Type: System.Int32, IsInvalid) (Syntax: '~Method()')
   Operand: 
-<<<<<<< HEAD
-    IConversionExpression (TryCast: False, Unchecked) (OperationKind.ConversionExpression, Type: System.Int32, IsInvalid, IsImplicit) (Syntax: 'Method()')
-=======
-    IConversionOperation (Implicit, TryCast: False, Unchecked) (OperationKind.Conversion, Type: System.Int32, IsInvalid, IsImplicit) (Syntax: 'Method()')
->>>>>>> 9c82aed5
+    IConversionOperation (TryCast: False, Unchecked) (OperationKind.Conversion, Type: System.Int32, IsInvalid, IsImplicit) (Syntax: 'Method()')
       Conversion: CommonConversion (Exists: True, IsIdentity: False, IsNumeric: True, IsReference: False, IsUserDefined: False) (MethodSymbol: null)
       Operand: 
         IInvocationOperation ( System.UInt16 A.Method()) (OperationKind.Invocation, Type: System.UInt16, IsInvalid) (Syntax: 'Method()')
@@ -2195,11 +2071,7 @@
             string expectedOperationTree = @"
 IUnaryOperation (UnaryOperatorKind.BitwiseNegation) (OperationKind.UnaryOperator, Type: System.Int32, IsInvalid) (Syntax: '~Method()')
   Operand: 
-<<<<<<< HEAD
-    IConversionExpression (TryCast: False, Unchecked) (OperationKind.ConversionExpression, Type: System.Int32, IsInvalid, IsImplicit) (Syntax: 'Method()')
-=======
-    IConversionOperation (Implicit, TryCast: False, Unchecked) (OperationKind.Conversion, Type: System.Int32, IsInvalid, IsImplicit) (Syntax: 'Method()')
->>>>>>> 9c82aed5
+    IConversionOperation (TryCast: False, Unchecked) (OperationKind.Conversion, Type: System.Int32, IsInvalid, IsImplicit) (Syntax: 'Method()')
       Conversion: CommonConversion (Exists: True, IsIdentity: False, IsNumeric: True, IsReference: False, IsUserDefined: False) (MethodSymbol: null)
       Operand: 
         IInvocationOperation ( System.Char A.Method()) (OperationKind.Invocation, Type: System.Char, IsInvalid) (Syntax: 'Method()')
@@ -3196,11 +3068,7 @@
             string expectedOperationTree = @"
 IUnaryOperation (UnaryOperatorKind.Plus) (OperatorMethod: BaseType BaseType.op_UnaryPlus(BaseType x)) (OperationKind.UnaryOperator, Type: BaseType) (Syntax: '+i')
   Operand: 
-<<<<<<< HEAD
-    IConversionExpression (TryCast: False, Unchecked) (OperationKind.ConversionExpression, Type: BaseType, IsImplicit) (Syntax: 'i')
-=======
-    IConversionOperation (Implicit, TryCast: False, Unchecked) (OperationKind.Conversion, Type: BaseType, IsImplicit) (Syntax: 'i')
->>>>>>> 9c82aed5
+    IConversionOperation (TryCast: False, Unchecked) (OperationKind.Conversion, Type: BaseType, IsImplicit) (Syntax: 'i')
       Conversion: CommonConversion (Exists: True, IsIdentity: False, IsNumeric: False, IsReference: True, IsUserDefined: False) (MethodSymbol: null)
       Operand: 
         ILocalReferenceOperation: i (OperationKind.LocalReference, Type: DerivedType) (Syntax: 'i')
@@ -3422,11 +3290,7 @@
 }
 ";
             string expectedOperationTree = @"
-<<<<<<< HEAD
-IConversionExpression (TryCast: False, Unchecked) (OperationKind.ConversionExpression, Type: System.Int32?) (Syntax: '(int?)1')
-=======
-IConversionOperation (Explicit, TryCast: False, Unchecked) (OperationKind.Conversion, Type: System.Int32?) (Syntax: '(int?)1')
->>>>>>> 9c82aed5
+IConversionOperation (TryCast: False, Unchecked) (OperationKind.Conversion, Type: System.Int32?) (Syntax: '(int?)1')
   Conversion: CommonConversion (Exists: True, IsIdentity: False, IsNumeric: False, IsReference: False, IsUserDefined: False) (MethodSymbol: null)
   Operand: 
     ILiteralOperation (OperationKind.Literal, Type: System.Int32, Constant: 1) (Syntax: '1')
