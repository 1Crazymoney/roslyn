﻿// Copyright (c) Microsoft.  All Rights Reserved.  Licensed under the Apache License, Version 2.0.  See License.txt in the project root for license information.

using Microsoft.CodeAnalysis.CSharp.Syntax;
using Microsoft.CodeAnalysis.CSharp.Test.Utilities;
using Microsoft.CodeAnalysis.Test.Utilities;
using Roslyn.Test.Utilities;
using Xunit;

namespace Microsoft.CodeAnalysis.CSharp.UnitTests
{
    public partial class IOperationTests : SemanticModelTestBase
    {
        [CompilerTrait(CompilerFeature.IOperation)]
        [Fact, WorkItem(8884, "https://github.com/dotnet/roslyn/issues/8884")]
        public void ParameterReference_TupleExpression()
        {
            string source = @"
class Class1
{
    public void M(int x, int y)
    {
        var tuple = /*<bind>*/(x, x + y)/*</bind>*/;
    }
}
";
            string expectedOperationTree = @"
ITupleOperation (OperationKind.Tuple, Type: (System.Int32 x, System.Int32)) (Syntax: '(x, x + y)')
  Elements(2):
      IParameterReferenceOperation: x (OperationKind.ParameterReference, Type: System.Int32) (Syntax: 'x')
      IBinaryOperation (BinaryOperatorKind.Add) (OperationKind.BinaryOperator, Type: System.Int32) (Syntax: 'x + y')
        Left: 
          IParameterReferenceOperation: x (OperationKind.ParameterReference, Type: System.Int32) (Syntax: 'x')
        Right: 
          IParameterReferenceOperation: y (OperationKind.ParameterReference, Type: System.Int32) (Syntax: 'y')
";
            var expectedDiagnostics = new[] {
                // file.cs(6,13): warning CS0219: The variable 'tuple' is assigned but its value is never used
                //         var tuple = /*<bind>*/(x, x + y)/*</bind>*/;
                Diagnostic(ErrorCode.WRN_UnreferencedVarAssg, "tuple").WithArguments("tuple").WithLocation(6, 13)
            };

            VerifyOperationTreeAndDiagnosticsForTest<TupleExpressionSyntax>(source, expectedOperationTree, expectedDiagnostics);
        }

        [CompilerTrait(CompilerFeature.IOperation)]
        [Fact, WorkItem(8884, "https://github.com/dotnet/roslyn/issues/8884")]
        public void ParameterReference_TupleDeconstruction()
        {
            string source = @"
class Point
{
    public int X { get; }
    public int Y { get; }

    public Point(int x, int y)
    {
        X = x;
        Y = y;
    }

    public void Deconstruct(out int x, out int y)
    {
        x = X;
        y = Y;
    }
}

class Class1
{
    public void M(Point point)
    {
        /*<bind>*/var (x, y) = point/*</bind>*/;
    }
}
";
            string expectedOperationTree = @"
IDeconstructionAssignmentOperation (OperationKind.DeconstructionAssignment, Type: (System.Int32 x, System.Int32 y)) (Syntax: 'var (x, y) = point')
  Left: 
    IDeclarationExpressionOperation (OperationKind.DeclarationExpression, Type: (System.Int32 x, System.Int32 y)) (Syntax: 'var (x, y)')
      ITupleOperation (OperationKind.Tuple, Type: (System.Int32 x, System.Int32 y)) (Syntax: '(x, y)')
        Elements(2):
            ILocalReferenceOperation: x (IsDeclaration: True) (OperationKind.LocalReference, Type: System.Int32) (Syntax: 'x')
            ILocalReferenceOperation: y (IsDeclaration: True) (OperationKind.LocalReference, Type: System.Int32) (Syntax: 'y')
  Right: 
    IParameterReferenceOperation: point (OperationKind.ParameterReference, Type: Point) (Syntax: 'point')
";
            var expectedDiagnostics = DiagnosticDescription.None;

            VerifyOperationTreeAndDiagnosticsForTest<AssignmentExpressionSyntax>(source, expectedOperationTree, expectedDiagnostics);
        }

        [CompilerTrait(CompilerFeature.IOperation)]
        [Fact, WorkItem(8884, "https://github.com/dotnet/roslyn/issues/8884")]
        public void ParameterReference_AnonymousObjectCreation()
        {
            string source = @"
class Class1
{
    public void M(int x, string y)
    {
        var v = /*<bind>*/new { Amount = x, Message = ""Hello"" + y }/*</bind>*/;
    }
}
";
            string expectedOperationTree = @"
IAnonymousObjectCreationOperation (OperationKind.AnonymousObjectCreation, Type: <anonymous type: System.Int32 Amount, System.String Message>) (Syntax: 'new { Amoun ... ello"" + y }')
  Initializers(2):
      ISimpleAssignmentOperation (OperationKind.SimpleAssignment, Type: System.Int32) (Syntax: 'Amount = x')
        Left: 
          IPropertyReferenceOperation: System.Int32 <anonymous type: System.Int32 Amount, System.String Message>.Amount { get; } (OperationKind.PropertyReference, Type: System.Int32) (Syntax: 'Amount')
            Instance Receiver: 
              null
        Right: 
          IParameterReferenceOperation: x (OperationKind.ParameterReference, Type: System.Int32) (Syntax: 'x')
      ISimpleAssignmentOperation (OperationKind.SimpleAssignment, Type: System.String) (Syntax: 'Message = ""Hello"" + y')
        Left: 
          IPropertyReferenceOperation: System.String <anonymous type: System.Int32 Amount, System.String Message>.Message { get; } (OperationKind.PropertyReference, Type: System.String) (Syntax: 'Message')
            Instance Receiver: 
              null
        Right: 
          IBinaryOperation (BinaryOperatorKind.Add) (OperationKind.BinaryOperator, Type: System.String) (Syntax: '""Hello"" + y')
            Left: 
              ILiteralOperation (OperationKind.Literal, Type: System.String, Constant: ""Hello"") (Syntax: '""Hello""')
            Right: 
              IParameterReferenceOperation: y (OperationKind.ParameterReference, Type: System.String) (Syntax: 'y')
";
            var expectedDiagnostics = DiagnosticDescription.None;

            VerifyOperationTreeAndDiagnosticsForTest<AnonymousObjectCreationExpressionSyntax>(source, expectedOperationTree, expectedDiagnostics);
        }

        [CompilerTrait(CompilerFeature.IOperation)]
        [Fact, WorkItem(8884, "https://github.com/dotnet/roslyn/issues/8884")]
        public void ParameterReference_QueryExpression()
        {
            string source = @"
using System.Linq;
using System.Collections.Generic;

struct Customer
{
    public string Name { get; set; }
    public string Address { get; set; }
}

class Class1
{
    public void M(List<Customer> customers)
    {
        var result = /*<bind>*/from cust in customers
                     select cust.Name/*</bind>*/;
    }
}
";
            string expectedOperationTree = @"
ITranslatedQueryOperation (OperationKind.TranslatedQuery, Type: System.Collections.Generic.IEnumerable<System.String>) (Syntax: 'from cust i ... t cust.Name')
  Expression: 
    IInvocationOperation (System.Collections.Generic.IEnumerable<System.String> System.Linq.Enumerable.Select<Customer, System.String>(this System.Collections.Generic.IEnumerable<Customer> source, System.Func<Customer, System.String> selector)) (OperationKind.Invocation, Type: System.Collections.Generic.IEnumerable<System.String>, IsImplicit) (Syntax: 'select cust.Name')
      Instance Receiver: 
        null
      Arguments(2):
          IArgumentOperation (ArgumentKind.Explicit, Matching Parameter: source) (OperationKind.Argument, Type: System.Collections.Generic.IEnumerable<Customer>, IsImplicit) (Syntax: 'from cust in customers')
            IConversionOperation (Implicit, TryCast: False, Unchecked) (OperationKind.Conversion, Type: System.Collections.Generic.IEnumerable<Customer>, IsImplicit) (Syntax: 'from cust in customers')
              Conversion: CommonConversion (Exists: True, IsIdentity: False, IsNumeric: False, IsReference: True, IsUserDefined: False) (MethodSymbol: null)
              Operand: 
                IParameterReferenceOperation: customers (OperationKind.ParameterReference, Type: System.Collections.Generic.List<Customer>) (Syntax: 'customers')
            InConversion: CommonConversion (Exists: True, IsIdentity: True, IsNumeric: False, IsReference: False, IsUserDefined: False) (MethodSymbol: null)
            OutConversion: CommonConversion (Exists: True, IsIdentity: True, IsNumeric: False, IsReference: False, IsUserDefined: False) (MethodSymbol: null)
          IArgumentOperation (ArgumentKind.Explicit, Matching Parameter: selector) (OperationKind.Argument, Type: System.Func<Customer, System.String>, IsImplicit) (Syntax: 'cust.Name')
            IDelegateCreationOperation (OperationKind.DelegateCreation, Type: System.Func<Customer, System.String>, IsImplicit) (Syntax: 'cust.Name')
              Target: 
                IAnonymousFunctionOperation (Symbol: lambda expression) (OperationKind.AnonymousFunction, Type: null, IsImplicit) (Syntax: 'cust.Name')
                  IBlockOperation (1 statements) (OperationKind.Block, Type: null, IsImplicit) (Syntax: 'cust.Name')
                    IReturnOperation (OperationKind.Return, Type: null, IsImplicit) (Syntax: 'cust.Name')
                      ReturnedValue: 
                        IPropertyReferenceOperation: System.String Customer.Name { get; set; } (OperationKind.PropertyReference, Type: System.String) (Syntax: 'cust.Name')
                          Instance Receiver: 
                            IOperation:  (OperationKind.None, Type: null) (Syntax: 'cust')
            InConversion: CommonConversion (Exists: True, IsIdentity: True, IsNumeric: False, IsReference: False, IsUserDefined: False) (MethodSymbol: null)
            OutConversion: CommonConversion (Exists: True, IsIdentity: True, IsNumeric: False, IsReference: False, IsUserDefined: False) (MethodSymbol: null)
";
            var expectedDiagnostics = DiagnosticDescription.None;

            VerifyOperationTreeAndDiagnosticsForTest<QueryExpressionSyntax>(source, expectedOperationTree, expectedDiagnostics);
        }

        [CompilerTrait(CompilerFeature.IOperation)]
        [Fact, WorkItem(8884, "https://github.com/dotnet/roslyn/issues/8884")]
        public void ParameterReference_ObjectAndCollectionInitializer()
        {
            string source = @"
using System.Collections.Generic;

internal class Class
{
    public int X { get; set; }
    public List<int> Y { get; set; }
    public Dictionary<int, int> Z { get; set; }
    public Class C { get; set; }

    public void M(int x, int y, int z)
    {
        var c = /*<bind>*/new Class() { X = x, Y = { x, y, 3 }, Z = { { x, y } }, C = { X = z } }/*</bind>*/;
    }
}
";
            string expectedOperationTree = @"
IObjectCreationOperation (Constructor: Class..ctor()) (OperationKind.ObjectCreation, Type: Class) (Syntax: 'new Class() ... { X = z } }')
  Arguments(0)
  Initializer: 
    IObjectOrCollectionInitializerOperation (OperationKind.ObjectOrCollectionInitializer, Type: Class) (Syntax: '{ X = x, Y  ... { X = z } }')
      Initializers(4):
          ISimpleAssignmentOperation (OperationKind.SimpleAssignment, Type: System.Int32) (Syntax: 'X = x')
            Left: 
              IPropertyReferenceOperation: System.Int32 Class.X { get; set; } (OperationKind.PropertyReference, Type: System.Int32) (Syntax: 'X')
                Instance Receiver: 
                  IInstanceReferenceOperation (OperationKind.InstanceReference, Type: Class, IsImplicit) (Syntax: 'X')
            Right: 
              IParameterReferenceOperation: x (OperationKind.ParameterReference, Type: System.Int32) (Syntax: 'x')
          IMemberInitializerOperation (OperationKind.MemberInitializer, Type: System.Collections.Generic.List<System.Int32>) (Syntax: 'Y = { x, y, 3 }')
            InitializedMember: 
              IPropertyReferenceOperation: System.Collections.Generic.List<System.Int32> Class.Y { get; set; } (OperationKind.PropertyReference, Type: System.Collections.Generic.List<System.Int32>) (Syntax: 'Y')
                Instance Receiver: 
                  IInstanceReferenceOperation (OperationKind.InstanceReference, Type: Class, IsImplicit) (Syntax: 'Y')
            Initializer: 
              IObjectOrCollectionInitializerOperation (OperationKind.ObjectOrCollectionInitializer, Type: System.Collections.Generic.List<System.Int32>) (Syntax: '{ x, y, 3 }')
                Initializers(3):
                    ICollectionElementInitializerOperation (AddMethod: void System.Collections.Generic.List<System.Int32>.Add(System.Int32 item)) (IsDynamic: False) (OperationKind.CollectionElementInitializer, Type: System.Void, IsImplicit) (Syntax: 'x')
                      Arguments(1):
                          IParameterReferenceOperation: x (OperationKind.ParameterReference, Type: System.Int32) (Syntax: 'x')
                    ICollectionElementInitializerOperation (AddMethod: void System.Collections.Generic.List<System.Int32>.Add(System.Int32 item)) (IsDynamic: False) (OperationKind.CollectionElementInitializer, Type: System.Void, IsImplicit) (Syntax: 'y')
                      Arguments(1):
                          IParameterReferenceOperation: y (OperationKind.ParameterReference, Type: System.Int32) (Syntax: 'y')
                    ICollectionElementInitializerOperation (AddMethod: void System.Collections.Generic.List<System.Int32>.Add(System.Int32 item)) (IsDynamic: False) (OperationKind.CollectionElementInitializer, Type: System.Void, IsImplicit) (Syntax: '3')
                      Arguments(1):
                          ILiteralOperation (OperationKind.Literal, Type: System.Int32, Constant: 3) (Syntax: '3')
          IMemberInitializerOperation (OperationKind.MemberInitializer, Type: System.Collections.Generic.Dictionary<System.Int32, System.Int32>) (Syntax: 'Z = { { x, y } }')
            InitializedMember: 
              IPropertyReferenceOperation: System.Collections.Generic.Dictionary<System.Int32, System.Int32> Class.Z { get; set; } (OperationKind.PropertyReference, Type: System.Collections.Generic.Dictionary<System.Int32, System.Int32>) (Syntax: 'Z')
                Instance Receiver: 
                  IInstanceReferenceOperation (OperationKind.InstanceReference, Type: Class, IsImplicit) (Syntax: 'Z')
            Initializer: 
              IObjectOrCollectionInitializerOperation (OperationKind.ObjectOrCollectionInitializer, Type: System.Collections.Generic.Dictionary<System.Int32, System.Int32>) (Syntax: '{ { x, y } }')
                Initializers(1):
                    ICollectionElementInitializerOperation (AddMethod: void System.Collections.Generic.Dictionary<System.Int32, System.Int32>.Add(System.Int32 key, System.Int32 value)) (IsDynamic: False) (OperationKind.CollectionElementInitializer, Type: System.Void, IsImplicit) (Syntax: '{ x, y }')
                      Arguments(2):
                          IParameterReferenceOperation: x (OperationKind.ParameterReference, Type: System.Int32) (Syntax: 'x')
                          IParameterReferenceOperation: y (OperationKind.ParameterReference, Type: System.Int32) (Syntax: 'y')
          IMemberInitializerOperation (OperationKind.MemberInitializer, Type: Class) (Syntax: 'C = { X = z }')
            InitializedMember: 
              IPropertyReferenceOperation: Class Class.C { get; set; } (OperationKind.PropertyReference, Type: Class) (Syntax: 'C')
                Instance Receiver: 
                  IInstanceReferenceOperation (OperationKind.InstanceReference, Type: Class, IsImplicit) (Syntax: 'C')
            Initializer: 
              IObjectOrCollectionInitializerOperation (OperationKind.ObjectOrCollectionInitializer, Type: Class) (Syntax: '{ X = z }')
                Initializers(1):
                    ISimpleAssignmentOperation (OperationKind.SimpleAssignment, Type: System.Int32) (Syntax: 'X = z')
                      Left: 
                        IPropertyReferenceOperation: System.Int32 Class.X { get; set; } (OperationKind.PropertyReference, Type: System.Int32) (Syntax: 'X')
                          Instance Receiver: 
                            IInstanceReferenceOperation (OperationKind.InstanceReference, Type: Class, IsImplicit) (Syntax: 'X')
                      Right: 
                        IParameterReferenceOperation: z (OperationKind.ParameterReference, Type: System.Int32) (Syntax: 'z')
";
            var expectedDiagnostics = DiagnosticDescription.None;

            VerifyOperationTreeAndDiagnosticsForTest<ObjectCreationExpressionSyntax>(source, expectedOperationTree, expectedDiagnostics);
        }

        [CompilerTrait(CompilerFeature.IOperation)]
        [Fact, WorkItem(8884, "https://github.com/dotnet/roslyn/issues/8884")]
        public void ParameterReference_DelegateCreationExpressionWithLambdaArgument()
        {
            string source = @"
using System;

class Class
{
    // Used parameter methods
    public void UsedParameterMethod1(Action a)
    {
        Action a2 = /*<bind>*/new Action(() =>
        {
            a();
        })/*</bind>*/;
    }
}
";
            string expectedOperationTree = @"
IDelegateCreationOperation (OperationKind.DelegateCreation, Type: System.Action) (Syntax: 'new Action( ... })')
  Target: 
    IAnonymousFunctionOperation (Symbol: lambda expression) (OperationKind.AnonymousFunction, Type: null) (Syntax: '() => ... }')
      IBlockOperation (2 statements) (OperationKind.Block, Type: null) (Syntax: '{ ... }')
        IExpressionStatementOperation (OperationKind.ExpressionStatement, Type: null) (Syntax: 'a();')
          Expression: 
            IInvocationOperation (virtual void System.Action.Invoke()) (OperationKind.Invocation, Type: System.Void) (Syntax: 'a()')
              Instance Receiver: 
                IParameterReferenceOperation: a (OperationKind.ParameterReference, Type: System.Action) (Syntax: 'a')
              Arguments(0)
        IReturnOperation (OperationKind.Return, Type: null, IsImplicit) (Syntax: '{ ... }')
          ReturnedValue: 
            null
";
            var expectedDiagnostics = DiagnosticDescription.None;

            VerifyOperationTreeAndDiagnosticsForTest<ObjectCreationExpressionSyntax>(source, expectedOperationTree, expectedDiagnostics);
        }

        [CompilerTrait(CompilerFeature.IOperation)]
        [Fact, WorkItem(8884, "https://github.com/dotnet/roslyn/issues/8884")]
        public void ParameterReference_DelegateCreationExpressionWithMethodArgument()
        {
            string source = @"
using System;

class Class
{
    public delegate void Delegate(int x, int y);

    public void Method(Delegate d)
    {
        var a = /*<bind>*/new Delegate(Method2)/*</bind>*/;
    }

    public void Method2(int x, int y)
    {
    }
}
";
            string expectedOperationTree = @"
IDelegateCreationOperation (OperationKind.DelegateCreation, Type: Class.Delegate) (Syntax: 'new Delegate(Method2)')
  Target: 
    IMethodReferenceOperation: void Class.Method2(System.Int32 x, System.Int32 y) (OperationKind.MethodReference, Type: null) (Syntax: 'Method2')
      Instance Receiver: 
        IInstanceReferenceOperation (OperationKind.InstanceReference, Type: Class, IsImplicit) (Syntax: 'Method2')
";
            var expectedDiagnostics = DiagnosticDescription.None;

            VerifyOperationTreeAndDiagnosticsForTest<ObjectCreationExpressionSyntax>(source, expectedOperationTree, expectedDiagnostics);
        }

        [CompilerTrait(CompilerFeature.IOperation)]
        [Fact, WorkItem(8884, "https://github.com/dotnet/roslyn/issues/8884")]
        public void ParameterReference_DelegateCreationExpressionWithInvalidArgument()
        {
            string source = @"
using System;

class Class
{
    public delegate void Delegate(int x, int y);

    public void Method(int x)
    {
        var a = /*<bind>*/new Delegate(x)/*</bind>*/;
    }
}
";
            string expectedOperationTree = @"
IInvalidOperation (OperationKind.Invalid, Type: Class.Delegate, IsInvalid) (Syntax: 'new Delegate(x)')
  Children(1):
      IParameterReferenceOperation: x (OperationKind.ParameterReference, Type: System.Int32, IsInvalid) (Syntax: 'x')
";
            var expectedDiagnostics = new DiagnosticDescription[] {
                // CS0149: Method name expected
                //         var a = /*<bind>*/new Delegate(x)/*</bind>*/;
                Diagnostic(ErrorCode.ERR_MethodNameExpected, "x").WithLocation(10, 40)
            };

            VerifyOperationTreeAndDiagnosticsForTest<ObjectCreationExpressionSyntax>(source, expectedOperationTree, expectedDiagnostics);
        }

        [CompilerTrait(CompilerFeature.IOperation)]
        [Fact, WorkItem(8884, "https://github.com/dotnet/roslyn/issues/8884")]
        public void ParameterReference_DynamicCollectionInitializer()
        {
            string source = @"
using System.Collections.Generic;

internal class Class
{
    public dynamic X { get; set; }

    public void M(int x, int y)
    {
        var c = new Class() /*<bind>*/{ X = { { x, y } } }/*</bind>*/;
    }
}
";
            string expectedOperationTree = @"
IObjectOrCollectionInitializerOperation (OperationKind.ObjectOrCollectionInitializer, Type: Class) (Syntax: '{ X = { { x, y } } }')
  Initializers(1):
      IMemberInitializerOperation (OperationKind.MemberInitializer, Type: dynamic) (Syntax: 'X = { { x, y } }')
        InitializedMember: 
          IPropertyReferenceOperation: dynamic Class.X { get; set; } (OperationKind.PropertyReference, Type: dynamic) (Syntax: 'X')
            Instance Receiver: 
              IInstanceReferenceOperation (OperationKind.InstanceReference, Type: Class, IsImplicit) (Syntax: 'X')
        Initializer: 
          IObjectOrCollectionInitializerOperation (OperationKind.ObjectOrCollectionInitializer, Type: dynamic) (Syntax: '{ { x, y } }')
            Initializers(1):
                ICollectionElementInitializerOperation (IsDynamic: True) (OperationKind.CollectionElementInitializer, Type: System.Void) (Syntax: '{ x, y }')
                  Arguments(2):
                      IParameterReferenceOperation: x (OperationKind.ParameterReference, Type: System.Int32) (Syntax: 'x')
                      IParameterReferenceOperation: y (OperationKind.ParameterReference, Type: System.Int32) (Syntax: 'y')
";
            var expectedDiagnostics = DiagnosticDescription.None;

            VerifyOperationTreeAndDiagnosticsForTest<InitializerExpressionSyntax>(source, expectedOperationTree, expectedDiagnostics);
        }

        [CompilerTrait(CompilerFeature.IOperation)]
        [Fact, WorkItem(8884, "https://github.com/dotnet/roslyn/issues/8884")]
        public void ParameterReference_NameOfExpression()
        {
            string source = @"
class Class1
{
    public string M(int x)
    {
        return /*<bind>*/nameof(x)/*</bind>*/;
    }
}
";
            string expectedOperationTree = @"
INameOfOperation (OperationKind.NameOf, Type: System.String, Constant: ""x"") (Syntax: 'nameof(x)')
  IParameterReferenceOperation: x (OperationKind.ParameterReference, Type: System.Int32) (Syntax: 'x')
";
            var expectedDiagnostics = DiagnosticDescription.None;

            VerifyOperationTreeAndDiagnosticsForTest<InvocationExpressionSyntax>(source, expectedOperationTree, expectedDiagnostics);
        }

        [CompilerTrait(CompilerFeature.IOperation)]
        [Fact, WorkItem(8884, "https://github.com/dotnet/roslyn/issues/8884")]
        public void ParameterReference_PointerIndirectionExpression()
        {
            string source = @"
class Class1
{
    public unsafe int M(int *x)
    {
        return /*<bind>*/*x/*</bind>*/;
    }
}
";
            string expectedOperationTree = @"
IOperation:  (OperationKind.None, Type: null) (Syntax: '*x')
  Children(1):
      IParameterReferenceOperation: x (OperationKind.ParameterReference, Type: System.Int32*) (Syntax: 'x')
";
            var expectedDiagnostics = new DiagnosticDescription[] {
                // CS0227: Unsafe code may only appear if compiling with /unsafe
                //     public unsafe int M(int *x)
                Diagnostic(ErrorCode.ERR_IllegalUnsafe, "M").WithLocation(4, 23)
            };

            VerifyOperationTreeAndDiagnosticsForTest<PrefixUnaryExpressionSyntax>(source, expectedOperationTree, expectedDiagnostics);
        }

        [CompilerTrait(CompilerFeature.IOperation)]
        [Fact, WorkItem(8884, "https://github.com/dotnet/roslyn/issues/8884")]
        public void ParameterReference_FixedLocalInitializer()
        {
            string source = @"
using System.Collections.Generic;

internal class Class
{
    public unsafe void M(int[] array)
    {
        fixed (int* /*<bind>*/p = array/*</bind>*/)
        {
            *p = 1;
        }
    }
}
";
            string expectedOperationTree = @"
<<<<<<< HEAD
ISingleVariableDeclaration (Symbol: System.Int32* p) (OperationKind.SingleVariableDeclaration) (Syntax: 'p = array')
=======
IVariableDeclarationOperation (1 variables) (OperationKind.VariableDeclaration, Type: null) (Syntax: 'p = array')
  Variables: Local_1: System.Int32* p
>>>>>>> 19f49b0f
  Initializer: 
    IVariableInitializerOperation (OperationKind.VariableInitializer, Type: null) (Syntax: '= array')
      IOperation:  (OperationKind.None, Type: null) (Syntax: 'array')
        Children(1):
            IParameterReferenceOperation: array (OperationKind.ParameterReference, Type: System.Int32[]) (Syntax: 'array')
";
            var expectedDiagnostics = new DiagnosticDescription[] {
                // CS0227: Unsafe code may only appear if compiling with /unsafe
                //     public unsafe void M(int[] array)
                Diagnostic(ErrorCode.ERR_IllegalUnsafe, "M").WithLocation(6, 24)
            };

            VerifyOperationTreeAndDiagnosticsForTest<VariableDeclaratorSyntax>(source, expectedOperationTree, expectedDiagnostics);
        }

        [CompilerTrait(CompilerFeature.IOperation)]
        [Fact, WorkItem(8884, "https://github.com/dotnet/roslyn/issues/8884")]
        public void ParameterReference_RefTypeOperator()
        {
            string source = @"
class Class1
{
    public System.Type M(System.TypedReference x)
    {
        return /*<bind>*/__reftype(x)/*</bind>*/;
    }
}
";
            string expectedOperationTree = @"
IOperation:  (OperationKind.None, Type: null) (Syntax: '__reftype(x)')
  Children(1):
      IParameterReferenceOperation: x (OperationKind.ParameterReference, Type: System.TypedReference) (Syntax: 'x')
";
            var expectedDiagnostics = DiagnosticDescription.None;

            VerifyOperationTreeAndDiagnosticsForTest<RefTypeExpressionSyntax>(source, expectedOperationTree, expectedDiagnostics);
        }

        [CompilerTrait(CompilerFeature.IOperation)]
        [Fact, WorkItem(8884, "https://github.com/dotnet/roslyn/issues/8884")]
        public void ParameterReference_MakeRefOperator()
        {
            string source = @"
class Class1
{
    public void M(System.Type x)
    {
        var y = /*<bind>*/__makeref(x)/*</bind>*/;
    }
}
";
            string expectedOperationTree = @"
IOperation:  (OperationKind.None, Type: null) (Syntax: '__makeref(x)')
  Children(1):
      IParameterReferenceOperation: x (OperationKind.ParameterReference, Type: System.Type) (Syntax: 'x')
";
            var expectedDiagnostics = DiagnosticDescription.None;

            VerifyOperationTreeAndDiagnosticsForTest<MakeRefExpressionSyntax>(source, expectedOperationTree, expectedDiagnostics);
        }

        [CompilerTrait(CompilerFeature.IOperation)]
        [Fact, WorkItem(8884, "https://github.com/dotnet/roslyn/issues/8884")]
        public void ParameterReference_RefValueOperator()
        {
            string source = @"
class Class1
{
    public void M(System.TypedReference x)
    {
        var y = /*<bind>*/__refvalue(x, int)/*</bind>*/;
    }
}
";
            string expectedOperationTree = @"
IOperation:  (OperationKind.None, Type: null) (Syntax: '__refvalue(x, int)')
  Children(1):
      IParameterReferenceOperation: x (OperationKind.ParameterReference, Type: System.TypedReference) (Syntax: 'x')
";
            var expectedDiagnostics = DiagnosticDescription.None;

            VerifyOperationTreeAndDiagnosticsForTest<RefValueExpressionSyntax>(source, expectedOperationTree, expectedDiagnostics);
        }

        [CompilerTrait(CompilerFeature.IOperation)]
        [Fact, WorkItem(8884, "https://github.com/dotnet/roslyn/issues/8884")]
        public void ParameterReference_DynamicIndexerAccess()
        {
            string source = @"
class Class1
{
    public void M(dynamic d, int x)
    {
        var /*<bind>*/y = d[x]/*</bind>*/;
    }
}
";
            string expectedOperationTree = @"
<<<<<<< HEAD
ISingleVariableDeclaration (Symbol: dynamic y) (OperationKind.SingleVariableDeclaration) (Syntax: 'y = d[x]')
=======
IVariableDeclarationOperation (1 variables) (OperationKind.VariableDeclaration, Type: null) (Syntax: 'y = d[x]')
  Variables: Local_1: dynamic y
>>>>>>> 19f49b0f
  Initializer: 
    IVariableInitializerOperation (OperationKind.VariableInitializer, Type: null) (Syntax: '= d[x]')
      IDynamicIndexerAccessOperation (OperationKind.DynamicIndexerAccess, Type: dynamic) (Syntax: 'd[x]')
        Expression: 
          IParameterReferenceOperation: d (OperationKind.ParameterReference, Type: dynamic) (Syntax: 'd')
        Arguments(1):
            IParameterReferenceOperation: x (OperationKind.ParameterReference, Type: System.Int32) (Syntax: 'x')
        ArgumentNames(0)
        ArgumentRefKinds(0)
";
            var expectedDiagnostics = DiagnosticDescription.None;

            VerifyOperationTreeAndDiagnosticsForTest<VariableDeclaratorSyntax>(source, expectedOperationTree, expectedDiagnostics);
        }

        [CompilerTrait(CompilerFeature.IOperation)]
        [Fact, WorkItem(8884, "https://github.com/dotnet/roslyn/issues/8884")]
        public void ParameterReference_DynamicMemberAccess()
        {
            string source = @"
class Class1
{
    public void M(dynamic x, int y)
    {
        var z = /*<bind>*/x.M(y)/*</bind>*/;
    }
}
";
            string expectedOperationTree = @"
IDynamicInvocationOperation (OperationKind.DynamicInvocation, Type: dynamic) (Syntax: 'x.M(y)')
  Expression: 
    IDynamicMemberReferenceOperation (Member Name: ""M"", Containing Type: null) (OperationKind.DynamicMemberReference, Type: dynamic) (Syntax: 'x.M')
      Type Arguments(0)
      Instance Receiver: 
        IParameterReferenceOperation: x (OperationKind.ParameterReference, Type: dynamic) (Syntax: 'x')
  Arguments(1):
      IParameterReferenceOperation: y (OperationKind.ParameterReference, Type: System.Int32) (Syntax: 'y')
  ArgumentNames(0)
  ArgumentRefKinds(0)
";
            var expectedDiagnostics = DiagnosticDescription.None;

            VerifyOperationTreeAndDiagnosticsForTest<InvocationExpressionSyntax>(source, expectedOperationTree, expectedDiagnostics);
        }

        [CompilerTrait(CompilerFeature.IOperation)]
        [Fact, WorkItem(8884, "https://github.com/dotnet/roslyn/issues/8884")]
        public void ParameterReference_DynamicInvocation()
        {
            string source = @"
class Class1
{
    public void M(dynamic x, int y)
    {
        var z = /*<bind>*/x(y)/*</bind>*/;
    }
}
";
            string expectedOperationTree = @"
IDynamicInvocationOperation (OperationKind.DynamicInvocation, Type: dynamic) (Syntax: 'x(y)')
  Expression: 
    IParameterReferenceOperation: x (OperationKind.ParameterReference, Type: dynamic) (Syntax: 'x')
  Arguments(1):
      IParameterReferenceOperation: y (OperationKind.ParameterReference, Type: System.Int32) (Syntax: 'y')
  ArgumentNames(0)
  ArgumentRefKinds(0)
";
            var expectedDiagnostics = DiagnosticDescription.None;

            VerifyOperationTreeAndDiagnosticsForTest<InvocationExpressionSyntax>(source, expectedOperationTree, expectedDiagnostics);
        }

        [CompilerTrait(CompilerFeature.IOperation)]
        [Fact, WorkItem(8884, "https://github.com/dotnet/roslyn/issues/8884")]
        public void ParameterReference_DynamicObjectCreation()
        {
            string source = @"
internal class Class
{
    public Class(Class x) { }
    public Class(string x) { }

    public void M(dynamic x)
    {
        var c = /*<bind>*/new Class(x)/*</bind>*/;
    }
}
";
            string expectedOperationTree = @"
IDynamicObjectCreationOperation (OperationKind.DynamicObjectCreation, Type: Class) (Syntax: 'new Class(x)')
  Arguments(1):
      IParameterReferenceOperation: x (OperationKind.ParameterReference, Type: dynamic) (Syntax: 'x')
  ArgumentNames(0)
  ArgumentRefKinds(0)
  Initializer: 
    null
";
            var expectedDiagnostics = DiagnosticDescription.None;

            VerifyOperationTreeAndDiagnosticsForTest<ObjectCreationExpressionSyntax>(source, expectedOperationTree, expectedDiagnostics);
        }

        [CompilerTrait(CompilerFeature.IOperation)]
        [Fact, WorkItem(8884, "https://github.com/dotnet/roslyn/issues/8884")]
        public void ParameterReference_StackAllocArrayCreation()
        {
            string source = @"
using System.Collections.Generic;

internal class Class
{
    public unsafe void M(int x)
    {
        int* block = /*<bind>*/stackalloc int[x]/*</bind>*/;
    }
}
";
            string expectedOperationTree = @"
IOperation:  (OperationKind.None, Type: null) (Syntax: 'stackalloc int[x]')
  Children(1):
      IParameterReferenceOperation: x (OperationKind.ParameterReference, Type: System.Int32) (Syntax: 'x')
";
            var expectedDiagnostics = new DiagnosticDescription[] {
                // CS0227: Unsafe code may only appear if compiling with /unsafe
                //     public unsafe void M(int x)
                Diagnostic(ErrorCode.ERR_IllegalUnsafe, "M").WithLocation(6, 24)
            };

            VerifyOperationTreeAndDiagnosticsForTest<StackAllocArrayCreationExpressionSyntax>(source, expectedOperationTree, expectedDiagnostics);
        }

        [CompilerTrait(CompilerFeature.IOperation)]
        [Fact, WorkItem(8884, "https://github.com/dotnet/roslyn/issues/8884")]
        public void ParameterReference_InterpolatedStringExpression()
        {
            string source = @"
using System;

internal class Class
{
    public void M(string x, int y)
    {
        Console.WriteLine(/*<bind>*/$""String {x,20} and {y:D3} and constant {1}""/*</bind>*/);
    }
}
";
            string expectedOperationTree = @"
IInterpolatedStringOperation (OperationKind.InterpolatedString, Type: System.String) (Syntax: '$""String {x ... nstant {1}""')
  Parts(6):
      IInterpolatedStringTextOperation (OperationKind.InterpolatedStringText, Type: null) (Syntax: 'String ')
        Text: 
          ILiteralOperation (OperationKind.Literal, Type: System.String, Constant: ""String "") (Syntax: 'String ')
      IInterpolationOperation (OperationKind.Interpolation, Type: null) (Syntax: '{x,20}')
        Expression: 
          IParameterReferenceOperation: x (OperationKind.ParameterReference, Type: System.String) (Syntax: 'x')
        Alignment: 
          ILiteralOperation (OperationKind.Literal, Type: System.Int32, Constant: 20) (Syntax: '20')
        FormatString: 
          null
      IInterpolatedStringTextOperation (OperationKind.InterpolatedStringText, Type: null) (Syntax: ' and ')
        Text: 
          ILiteralOperation (OperationKind.Literal, Type: System.String, Constant: "" and "") (Syntax: ' and ')
      IInterpolationOperation (OperationKind.Interpolation, Type: null) (Syntax: '{y:D3}')
        Expression: 
          IParameterReferenceOperation: y (OperationKind.ParameterReference, Type: System.Int32) (Syntax: 'y')
        Alignment: 
          null
        FormatString: 
          ILiteralOperation (OperationKind.Literal, Type: System.String, Constant: ""D3"") (Syntax: ':D3')
      IInterpolatedStringTextOperation (OperationKind.InterpolatedStringText, Type: null) (Syntax: ' and constant ')
        Text: 
          ILiteralOperation (OperationKind.Literal, Type: System.String, Constant: "" and constant "") (Syntax: ' and constant ')
      IInterpolationOperation (OperationKind.Interpolation, Type: null) (Syntax: '{1}')
        Expression: 
          ILiteralOperation (OperationKind.Literal, Type: System.Int32, Constant: 1) (Syntax: '1')
        Alignment: 
          null
        FormatString: 
          null
";
            var expectedDiagnostics = DiagnosticDescription.None;

            VerifyOperationTreeAndDiagnosticsForTest<InterpolatedStringExpressionSyntax>(source, expectedOperationTree, expectedDiagnostics);
        }

        [CompilerTrait(CompilerFeature.IOperation)]
        [Fact, WorkItem(8884, "https://github.com/dotnet/roslyn/issues/8884")]
        public void ParameterReference_ThrowExpression()
        {
            string source = @"
using System;

internal class Class
{
    public void M(string x)
    {
        var y = x ?? /*<bind>*/throw new ArgumentNullException(nameof(x))/*</bind>*/;
    }
}
";
            string expectedOperationTree = @"
IThrowOperation (OperationKind.Throw, Type: null) (Syntax: 'throw new A ... (nameof(x))')
  IObjectCreationOperation (Constructor: System.ArgumentNullException..ctor(System.String paramName)) (OperationKind.ObjectCreation, Type: System.ArgumentNullException) (Syntax: 'new Argumen ... (nameof(x))')
    Arguments(1):
        IArgumentOperation (ArgumentKind.Explicit, Matching Parameter: paramName) (OperationKind.Argument, Type: System.String) (Syntax: 'nameof(x)')
          INameOfOperation (OperationKind.NameOf, Type: System.String, Constant: ""x"") (Syntax: 'nameof(x)')
            IParameterReferenceOperation: x (OperationKind.ParameterReference, Type: System.String) (Syntax: 'x')
          InConversion: CommonConversion (Exists: True, IsIdentity: True, IsNumeric: False, IsReference: False, IsUserDefined: False) (MethodSymbol: null)
          OutConversion: CommonConversion (Exists: True, IsIdentity: True, IsNumeric: False, IsReference: False, IsUserDefined: False) (MethodSymbol: null)
    Initializer: 
      null
";
            var expectedDiagnostics = DiagnosticDescription.None;

            VerifyOperationTreeAndDiagnosticsForTest<ThrowExpressionSyntax>(source, expectedOperationTree, expectedDiagnostics);
        }

        [CompilerTrait(CompilerFeature.IOperation)]
        [Fact, WorkItem(8884, "https://github.com/dotnet/roslyn/issues/8884")]
        public void ParameterReference_PatternSwitchStatement()
        {
            string source = @"
internal class Class
{
    public void M(int x)
    {
        switch (x)
        {
            /*<bind>*/case var y when (x >= 10):
                break;/*</bind>*/
        }
    }
}
";
            string expectedOperationTree = @"
ISwitchCaseOperation (1 case clauses, 1 statements) (OperationKind.SwitchCase, Type: null) (Syntax: 'case var y  ... break;')
    Clauses:
        IPatternCaseClauseOperation (Label Symbol: case var y when (x >= 10):) (CaseKind.Pattern) (OperationKind.CaseClause, Type: null) (Syntax: 'case var y  ...  (x >= 10):')
          Pattern: 
            IDeclarationPatternOperation (Declared Symbol: System.Int32 y) (OperationKind.DeclarationPattern, Type: null) (Syntax: 'var y')
          Guard Expression: 
            IBinaryOperation (BinaryOperatorKind.GreaterThanOrEqual) (OperationKind.BinaryOperator, Type: System.Boolean) (Syntax: 'x >= 10')
              Left: 
                IParameterReferenceOperation: x (OperationKind.ParameterReference, Type: System.Int32) (Syntax: 'x')
              Right: 
                ILiteralOperation (OperationKind.Literal, Type: System.Int32, Constant: 10) (Syntax: '10')
    Body:
        IBranchOperation (BranchKind.Break) (OperationKind.Branch, Type: null) (Syntax: 'break;')
";
            var expectedDiagnostics = DiagnosticDescription.None;

            VerifyOperationTreeAndDiagnosticsForTest<SwitchSectionSyntax>(source, expectedOperationTree, expectedDiagnostics);
        }

        [CompilerTrait(CompilerFeature.IOperation)]
        [Fact, WorkItem(8884, "https://github.com/dotnet/roslyn/issues/8884")]
        public void ParameterReference_DefaultPatternSwitchStatement()
        {
            string source = @"
internal class Class
{
    public void M(int x)
    {
        switch (x)
        {
            case var y when (x >= 10):
                break;

            /*<bind>*/default:/*</bind>*/
                break;
        }
    }
}
";
            string expectedOperationTree = @"
IDefaultCaseClauseOperation (CaseKind.Default) (OperationKind.CaseClause, Type: null) (Syntax: 'default:')
";
            var expectedDiagnostics = DiagnosticDescription.None;

            VerifyOperationTreeAndDiagnosticsForTest<DefaultSwitchLabelSyntax>(source, expectedOperationTree, expectedDiagnostics);
        }

        [CompilerTrait(CompilerFeature.IOperation)]
        [Fact, WorkItem(8884, "https://github.com/dotnet/roslyn/issues/8884")]
        public void ParameterReference_UserDefinedLogicalConditionalOperator()
        {
            string source = @"
class A<T>
{
    public static bool operator true(A<T> o) { return true; }
    public static bool operator false(A<T> o) { return false; }
}
class B : A<object>
{
    public static B operator &(B x, B y) { return x; }
}
class C : B
{
    public static C operator |(C x, C y) { return x; }
}
class P
{
    static void M(C x, C y)
    {
        if (/*<bind>*/x && y/*</bind>*/)
        {
        }
    }
}
";
            string expectedOperationTree = @"
IOperation:  (OperationKind.None, Type: null) (Syntax: 'x && y')
  Children(2):
      IConversionOperation (Implicit, TryCast: False, Unchecked) (OperationKind.Conversion, Type: B, IsImplicit) (Syntax: 'x')
        Conversion: CommonConversion (Exists: True, IsIdentity: False, IsNumeric: False, IsReference: True, IsUserDefined: False) (MethodSymbol: null)
        Operand: 
          IParameterReferenceOperation: x (OperationKind.ParameterReference, Type: C) (Syntax: 'x')
      IConversionOperation (Implicit, TryCast: False, Unchecked) (OperationKind.Conversion, Type: B, IsImplicit) (Syntax: 'y')
        Conversion: CommonConversion (Exists: True, IsIdentity: False, IsNumeric: False, IsReference: True, IsUserDefined: False) (MethodSymbol: null)
        Operand: 
          IParameterReferenceOperation: y (OperationKind.ParameterReference, Type: C) (Syntax: 'y')
";
            var expectedDiagnostics = DiagnosticDescription.None;

            VerifyOperationTreeAndDiagnosticsForTest<BinaryExpressionSyntax>(source, expectedOperationTree, expectedDiagnostics);
        }

        [CompilerTrait(CompilerFeature.IOperation)]
        [Fact, WorkItem(8884, "https://github.com/dotnet/roslyn/issues/8884")]
        public void ParameterReference_NoPiaObjectCreation()
        {
            var sources0 = @"
using System;
using System.Runtime.InteropServices;

[assembly: ImportedFromTypeLib(""_.dll"")]
[assembly: Guid(""f9c2d51d-4f44-45f0-9eda-c9d599b58257"")]
[ComImport()]
[Guid(""f9c2d51d-4f44-45f0-9eda-c9d599b58277"")]
[CoClass(typeof(C))]
public interface I
        {
            int P { get; set; }
        }
[Guid(""f9c2d51d-4f44-45f0-9eda-c9d599b58278"")]
public class C
{
    public C(object o)
    {
    }
}
";
            var sources1 = @"
struct S
{
	public I F(object x)
	{
		return /*<bind>*/new I(x)/*</bind>*/;
    }
}
";
            var compilation0 = CreateStandardCompilation(sources0);
            compilation0.VerifyDiagnostics();

            var compilation1 = CreateStandardCompilation(
                sources1,
                references: new[] { MscorlibRef, SystemRef, compilation0.EmitToImageReference(embedInteropTypes: true) });

            string expectedOperationTree = @"
IOperation:  (OperationKind.None, Type: null, IsInvalid) (Syntax: 'new I(x)')
";
            var expectedDiagnostics = new DiagnosticDescription[] {
                    // (6,25): error CS1729: 'I' does not contain a constructor that takes 1 arguments
                    // 		return /*<bind>*/new I(x)/*</bind>*/;
                    Diagnostic(ErrorCode.ERR_BadCtorArgCount, "(x)").WithArguments("I", "1").WithLocation(6, 25)
            };

            VerifyOperationTreeAndDiagnosticsForTest<ObjectCreationExpressionSyntax>(compilation1, expectedOperationTree, expectedDiagnostics);
        }

        [CompilerTrait(CompilerFeature.IOperation)]
        [Fact, WorkItem(8884, "https://github.com/dotnet/roslyn/issues/8884")]
        public void ParameterReference_ArgListOperator()
        {
            string source = @"
using System;
class C
{
    static void Method(int x, bool y)
    {
        M(1, /*<bind>*/__arglist(x, y)/*</bind>*/);
    }
    
    static void M(int x, __arglist)
    {
    } 
}
";
            string expectedOperationTree = @"
IOperation:  (OperationKind.None, Type: null) (Syntax: '__arglist(x, y)')
  Children(2):
      IParameterReferenceOperation: x (OperationKind.ParameterReference, Type: System.Int32) (Syntax: 'x')
      IParameterReferenceOperation: y (OperationKind.ParameterReference, Type: System.Boolean) (Syntax: 'y')
";
            var expectedDiagnostics = DiagnosticDescription.None;

            VerifyOperationTreeAndDiagnosticsForTest<InvocationExpressionSyntax>(source, expectedOperationTree, expectedDiagnostics);
        }

        [CompilerTrait(CompilerFeature.IOperation)]
        [Fact, WorkItem(19790, "https://github.com/dotnet/roslyn/issues/19790")]
        public void ParameterReference_IsPatternExpression()
        {
            string source = @"
class Class1
{
    public void Method1(object x)
    {
        if (/*<bind>*/x is int y/*</bind>*/) { }
    }
}
";
            string expectedOperationTree = @"
IIsPatternOperation (OperationKind.IsPattern, Type: System.Boolean) (Syntax: 'x is int y')
  Expression: 
    IParameterReferenceOperation: x (OperationKind.ParameterReference, Type: System.Object) (Syntax: 'x')
  Pattern: 
    IDeclarationPatternOperation (Declared Symbol: System.Int32 y) (OperationKind.DeclarationPattern, Type: null) (Syntax: 'int y')
";
            var expectedDiagnostics = DiagnosticDescription.None;

            VerifyOperationTreeAndDiagnosticsForTest<IsPatternExpressionSyntax>(source, expectedOperationTree, expectedDiagnostics);
        }

        [CompilerTrait(CompilerFeature.IOperation)]
        [Fact, WorkItem(19902, "https://github.com/dotnet/roslyn/issues/19902")]
        public void ParameterReference_LocalFunctionStatement()
        {
            string source = @"
using System;
using System.Collections.Generic;

class Class
{
    static IEnumerable<T> MyIterator<T>(IEnumerable<T> source, Func<T, bool> predicate)
    {
        /*<bind>*/IEnumerable<T> Iterator()
        {
            foreach (var element in source)
                if (predicate(element))
                    yield return element;
        }/*</bind>*/

        return Iterator();
    }
}

";
            string expectedOperationTree = @"
ILocalFunctionOperation (Symbol: System.Collections.Generic.IEnumerable<T> Iterator()) (OperationKind.LocalFunction, Type: null) (Syntax: 'IEnumerable ... }')
  IBlockOperation (2 statements) (OperationKind.Block, Type: null) (Syntax: '{ ... }')
    IForEachLoopOperation (LoopKind.ForEach) (OperationKind.Loop, Type: null) (Syntax: 'foreach (va ... rn element;')
      Locals: Local_1: T element
      LoopControlVariable: 
        ILocalReferenceOperation: element (IsDeclaration: True) (OperationKind.LocalReference, Type: T, Constant: null) (Syntax: 'foreach (va ... rn element;')
      Collection: 
        IConversionOperation (Implicit, TryCast: False, Unchecked) (OperationKind.Conversion, Type: System.Collections.Generic.IEnumerable<T>, IsImplicit) (Syntax: 'source')
          Conversion: CommonConversion (Exists: True, IsIdentity: True, IsNumeric: False, IsReference: False, IsUserDefined: False) (MethodSymbol: null)
          Operand: 
            IParameterReferenceOperation: source (OperationKind.ParameterReference, Type: System.Collections.Generic.IEnumerable<T>) (Syntax: 'source')
      Body: 
        IConditionalOperation (OperationKind.Conditional, Type: null) (Syntax: 'if (predica ... rn element;')
          Condition: 
            IInvocationOperation (virtual System.Boolean System.Func<T, System.Boolean>.Invoke(T arg)) (OperationKind.Invocation, Type: System.Boolean) (Syntax: 'predicate(element)')
              Instance Receiver: 
                IParameterReferenceOperation: predicate (OperationKind.ParameterReference, Type: System.Func<T, System.Boolean>) (Syntax: 'predicate')
              Arguments(1):
                  IArgumentOperation (ArgumentKind.Explicit, Matching Parameter: arg) (OperationKind.Argument, Type: T) (Syntax: 'element')
                    ILocalReferenceOperation: element (OperationKind.LocalReference, Type: T) (Syntax: 'element')
                    InConversion: CommonConversion (Exists: True, IsIdentity: True, IsNumeric: False, IsReference: False, IsUserDefined: False) (MethodSymbol: null)
                    OutConversion: CommonConversion (Exists: True, IsIdentity: True, IsNumeric: False, IsReference: False, IsUserDefined: False) (MethodSymbol: null)
          WhenTrue: 
            IReturnOperation (OperationKind.YieldReturn, Type: null) (Syntax: 'yield return element;')
              ReturnedValue: 
                ILocalReferenceOperation: element (OperationKind.LocalReference, Type: T) (Syntax: 'element')
          WhenFalse: 
            null
      NextVariables(0)
    IReturnOperation (OperationKind.YieldBreak, Type: null, IsImplicit) (Syntax: '{ ... }')
      ReturnedValue: 
        null
";
            var expectedDiagnostics = DiagnosticDescription.None;

            VerifyOperationTreeAndDiagnosticsForTest<LocalFunctionStatementSyntax>(source, expectedOperationTree, expectedDiagnostics);
        }
    }
}<|MERGE_RESOLUTION|>--- conflicted
+++ resolved
@@ -476,12 +476,7 @@
 }
 ";
             string expectedOperationTree = @"
-<<<<<<< HEAD
-ISingleVariableDeclaration (Symbol: System.Int32* p) (OperationKind.SingleVariableDeclaration) (Syntax: 'p = array')
-=======
-IVariableDeclarationOperation (1 variables) (OperationKind.VariableDeclaration, Type: null) (Syntax: 'p = array')
-  Variables: Local_1: System.Int32* p
->>>>>>> 19f49b0f
+ISingleVariableDeclarationOperation (Symbol: System.Int32* p) (OperationKind.SingleVariableDeclaration, Type: null) (Syntax: 'p = array')
   Initializer: 
     IVariableInitializerOperation (OperationKind.VariableInitializer, Type: null) (Syntax: '= array')
       IOperation:  (OperationKind.None, Type: null) (Syntax: 'array')
@@ -580,12 +575,7 @@
 }
 ";
             string expectedOperationTree = @"
-<<<<<<< HEAD
-ISingleVariableDeclaration (Symbol: dynamic y) (OperationKind.SingleVariableDeclaration) (Syntax: 'y = d[x]')
-=======
-IVariableDeclarationOperation (1 variables) (OperationKind.VariableDeclaration, Type: null) (Syntax: 'y = d[x]')
-  Variables: Local_1: dynamic y
->>>>>>> 19f49b0f
+ISingleVariableDeclarationOperation (Symbol: dynamic y) (OperationKind.SingleVariableDeclaration, Type: null) (Syntax: 'y = d[x]')
   Initializer: 
     IVariableInitializerOperation (OperationKind.VariableInitializer, Type: null) (Syntax: '= d[x]')
       IDynamicIndexerAccessOperation (OperationKind.DynamicIndexerAccess, Type: dynamic) (Syntax: 'd[x]')
