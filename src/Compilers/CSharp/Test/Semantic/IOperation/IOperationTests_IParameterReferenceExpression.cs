﻿// Copyright (c) Microsoft.  All Rights Reserved.  Licensed under the Apache License, Version 2.0.  See License.txt in the project root for license information.

using Microsoft.CodeAnalysis.CSharp.Syntax;
using Microsoft.CodeAnalysis.CSharp.Test.Utilities;
using Microsoft.CodeAnalysis.Test.Utilities;
using Roslyn.Test.Utilities;
using Xunit;

namespace Microsoft.CodeAnalysis.CSharp.UnitTests
{
    public partial class IOperationTests : SemanticModelTestBase
    {
        [CompilerTrait(CompilerFeature.IOperation)]
        [Fact, WorkItem(8884, "https://github.com/dotnet/roslyn/issues/8884")]
        public void ParameterReference_TupleExpression()
        {
            string source = @"
class Class1
{
    public void M(int x, int y)
    {
        var tuple = /*<bind>*/(x, x + y)/*</bind>*/;
    }
}
";
            string expectedOperationTree = @"
ITupleOperation (OperationKind.Tuple, Type: (System.Int32 x, System.Int32)) (Syntax: '(x, x + y)')
  Elements(2):
      IParameterReferenceOperation: x (OperationKind.ParameterReference, Type: System.Int32) (Syntax: 'x')
      IBinaryOperation (BinaryOperatorKind.Add) (OperationKind.BinaryOperator, Type: System.Int32) (Syntax: 'x + y')
        Left: 
          IParameterReferenceOperation: x (OperationKind.ParameterReference, Type: System.Int32) (Syntax: 'x')
        Right: 
          IParameterReferenceOperation: y (OperationKind.ParameterReference, Type: System.Int32) (Syntax: 'y')
";
            var expectedDiagnostics = new[] {
                // file.cs(6,13): warning CS0219: The variable 'tuple' is assigned but its value is never used
                //         var tuple = /*<bind>*/(x, x + y)/*</bind>*/;
                Diagnostic(ErrorCode.WRN_UnreferencedVarAssg, "tuple").WithArguments("tuple").WithLocation(6, 13)
            };

            VerifyOperationTreeAndDiagnosticsForTest<TupleExpressionSyntax>(source, expectedOperationTree, expectedDiagnostics);
        }

        [CompilerTrait(CompilerFeature.IOperation)]
        [Fact, WorkItem(8884, "https://github.com/dotnet/roslyn/issues/8884")]
        public void ParameterReference_TupleDeconstruction()
        {
            string source = @"
class Point
{
    public int X { get; }
    public int Y { get; }

    public Point(int x, int y)
    {
        X = x;
        Y = y;
    }

    public void Deconstruct(out int x, out int y)
    {
        x = X;
        y = Y;
    }
}

class Class1
{
    public void M(Point point)
    {
        /*<bind>*/var (x, y) = point/*</bind>*/;
    }
}
";
            string expectedOperationTree = @"
IDeconstructionAssignmentOperation (OperationKind.DeconstructionAssignment, Type: (System.Int32 x, System.Int32 y)) (Syntax: 'var (x, y) = point')
  Left: 
    IDeclarationExpressionOperation (OperationKind.DeclarationExpression, Type: (System.Int32 x, System.Int32 y)) (Syntax: 'var (x, y)')
      ITupleOperation (OperationKind.Tuple, Type: (System.Int32 x, System.Int32 y)) (Syntax: '(x, y)')
        Elements(2):
            ILocalReferenceOperation: x (IsDeclaration: True) (OperationKind.LocalReference, Type: System.Int32) (Syntax: 'x')
            ILocalReferenceOperation: y (IsDeclaration: True) (OperationKind.LocalReference, Type: System.Int32) (Syntax: 'y')
  Right: 
    IParameterReferenceOperation: point (OperationKind.ParameterReference, Type: Point) (Syntax: 'point')
";
            var expectedDiagnostics = DiagnosticDescription.None;

            VerifyOperationTreeAndDiagnosticsForTest<AssignmentExpressionSyntax>(source, expectedOperationTree, expectedDiagnostics);
        }

        [CompilerTrait(CompilerFeature.IOperation)]
        [Fact, WorkItem(8884, "https://github.com/dotnet/roslyn/issues/8884")]
        public void ParameterReference_AnonymousObjectCreation()
        {
            string source = @"
class Class1
{
    public void M(int x, string y)
    {
        var v = /*<bind>*/new { Amount = x, Message = ""Hello"" + y }/*</bind>*/;
    }
}
";
            string expectedOperationTree = @"
IAnonymousObjectCreationOperation (OperationKind.AnonymousObjectCreation, Type: <anonymous type: System.Int32 Amount, System.String Message>) (Syntax: 'new { Amoun ... ello"" + y }')
  Initializers(2):
      ISimpleAssignmentOperation (OperationKind.SimpleAssignment, Type: System.Int32) (Syntax: 'Amount = x')
        Left: 
          IPropertyReferenceOperation: System.Int32 <anonymous type: System.Int32 Amount, System.String Message>.Amount { get; } (OperationKind.PropertyReference, Type: System.Int32) (Syntax: 'Amount')
            Instance Receiver: 
              null
        Right: 
          IParameterReferenceOperation: x (OperationKind.ParameterReference, Type: System.Int32) (Syntax: 'x')
      ISimpleAssignmentOperation (OperationKind.SimpleAssignment, Type: System.String) (Syntax: 'Message = ""Hello"" + y')
        Left: 
          IPropertyReferenceOperation: System.String <anonymous type: System.Int32 Amount, System.String Message>.Message { get; } (OperationKind.PropertyReference, Type: System.String) (Syntax: 'Message')
            Instance Receiver: 
              null
        Right: 
          IBinaryOperation (BinaryOperatorKind.Add) (OperationKind.BinaryOperator, Type: System.String) (Syntax: '""Hello"" + y')
            Left: 
              ILiteralOperation (OperationKind.Literal, Type: System.String, Constant: ""Hello"") (Syntax: '""Hello""')
            Right: 
              IParameterReferenceOperation: y (OperationKind.ParameterReference, Type: System.String) (Syntax: 'y')
";
            var expectedDiagnostics = DiagnosticDescription.None;

            VerifyOperationTreeAndDiagnosticsForTest<AnonymousObjectCreationExpressionSyntax>(source, expectedOperationTree, expectedDiagnostics);
        }

        [CompilerTrait(CompilerFeature.IOperation)]
        [Fact, WorkItem(8884, "https://github.com/dotnet/roslyn/issues/8884")]
        public void ParameterReference_QueryExpression()
        {
            string source = @"
using System.Linq;
using System.Collections.Generic;

struct Customer
{
    public string Name { get; set; }
    public string Address { get; set; }
}

class Class1
{
    public void M(List<Customer> customers)
    {
        var result = /*<bind>*/from cust in customers
                     select cust.Name/*</bind>*/;
    }
}
";
            string expectedOperationTree = @"
ITranslatedQueryOperation (OperationKind.TranslatedQuery, Type: System.Collections.Generic.IEnumerable<System.String>) (Syntax: 'from cust i ... t cust.Name')
  Expression: 
    IInvocationOperation (System.Collections.Generic.IEnumerable<System.String> System.Linq.Enumerable.Select<Customer, System.String>(this System.Collections.Generic.IEnumerable<Customer> source, System.Func<Customer, System.String> selector)) (OperationKind.Invocation, Type: System.Collections.Generic.IEnumerable<System.String>, IsImplicit) (Syntax: 'select cust.Name')
      Instance Receiver: 
        null
      Arguments(2):
          IArgumentOperation (ArgumentKind.Explicit, Matching Parameter: source) (OperationKind.Argument, Type: System.Collections.Generic.IEnumerable<Customer>, IsImplicit) (Syntax: 'from cust in customers')
            IConversionOperation (Implicit, TryCast: False, Unchecked) (OperationKind.Conversion, Type: System.Collections.Generic.IEnumerable<Customer>, IsImplicit) (Syntax: 'from cust in customers')
              Conversion: CommonConversion (Exists: True, IsIdentity: False, IsNumeric: False, IsReference: True, IsUserDefined: False) (MethodSymbol: null)
              Operand: 
                IParameterReferenceOperation: customers (OperationKind.ParameterReference, Type: System.Collections.Generic.List<Customer>) (Syntax: 'customers')
            InConversion: CommonConversion (Exists: True, IsIdentity: True, IsNumeric: False, IsReference: False, IsUserDefined: False) (MethodSymbol: null)
            OutConversion: CommonConversion (Exists: True, IsIdentity: True, IsNumeric: False, IsReference: False, IsUserDefined: False) (MethodSymbol: null)
          IArgumentOperation (ArgumentKind.Explicit, Matching Parameter: selector) (OperationKind.Argument, Type: System.Func<Customer, System.String>, IsImplicit) (Syntax: 'cust.Name')
            IDelegateCreationOperation (OperationKind.DelegateCreation, Type: System.Func<Customer, System.String>, IsImplicit) (Syntax: 'cust.Name')
              Target: 
                IAnonymousFunctionOperation (Symbol: lambda expression) (OperationKind.AnonymousFunction, Type: null, IsImplicit) (Syntax: 'cust.Name')
                  IBlockOperation (1 statements) (OperationKind.Block, Type: null, IsImplicit) (Syntax: 'cust.Name')
                    IReturnOperation (OperationKind.Return, Type: null, IsImplicit) (Syntax: 'cust.Name')
                      ReturnedValue: 
                        IPropertyReferenceOperation: System.String Customer.Name { get; set; } (OperationKind.PropertyReference, Type: System.String) (Syntax: 'cust.Name')
                          Instance Receiver: 
                            IOperation:  (OperationKind.None, Type: null) (Syntax: 'cust')
            InConversion: CommonConversion (Exists: True, IsIdentity: True, IsNumeric: False, IsReference: False, IsUserDefined: False) (MethodSymbol: null)
            OutConversion: CommonConversion (Exists: True, IsIdentity: True, IsNumeric: False, IsReference: False, IsUserDefined: False) (MethodSymbol: null)
";
            var expectedDiagnostics = DiagnosticDescription.None;

            VerifyOperationTreeAndDiagnosticsForTest<QueryExpressionSyntax>(source, expectedOperationTree, expectedDiagnostics);
        }

        [CompilerTrait(CompilerFeature.IOperation)]
        [Fact, WorkItem(8884, "https://github.com/dotnet/roslyn/issues/8884")]
        public void ParameterReference_ObjectAndCollectionInitializer()
        {
            string source = @"
using System.Collections.Generic;

internal class Class
{
    public int X { get; set; }
    public List<int> Y { get; set; }
    public Dictionary<int, int> Z { get; set; }
    public Class C { get; set; }

    public void M(int x, int y, int z)
    {
        var c = /*<bind>*/new Class() { X = x, Y = { x, y, 3 }, Z = { { x, y } }, C = { X = z } }/*</bind>*/;
    }
}
";
            string expectedOperationTree = @"
IObjectCreationOperation (Constructor: Class..ctor()) (OperationKind.ObjectCreation, Type: Class) (Syntax: 'new Class() ... { X = z } }')
  Arguments(0)
  Initializer: 
    IObjectOrCollectionInitializerOperation (OperationKind.ObjectOrCollectionInitializer, Type: Class) (Syntax: '{ X = x, Y  ... { X = z } }')
      Initializers(4):
          ISimpleAssignmentOperation (OperationKind.SimpleAssignment, Type: System.Int32) (Syntax: 'X = x')
            Left: 
              IPropertyReferenceOperation: System.Int32 Class.X { get; set; } (OperationKind.PropertyReference, Type: System.Int32) (Syntax: 'X')
                Instance Receiver: 
<<<<<<< HEAD
                  IInstanceReferenceOperation (OperationKind.InstanceReference, Type: Class) (Syntax: 'X')
=======
                  IInstanceReferenceExpression (OperationKind.InstanceReferenceExpression, Type: Class, IsImplicit) (Syntax: 'X')
>>>>>>> 7cdd69e7
            Right: 
              IParameterReferenceOperation: x (OperationKind.ParameterReference, Type: System.Int32) (Syntax: 'x')
          IMemberInitializerOperation (OperationKind.MemberInitializer, Type: System.Collections.Generic.List<System.Int32>) (Syntax: 'Y = { x, y, 3 }')
            InitializedMember: 
              IPropertyReferenceOperation: System.Collections.Generic.List<System.Int32> Class.Y { get; set; } (OperationKind.PropertyReference, Type: System.Collections.Generic.List<System.Int32>) (Syntax: 'Y')
                Instance Receiver: 
<<<<<<< HEAD
                  IInstanceReferenceOperation (OperationKind.InstanceReference, Type: Class) (Syntax: 'Y')
=======
                  IInstanceReferenceExpression (OperationKind.InstanceReferenceExpression, Type: Class, IsImplicit) (Syntax: 'Y')
>>>>>>> 7cdd69e7
            Initializer: 
              IObjectOrCollectionInitializerOperation (OperationKind.ObjectOrCollectionInitializer, Type: System.Collections.Generic.List<System.Int32>) (Syntax: '{ x, y, 3 }')
                Initializers(3):
                    ICollectionElementInitializerOperation (AddMethod: void System.Collections.Generic.List<System.Int32>.Add(System.Int32 item)) (IsDynamic: False) (OperationKind.CollectionElementInitializer, Type: System.Void, IsImplicit) (Syntax: 'x')
                      Arguments(1):
                          IParameterReferenceOperation: x (OperationKind.ParameterReference, Type: System.Int32) (Syntax: 'x')
                    ICollectionElementInitializerOperation (AddMethod: void System.Collections.Generic.List<System.Int32>.Add(System.Int32 item)) (IsDynamic: False) (OperationKind.CollectionElementInitializer, Type: System.Void, IsImplicit) (Syntax: 'y')
                      Arguments(1):
                          IParameterReferenceOperation: y (OperationKind.ParameterReference, Type: System.Int32) (Syntax: 'y')
                    ICollectionElementInitializerOperation (AddMethod: void System.Collections.Generic.List<System.Int32>.Add(System.Int32 item)) (IsDynamic: False) (OperationKind.CollectionElementInitializer, Type: System.Void, IsImplicit) (Syntax: '3')
                      Arguments(1):
                          ILiteralOperation (OperationKind.Literal, Type: System.Int32, Constant: 3) (Syntax: '3')
          IMemberInitializerOperation (OperationKind.MemberInitializer, Type: System.Collections.Generic.Dictionary<System.Int32, System.Int32>) (Syntax: 'Z = { { x, y } }')
            InitializedMember: 
              IPropertyReferenceOperation: System.Collections.Generic.Dictionary<System.Int32, System.Int32> Class.Z { get; set; } (OperationKind.PropertyReference, Type: System.Collections.Generic.Dictionary<System.Int32, System.Int32>) (Syntax: 'Z')
                Instance Receiver: 
<<<<<<< HEAD
                  IInstanceReferenceOperation (OperationKind.InstanceReference, Type: Class) (Syntax: 'Z')
=======
                  IInstanceReferenceExpression (OperationKind.InstanceReferenceExpression, Type: Class, IsImplicit) (Syntax: 'Z')
>>>>>>> 7cdd69e7
            Initializer: 
              IObjectOrCollectionInitializerOperation (OperationKind.ObjectOrCollectionInitializer, Type: System.Collections.Generic.Dictionary<System.Int32, System.Int32>) (Syntax: '{ { x, y } }')
                Initializers(1):
                    ICollectionElementInitializerOperation (AddMethod: void System.Collections.Generic.Dictionary<System.Int32, System.Int32>.Add(System.Int32 key, System.Int32 value)) (IsDynamic: False) (OperationKind.CollectionElementInitializer, Type: System.Void, IsImplicit) (Syntax: '{ x, y }')
                      Arguments(2):
                          IParameterReferenceOperation: x (OperationKind.ParameterReference, Type: System.Int32) (Syntax: 'x')
                          IParameterReferenceOperation: y (OperationKind.ParameterReference, Type: System.Int32) (Syntax: 'y')
          IMemberInitializerOperation (OperationKind.MemberInitializer, Type: Class) (Syntax: 'C = { X = z }')
            InitializedMember: 
              IPropertyReferenceOperation: Class Class.C { get; set; } (OperationKind.PropertyReference, Type: Class) (Syntax: 'C')
                Instance Receiver: 
<<<<<<< HEAD
                  IInstanceReferenceOperation (OperationKind.InstanceReference, Type: Class) (Syntax: 'C')
=======
                  IInstanceReferenceExpression (OperationKind.InstanceReferenceExpression, Type: Class, IsImplicit) (Syntax: 'C')
>>>>>>> 7cdd69e7
            Initializer: 
              IObjectOrCollectionInitializerOperation (OperationKind.ObjectOrCollectionInitializer, Type: Class) (Syntax: '{ X = z }')
                Initializers(1):
                    ISimpleAssignmentOperation (OperationKind.SimpleAssignment, Type: System.Int32) (Syntax: 'X = z')
                      Left: 
                        IPropertyReferenceOperation: System.Int32 Class.X { get; set; } (OperationKind.PropertyReference, Type: System.Int32) (Syntax: 'X')
                          Instance Receiver: 
<<<<<<< HEAD
                            IInstanceReferenceOperation (OperationKind.InstanceReference, Type: Class) (Syntax: 'X')
=======
                            IInstanceReferenceExpression (OperationKind.InstanceReferenceExpression, Type: Class, IsImplicit) (Syntax: 'X')
>>>>>>> 7cdd69e7
                      Right: 
                        IParameterReferenceOperation: z (OperationKind.ParameterReference, Type: System.Int32) (Syntax: 'z')
";
            var expectedDiagnostics = DiagnosticDescription.None;

            VerifyOperationTreeAndDiagnosticsForTest<ObjectCreationExpressionSyntax>(source, expectedOperationTree, expectedDiagnostics);
        }

        [CompilerTrait(CompilerFeature.IOperation)]
        [Fact, WorkItem(8884, "https://github.com/dotnet/roslyn/issues/8884")]
        public void ParameterReference_DelegateCreationExpressionWithLambdaArgument()
        {
            string source = @"
using System;

class Class
{
    // Used parameter methods
    public void UsedParameterMethod1(Action a)
    {
        Action a2 = /*<bind>*/new Action(() =>
        {
            a();
        })/*</bind>*/;
    }
}
";
            string expectedOperationTree = @"
IDelegateCreationOperation (OperationKind.DelegateCreation, Type: System.Action) (Syntax: 'new Action( ... })')
  Target: 
    IAnonymousFunctionOperation (Symbol: lambda expression) (OperationKind.AnonymousFunction, Type: null) (Syntax: '() => ... }')
      IBlockOperation (2 statements) (OperationKind.Block, Type: null) (Syntax: '{ ... }')
        IExpressionStatementOperation (OperationKind.ExpressionStatement, Type: null) (Syntax: 'a();')
          Expression: 
            IInvocationOperation (virtual void System.Action.Invoke()) (OperationKind.Invocation, Type: System.Void) (Syntax: 'a()')
              Instance Receiver: 
                IParameterReferenceOperation: a (OperationKind.ParameterReference, Type: System.Action) (Syntax: 'a')
              Arguments(0)
        IReturnOperation (OperationKind.Return, Type: null, IsImplicit) (Syntax: '{ ... }')
          ReturnedValue: 
            null
";
            var expectedDiagnostics = DiagnosticDescription.None;

            VerifyOperationTreeAndDiagnosticsForTest<ObjectCreationExpressionSyntax>(source, expectedOperationTree, expectedDiagnostics);
        }

        [CompilerTrait(CompilerFeature.IOperation)]
        [Fact, WorkItem(8884, "https://github.com/dotnet/roslyn/issues/8884")]
        public void ParameterReference_DelegateCreationExpressionWithMethodArgument()
        {
            string source = @"
using System;

class Class
{
    public delegate void Delegate(int x, int y);

    public void Method(Delegate d)
    {
        var a = /*<bind>*/new Delegate(Method2)/*</bind>*/;
    }

    public void Method2(int x, int y)
    {
    }
}
";
            string expectedOperationTree = @"
IDelegateCreationOperation (OperationKind.DelegateCreation, Type: Class.Delegate) (Syntax: 'new Delegate(Method2)')
  Target: 
    IMethodReferenceOperation: void Class.Method2(System.Int32 x, System.Int32 y) (OperationKind.MethodReference, Type: null) (Syntax: 'Method2')
      Instance Receiver: 
        IInstanceReferenceOperation (OperationKind.InstanceReference, Type: Class, IsImplicit) (Syntax: 'Method2')
";
            var expectedDiagnostics = DiagnosticDescription.None;

            VerifyOperationTreeAndDiagnosticsForTest<ObjectCreationExpressionSyntax>(source, expectedOperationTree, expectedDiagnostics);
        }

        [CompilerTrait(CompilerFeature.IOperation)]
        [Fact, WorkItem(8884, "https://github.com/dotnet/roslyn/issues/8884")]
        public void ParameterReference_DelegateCreationExpressionWithInvalidArgument()
        {
            string source = @"
using System;

class Class
{
    public delegate void Delegate(int x, int y);

    public void Method(int x)
    {
        var a = /*<bind>*/new Delegate(x)/*</bind>*/;
    }
}
";
            string expectedOperationTree = @"
IInvalidOperation (OperationKind.Invalid, Type: Class.Delegate, IsInvalid) (Syntax: 'new Delegate(x)')
  Children(1):
      IParameterReferenceOperation: x (OperationKind.ParameterReference, Type: System.Int32, IsInvalid) (Syntax: 'x')
";
            var expectedDiagnostics = new DiagnosticDescription[] {
                // CS0149: Method name expected
                //         var a = /*<bind>*/new Delegate(x)/*</bind>*/;
                Diagnostic(ErrorCode.ERR_MethodNameExpected, "x").WithLocation(10, 40)
            };

            VerifyOperationTreeAndDiagnosticsForTest<ObjectCreationExpressionSyntax>(source, expectedOperationTree, expectedDiagnostics);
        }

        [CompilerTrait(CompilerFeature.IOperation)]
        [Fact, WorkItem(8884, "https://github.com/dotnet/roslyn/issues/8884")]
        public void ParameterReference_DynamicCollectionInitializer()
        {
            string source = @"
using System.Collections.Generic;

internal class Class
{
    public dynamic X { get; set; }

    public void M(int x, int y)
    {
        var c = new Class() /*<bind>*/{ X = { { x, y } } }/*</bind>*/;
    }
}
";
            string expectedOperationTree = @"
IObjectOrCollectionInitializerOperation (OperationKind.ObjectOrCollectionInitializer, Type: Class) (Syntax: '{ X = { { x, y } } }')
  Initializers(1):
      IMemberInitializerOperation (OperationKind.MemberInitializer, Type: dynamic) (Syntax: 'X = { { x, y } }')
        InitializedMember: 
          IPropertyReferenceOperation: dynamic Class.X { get; set; } (OperationKind.PropertyReference, Type: dynamic) (Syntax: 'X')
            Instance Receiver: 
<<<<<<< HEAD
              IInstanceReferenceOperation (OperationKind.InstanceReference, Type: Class) (Syntax: 'X')
=======
              IInstanceReferenceExpression (OperationKind.InstanceReferenceExpression, Type: Class, IsImplicit) (Syntax: 'X')
>>>>>>> 7cdd69e7
        Initializer: 
          IObjectOrCollectionInitializerOperation (OperationKind.ObjectOrCollectionInitializer, Type: dynamic) (Syntax: '{ { x, y } }')
            Initializers(1):
                ICollectionElementInitializerOperation (IsDynamic: True) (OperationKind.CollectionElementInitializer, Type: System.Void) (Syntax: '{ x, y }')
                  Arguments(2):
                      IParameterReferenceOperation: x (OperationKind.ParameterReference, Type: System.Int32) (Syntax: 'x')
                      IParameterReferenceOperation: y (OperationKind.ParameterReference, Type: System.Int32) (Syntax: 'y')
";
            var expectedDiagnostics = DiagnosticDescription.None;

            VerifyOperationTreeAndDiagnosticsForTest<InitializerExpressionSyntax>(source, expectedOperationTree, expectedDiagnostics);
        }

        [CompilerTrait(CompilerFeature.IOperation)]
        [Fact, WorkItem(8884, "https://github.com/dotnet/roslyn/issues/8884")]
        public void ParameterReference_NameOfExpression()
        {
            string source = @"
class Class1
{
    public string M(int x)
    {
        return /*<bind>*/nameof(x)/*</bind>*/;
    }
}
";
            string expectedOperationTree = @"
INameOfOperation (OperationKind.NameOf, Type: System.String, Constant: ""x"") (Syntax: 'nameof(x)')
  IParameterReferenceOperation: x (OperationKind.ParameterReference, Type: System.Int32) (Syntax: 'x')
";
            var expectedDiagnostics = DiagnosticDescription.None;

            VerifyOperationTreeAndDiagnosticsForTest<InvocationExpressionSyntax>(source, expectedOperationTree, expectedDiagnostics);
        }

        [CompilerTrait(CompilerFeature.IOperation)]
        [Fact, WorkItem(8884, "https://github.com/dotnet/roslyn/issues/8884")]
        public void ParameterReference_PointerIndirectionExpression()
        {
            string source = @"
class Class1
{
    public unsafe int M(int *x)
    {
        return /*<bind>*/*x/*</bind>*/;
    }
}
";
            string expectedOperationTree = @"
IOperation:  (OperationKind.None, Type: null) (Syntax: '*x')
  Children(1):
      IParameterReferenceOperation: x (OperationKind.ParameterReference, Type: System.Int32*) (Syntax: 'x')
";
            var expectedDiagnostics = new DiagnosticDescription[] {
                // CS0227: Unsafe code may only appear if compiling with /unsafe
                //     public unsafe int M(int *x)
                Diagnostic(ErrorCode.ERR_IllegalUnsafe, "M").WithLocation(4, 23)
            };

            VerifyOperationTreeAndDiagnosticsForTest<PrefixUnaryExpressionSyntax>(source, expectedOperationTree, expectedDiagnostics);
        }

        [CompilerTrait(CompilerFeature.IOperation)]
        [Fact, WorkItem(8884, "https://github.com/dotnet/roslyn/issues/8884")]
        public void ParameterReference_FixedLocalInitializer()
        {
            string source = @"
using System.Collections.Generic;

internal class Class
{
    public unsafe void M(int[] array)
    {
        fixed (int* /*<bind>*/p = array/*</bind>*/)
        {
            *p = 1;
        }
    }
}
";
            string expectedOperationTree = @"
IVariableDeclarationOperation (1 variables) (OperationKind.VariableDeclaration, Type: null) (Syntax: 'p = array')
  Variables: Local_1: System.Int32* p
  Initializer: 
    IVariableInitializerOperation (OperationKind.VariableInitializer, Type: null) (Syntax: '= array')
      IOperation:  (OperationKind.None, Type: null) (Syntax: 'array')
        Children(1):
            IParameterReferenceOperation: array (OperationKind.ParameterReference, Type: System.Int32[]) (Syntax: 'array')
";
            var expectedDiagnostics = new DiagnosticDescription[] {
                // CS0227: Unsafe code may only appear if compiling with /unsafe
                //     public unsafe void M(int[] array)
                Diagnostic(ErrorCode.ERR_IllegalUnsafe, "M").WithLocation(6, 24)
            };

            VerifyOperationTreeAndDiagnosticsForTest<VariableDeclaratorSyntax>(source, expectedOperationTree, expectedDiagnostics);
        }

        [CompilerTrait(CompilerFeature.IOperation)]
        [Fact, WorkItem(8884, "https://github.com/dotnet/roslyn/issues/8884")]
        public void ParameterReference_RefTypeOperator()
        {
            string source = @"
class Class1
{
    public System.Type M(System.TypedReference x)
    {
        return /*<bind>*/__reftype(x)/*</bind>*/;
    }
}
";
            string expectedOperationTree = @"
IOperation:  (OperationKind.None, Type: null) (Syntax: '__reftype(x)')
  Children(1):
      IParameterReferenceOperation: x (OperationKind.ParameterReference, Type: System.TypedReference) (Syntax: 'x')
";
            var expectedDiagnostics = DiagnosticDescription.None;

            VerifyOperationTreeAndDiagnosticsForTest<RefTypeExpressionSyntax>(source, expectedOperationTree, expectedDiagnostics);
        }

        [CompilerTrait(CompilerFeature.IOperation)]
        [Fact, WorkItem(8884, "https://github.com/dotnet/roslyn/issues/8884")]
        public void ParameterReference_MakeRefOperator()
        {
            string source = @"
class Class1
{
    public void M(System.Type x)
    {
        var y = /*<bind>*/__makeref(x)/*</bind>*/;
    }
}
";
            string expectedOperationTree = @"
IOperation:  (OperationKind.None, Type: null) (Syntax: '__makeref(x)')
  Children(1):
      IParameterReferenceOperation: x (OperationKind.ParameterReference, Type: System.Type) (Syntax: 'x')
";
            var expectedDiagnostics = DiagnosticDescription.None;

            VerifyOperationTreeAndDiagnosticsForTest<MakeRefExpressionSyntax>(source, expectedOperationTree, expectedDiagnostics);
        }

        [CompilerTrait(CompilerFeature.IOperation)]
        [Fact, WorkItem(8884, "https://github.com/dotnet/roslyn/issues/8884")]
        public void ParameterReference_RefValueOperator()
        {
            string source = @"
class Class1
{
    public void M(System.TypedReference x)
    {
        var y = /*<bind>*/__refvalue(x, int)/*</bind>*/;
    }
}
";
            string expectedOperationTree = @"
IOperation:  (OperationKind.None, Type: null) (Syntax: '__refvalue(x, int)')
  Children(1):
      IParameterReferenceOperation: x (OperationKind.ParameterReference, Type: System.TypedReference) (Syntax: 'x')
";
            var expectedDiagnostics = DiagnosticDescription.None;

            VerifyOperationTreeAndDiagnosticsForTest<RefValueExpressionSyntax>(source, expectedOperationTree, expectedDiagnostics);
        }

        [CompilerTrait(CompilerFeature.IOperation)]
        [Fact, WorkItem(8884, "https://github.com/dotnet/roslyn/issues/8884")]
        public void ParameterReference_DynamicIndexerAccess()
        {
            string source = @"
class Class1
{
    public void M(dynamic d, int x)
    {
        var /*<bind>*/y = d[x]/*</bind>*/;
    }
}
";
            string expectedOperationTree = @"
IVariableDeclarationOperation (1 variables) (OperationKind.VariableDeclaration, Type: null) (Syntax: 'y = d[x]')
  Variables: Local_1: dynamic y
  Initializer: 
    IVariableInitializerOperation (OperationKind.VariableInitializer, Type: null) (Syntax: '= d[x]')
      IDynamicIndexerAccessOperation (OperationKind.DynamicIndexerAccess, Type: dynamic) (Syntax: 'd[x]')
        Expression: 
          IParameterReferenceOperation: d (OperationKind.ParameterReference, Type: dynamic) (Syntax: 'd')
        Arguments(1):
            IParameterReferenceOperation: x (OperationKind.ParameterReference, Type: System.Int32) (Syntax: 'x')
        ArgumentNames(0)
        ArgumentRefKinds(0)
";
            var expectedDiagnostics = DiagnosticDescription.None;

            VerifyOperationTreeAndDiagnosticsForTest<VariableDeclaratorSyntax>(source, expectedOperationTree, expectedDiagnostics);
        }

        [CompilerTrait(CompilerFeature.IOperation)]
        [Fact, WorkItem(8884, "https://github.com/dotnet/roslyn/issues/8884")]
        public void ParameterReference_DynamicMemberAccess()
        {
            string source = @"
class Class1
{
    public void M(dynamic x, int y)
    {
        var z = /*<bind>*/x.M(y)/*</bind>*/;
    }
}
";
            string expectedOperationTree = @"
IDynamicInvocationOperation (OperationKind.DynamicInvocation, Type: dynamic) (Syntax: 'x.M(y)')
  Expression: 
    IDynamicMemberReferenceOperation (Member Name: ""M"", Containing Type: null) (OperationKind.DynamicMemberReference, Type: dynamic) (Syntax: 'x.M')
      Type Arguments(0)
      Instance Receiver: 
        IParameterReferenceOperation: x (OperationKind.ParameterReference, Type: dynamic) (Syntax: 'x')
  Arguments(1):
      IParameterReferenceOperation: y (OperationKind.ParameterReference, Type: System.Int32) (Syntax: 'y')
  ArgumentNames(0)
  ArgumentRefKinds(0)
";
            var expectedDiagnostics = DiagnosticDescription.None;

            VerifyOperationTreeAndDiagnosticsForTest<InvocationExpressionSyntax>(source, expectedOperationTree, expectedDiagnostics);
        }

        [CompilerTrait(CompilerFeature.IOperation)]
        [Fact, WorkItem(8884, "https://github.com/dotnet/roslyn/issues/8884")]
        public void ParameterReference_DynamicInvocation()
        {
            string source = @"
class Class1
{
    public void M(dynamic x, int y)
    {
        var z = /*<bind>*/x(y)/*</bind>*/;
    }
}
";
            string expectedOperationTree = @"
IDynamicInvocationOperation (OperationKind.DynamicInvocation, Type: dynamic) (Syntax: 'x(y)')
  Expression: 
    IParameterReferenceOperation: x (OperationKind.ParameterReference, Type: dynamic) (Syntax: 'x')
  Arguments(1):
      IParameterReferenceOperation: y (OperationKind.ParameterReference, Type: System.Int32) (Syntax: 'y')
  ArgumentNames(0)
  ArgumentRefKinds(0)
";
            var expectedDiagnostics = DiagnosticDescription.None;

            VerifyOperationTreeAndDiagnosticsForTest<InvocationExpressionSyntax>(source, expectedOperationTree, expectedDiagnostics);
        }

        [CompilerTrait(CompilerFeature.IOperation)]
        [Fact, WorkItem(8884, "https://github.com/dotnet/roslyn/issues/8884")]
        public void ParameterReference_DynamicObjectCreation()
        {
            string source = @"
internal class Class
{
    public Class(Class x) { }
    public Class(string x) { }

    public void M(dynamic x)
    {
        var c = /*<bind>*/new Class(x)/*</bind>*/;
    }
}
";
            string expectedOperationTree = @"
IDynamicObjectCreationOperation (OperationKind.DynamicObjectCreation, Type: Class) (Syntax: 'new Class(x)')
  Arguments(1):
      IParameterReferenceOperation: x (OperationKind.ParameterReference, Type: dynamic) (Syntax: 'x')
  ArgumentNames(0)
  ArgumentRefKinds(0)
  Initializer: 
    null
";
            var expectedDiagnostics = DiagnosticDescription.None;

            VerifyOperationTreeAndDiagnosticsForTest<ObjectCreationExpressionSyntax>(source, expectedOperationTree, expectedDiagnostics);
        }

        [CompilerTrait(CompilerFeature.IOperation)]
        [Fact, WorkItem(8884, "https://github.com/dotnet/roslyn/issues/8884")]
        public void ParameterReference_StackAllocArrayCreation()
        {
            string source = @"
using System.Collections.Generic;

internal class Class
{
    public unsafe void M(int x)
    {
        int* block = /*<bind>*/stackalloc int[x]/*</bind>*/;
    }
}
";
            string expectedOperationTree = @"
IOperation:  (OperationKind.None, Type: null) (Syntax: 'stackalloc int[x]')
  Children(1):
      IParameterReferenceOperation: x (OperationKind.ParameterReference, Type: System.Int32) (Syntax: 'x')
";
            var expectedDiagnostics = new DiagnosticDescription[] {
                // CS0227: Unsafe code may only appear if compiling with /unsafe
                //     public unsafe void M(int x)
                Diagnostic(ErrorCode.ERR_IllegalUnsafe, "M").WithLocation(6, 24)
            };

            VerifyOperationTreeAndDiagnosticsForTest<StackAllocArrayCreationExpressionSyntax>(source, expectedOperationTree, expectedDiagnostics);
        }

        [CompilerTrait(CompilerFeature.IOperation)]
        [Fact, WorkItem(8884, "https://github.com/dotnet/roslyn/issues/8884")]
        public void ParameterReference_InterpolatedStringExpression()
        {
            string source = @"
using System;

internal class Class
{
    public void M(string x, int y)
    {
        Console.WriteLine(/*<bind>*/$""String {x,20} and {y:D3} and constant {1}""/*</bind>*/);
    }
}
";
            string expectedOperationTree = @"
IInterpolatedStringOperation (OperationKind.InterpolatedString, Type: System.String) (Syntax: '$""String {x ... nstant {1}""')
  Parts(6):
      IInterpolatedStringTextOperation (OperationKind.InterpolatedStringText, Type: null) (Syntax: 'String ')
        Text: 
          ILiteralOperation (OperationKind.Literal, Type: System.String, Constant: ""String "") (Syntax: 'String ')
      IInterpolationOperation (OperationKind.Interpolation, Type: null) (Syntax: '{x,20}')
        Expression: 
          IParameterReferenceOperation: x (OperationKind.ParameterReference, Type: System.String) (Syntax: 'x')
        Alignment: 
          ILiteralOperation (OperationKind.Literal, Type: System.Int32, Constant: 20) (Syntax: '20')
        FormatString: 
          null
      IInterpolatedStringTextOperation (OperationKind.InterpolatedStringText, Type: null) (Syntax: ' and ')
        Text: 
          ILiteralOperation (OperationKind.Literal, Type: System.String, Constant: "" and "") (Syntax: ' and ')
      IInterpolationOperation (OperationKind.Interpolation, Type: null) (Syntax: '{y:D3}')
        Expression: 
          IParameterReferenceOperation: y (OperationKind.ParameterReference, Type: System.Int32) (Syntax: 'y')
        Alignment: 
          null
        FormatString: 
          ILiteralOperation (OperationKind.Literal, Type: System.String, Constant: ""D3"") (Syntax: ':D3')
      IInterpolatedStringTextOperation (OperationKind.InterpolatedStringText, Type: null) (Syntax: ' and constant ')
        Text: 
          ILiteralOperation (OperationKind.Literal, Type: System.String, Constant: "" and constant "") (Syntax: ' and constant ')
      IInterpolationOperation (OperationKind.Interpolation, Type: null) (Syntax: '{1}')
        Expression: 
          ILiteralOperation (OperationKind.Literal, Type: System.Int32, Constant: 1) (Syntax: '1')
        Alignment: 
          null
        FormatString: 
          null
";
            var expectedDiagnostics = DiagnosticDescription.None;

            VerifyOperationTreeAndDiagnosticsForTest<InterpolatedStringExpressionSyntax>(source, expectedOperationTree, expectedDiagnostics);
        }

        [CompilerTrait(CompilerFeature.IOperation)]
        [Fact, WorkItem(8884, "https://github.com/dotnet/roslyn/issues/8884")]
        public void ParameterReference_ThrowExpression()
        {
            string source = @"
using System;

internal class Class
{
    public void M(string x)
    {
        var y = x ?? /*<bind>*/throw new ArgumentNullException(nameof(x))/*</bind>*/;
    }
}
";
            string expectedOperationTree = @"
IThrowOperation (OperationKind.Throw, Type: null) (Syntax: 'throw new A ... (nameof(x))')
  IObjectCreationOperation (Constructor: System.ArgumentNullException..ctor(System.String paramName)) (OperationKind.ObjectCreation, Type: System.ArgumentNullException) (Syntax: 'new Argumen ... (nameof(x))')
    Arguments(1):
        IArgumentOperation (ArgumentKind.Explicit, Matching Parameter: paramName) (OperationKind.Argument, Type: System.String) (Syntax: 'nameof(x)')
          INameOfOperation (OperationKind.NameOf, Type: System.String, Constant: ""x"") (Syntax: 'nameof(x)')
            IParameterReferenceOperation: x (OperationKind.ParameterReference, Type: System.String) (Syntax: 'x')
          InConversion: CommonConversion (Exists: True, IsIdentity: True, IsNumeric: False, IsReference: False, IsUserDefined: False) (MethodSymbol: null)
          OutConversion: CommonConversion (Exists: True, IsIdentity: True, IsNumeric: False, IsReference: False, IsUserDefined: False) (MethodSymbol: null)
    Initializer: 
      null
";
            var expectedDiagnostics = DiagnosticDescription.None;

            VerifyOperationTreeAndDiagnosticsForTest<ThrowExpressionSyntax>(source, expectedOperationTree, expectedDiagnostics);
        }

        [CompilerTrait(CompilerFeature.IOperation)]
        [Fact, WorkItem(8884, "https://github.com/dotnet/roslyn/issues/8884")]
        public void ParameterReference_PatternSwitchStatement()
        {
            string source = @"
internal class Class
{
    public void M(int x)
    {
        switch (x)
        {
            /*<bind>*/case var y when (x >= 10):
                break;/*</bind>*/
        }
    }
}
";
            string expectedOperationTree = @"
ISwitchCaseOperation (1 case clauses, 1 statements) (OperationKind.SwitchCase, Type: null) (Syntax: 'case var y  ... break;')
    Clauses:
        IPatternCaseClauseOperation (Label Symbol: case var y when (x >= 10):) (CaseKind.Pattern) (OperationKind.CaseClause, Type: null) (Syntax: 'case var y  ...  (x >= 10):')
          Pattern: 
            IDeclarationPatternOperation (Declared Symbol: System.Int32 y) (OperationKind.DeclarationPattern, Type: null) (Syntax: 'var y')
          Guard Expression: 
            IBinaryOperation (BinaryOperatorKind.GreaterThanOrEqual) (OperationKind.BinaryOperator, Type: System.Boolean) (Syntax: 'x >= 10')
              Left: 
                IParameterReferenceOperation: x (OperationKind.ParameterReference, Type: System.Int32) (Syntax: 'x')
              Right: 
                ILiteralOperation (OperationKind.Literal, Type: System.Int32, Constant: 10) (Syntax: '10')
    Body:
        IBranchOperation (BranchKind.Break) (OperationKind.Branch, Type: null) (Syntax: 'break;')
";
            var expectedDiagnostics = DiagnosticDescription.None;

            VerifyOperationTreeAndDiagnosticsForTest<SwitchSectionSyntax>(source, expectedOperationTree, expectedDiagnostics);
        }

        [CompilerTrait(CompilerFeature.IOperation)]
        [Fact, WorkItem(8884, "https://github.com/dotnet/roslyn/issues/8884")]
        public void ParameterReference_DefaultPatternSwitchStatement()
        {
            string source = @"
internal class Class
{
    public void M(int x)
    {
        switch (x)
        {
            case var y when (x >= 10):
                break;

            /*<bind>*/default:/*</bind>*/
                break;
        }
    }
}
";
            string expectedOperationTree = @"
IDefaultCaseClauseOperation (CaseKind.Default) (OperationKind.CaseClause, Type: null) (Syntax: 'default:')
";
            var expectedDiagnostics = DiagnosticDescription.None;

            VerifyOperationTreeAndDiagnosticsForTest<DefaultSwitchLabelSyntax>(source, expectedOperationTree, expectedDiagnostics);
        }

        [CompilerTrait(CompilerFeature.IOperation)]
        [Fact, WorkItem(8884, "https://github.com/dotnet/roslyn/issues/8884")]
        public void ParameterReference_UserDefinedLogicalConditionalOperator()
        {
            string source = @"
class A<T>
{
    public static bool operator true(A<T> o) { return true; }
    public static bool operator false(A<T> o) { return false; }
}
class B : A<object>
{
    public static B operator &(B x, B y) { return x; }
}
class C : B
{
    public static C operator |(C x, C y) { return x; }
}
class P
{
    static void M(C x, C y)
    {
        if (/*<bind>*/x && y/*</bind>*/)
        {
        }
    }
}
";
            string expectedOperationTree = @"
IOperation:  (OperationKind.None, Type: null) (Syntax: 'x && y')
  Children(2):
      IConversionOperation (Implicit, TryCast: False, Unchecked) (OperationKind.Conversion, Type: B, IsImplicit) (Syntax: 'x')
        Conversion: CommonConversion (Exists: True, IsIdentity: False, IsNumeric: False, IsReference: True, IsUserDefined: False) (MethodSymbol: null)
        Operand: 
          IParameterReferenceOperation: x (OperationKind.ParameterReference, Type: C) (Syntax: 'x')
      IConversionOperation (Implicit, TryCast: False, Unchecked) (OperationKind.Conversion, Type: B, IsImplicit) (Syntax: 'y')
        Conversion: CommonConversion (Exists: True, IsIdentity: False, IsNumeric: False, IsReference: True, IsUserDefined: False) (MethodSymbol: null)
        Operand: 
          IParameterReferenceOperation: y (OperationKind.ParameterReference, Type: C) (Syntax: 'y')
";
            var expectedDiagnostics = DiagnosticDescription.None;

            VerifyOperationTreeAndDiagnosticsForTest<BinaryExpressionSyntax>(source, expectedOperationTree, expectedDiagnostics);
        }

        [CompilerTrait(CompilerFeature.IOperation)]
        [Fact, WorkItem(8884, "https://github.com/dotnet/roslyn/issues/8884")]
        public void ParameterReference_NoPiaObjectCreation()
        {
            var sources0 = @"
using System;
using System.Runtime.InteropServices;

[assembly: ImportedFromTypeLib(""_.dll"")]
[assembly: Guid(""f9c2d51d-4f44-45f0-9eda-c9d599b58257"")]
[ComImport()]
[Guid(""f9c2d51d-4f44-45f0-9eda-c9d599b58277"")]
[CoClass(typeof(C))]
public interface I
        {
            int P { get; set; }
        }
[Guid(""f9c2d51d-4f44-45f0-9eda-c9d599b58278"")]
public class C
{
    public C(object o)
    {
    }
}
";
            var sources1 = @"
struct S
{
	public I F(object x)
	{
		return /*<bind>*/new I(x)/*</bind>*/;
    }
}
";
            var compilation0 = CreateStandardCompilation(sources0);
            compilation0.VerifyDiagnostics();

            var compilation1 = CreateStandardCompilation(
                sources1,
                references: new[] { MscorlibRef, SystemRef, compilation0.EmitToImageReference(embedInteropTypes: true) });

            string expectedOperationTree = @"
IOperation:  (OperationKind.None, Type: null, IsInvalid) (Syntax: 'new I(x)')
";
            var expectedDiagnostics = new DiagnosticDescription[] {
                    // (6,25): error CS1729: 'I' does not contain a constructor that takes 1 arguments
                    // 		return /*<bind>*/new I(x)/*</bind>*/;
                    Diagnostic(ErrorCode.ERR_BadCtorArgCount, "(x)").WithArguments("I", "1").WithLocation(6, 25)
            };

            VerifyOperationTreeAndDiagnosticsForTest<ObjectCreationExpressionSyntax>(compilation1, expectedOperationTree, expectedDiagnostics);
        }

        [CompilerTrait(CompilerFeature.IOperation)]
        [Fact, WorkItem(8884, "https://github.com/dotnet/roslyn/issues/8884")]
        public void ParameterReference_ArgListOperator()
        {
            string source = @"
using System;
class C
{
    static void Method(int x, bool y)
    {
        M(1, /*<bind>*/__arglist(x, y)/*</bind>*/);
    }
    
    static void M(int x, __arglist)
    {
    } 
}
";
            string expectedOperationTree = @"
IOperation:  (OperationKind.None, Type: null) (Syntax: '__arglist(x, y)')
  Children(2):
      IParameterReferenceOperation: x (OperationKind.ParameterReference, Type: System.Int32) (Syntax: 'x')
      IParameterReferenceOperation: y (OperationKind.ParameterReference, Type: System.Boolean) (Syntax: 'y')
";
            var expectedDiagnostics = DiagnosticDescription.None;

            VerifyOperationTreeAndDiagnosticsForTest<InvocationExpressionSyntax>(source, expectedOperationTree, expectedDiagnostics);
        }

        [CompilerTrait(CompilerFeature.IOperation)]
        [Fact, WorkItem(19790, "https://github.com/dotnet/roslyn/issues/19790")]
        public void ParameterReference_IsPatternExpression()
        {
            string source = @"
class Class1
{
    public void Method1(object x)
    {
        if (/*<bind>*/x is int y/*</bind>*/) { }
    }
}
";
            string expectedOperationTree = @"
IIsPatternOperation (OperationKind.IsPattern, Type: System.Boolean) (Syntax: 'x is int y')
  Expression: 
    IParameterReferenceOperation: x (OperationKind.ParameterReference, Type: System.Object) (Syntax: 'x')
  Pattern: 
    IDeclarationPatternOperation (Declared Symbol: System.Int32 y) (OperationKind.DeclarationPattern, Type: null) (Syntax: 'int y')
";
            var expectedDiagnostics = DiagnosticDescription.None;

            VerifyOperationTreeAndDiagnosticsForTest<IsPatternExpressionSyntax>(source, expectedOperationTree, expectedDiagnostics);
        }

        [CompilerTrait(CompilerFeature.IOperation)]
        [Fact, WorkItem(19902, "https://github.com/dotnet/roslyn/issues/19902")]
        public void ParameterReference_LocalFunctionStatement()
        {
            string source = @"
using System;
using System.Collections.Generic;

class Class
{
    static IEnumerable<T> MyIterator<T>(IEnumerable<T> source, Func<T, bool> predicate)
    {
        /*<bind>*/IEnumerable<T> Iterator()
        {
            foreach (var element in source)
                if (predicate(element))
                    yield return element;
        }/*</bind>*/

        return Iterator();
    }
}

";
            string expectedOperationTree = @"
ILocalFunctionOperation (Symbol: System.Collections.Generic.IEnumerable<T> Iterator()) (OperationKind.LocalFunction, Type: null) (Syntax: 'IEnumerable ... }')
  IBlockOperation (2 statements) (OperationKind.Block, Type: null) (Syntax: '{ ... }')
    IForEachLoopOperation (LoopKind.ForEach) (OperationKind.Loop, Type: null) (Syntax: 'foreach (va ... rn element;')
      Locals: Local_1: T element
      LoopControlVariable: 
        ILocalReferenceOperation: element (IsDeclaration: True) (OperationKind.LocalReference, Type: T, Constant: null) (Syntax: 'foreach (va ... rn element;')
      Collection: 
        IConversionOperation (Implicit, TryCast: False, Unchecked) (OperationKind.Conversion, Type: System.Collections.Generic.IEnumerable<T>, IsImplicit) (Syntax: 'source')
          Conversion: CommonConversion (Exists: True, IsIdentity: True, IsNumeric: False, IsReference: False, IsUserDefined: False) (MethodSymbol: null)
          Operand: 
            IParameterReferenceOperation: source (OperationKind.ParameterReference, Type: System.Collections.Generic.IEnumerable<T>) (Syntax: 'source')
      Body: 
        IConditionalOperation (OperationKind.Conditional, Type: null) (Syntax: 'if (predica ... rn element;')
          Condition: 
            IInvocationOperation (virtual System.Boolean System.Func<T, System.Boolean>.Invoke(T arg)) (OperationKind.Invocation, Type: System.Boolean) (Syntax: 'predicate(element)')
              Instance Receiver: 
                IParameterReferenceOperation: predicate (OperationKind.ParameterReference, Type: System.Func<T, System.Boolean>) (Syntax: 'predicate')
              Arguments(1):
                  IArgumentOperation (ArgumentKind.Explicit, Matching Parameter: arg) (OperationKind.Argument, Type: T) (Syntax: 'element')
                    ILocalReferenceOperation: element (OperationKind.LocalReference, Type: T) (Syntax: 'element')
                    InConversion: CommonConversion (Exists: True, IsIdentity: True, IsNumeric: False, IsReference: False, IsUserDefined: False) (MethodSymbol: null)
                    OutConversion: CommonConversion (Exists: True, IsIdentity: True, IsNumeric: False, IsReference: False, IsUserDefined: False) (MethodSymbol: null)
          WhenTrue: 
            IReturnOperation (OperationKind.YieldReturn, Type: null) (Syntax: 'yield return element;')
              ReturnedValue: 
                ILocalReferenceOperation: element (OperationKind.LocalReference, Type: T) (Syntax: 'element')
          WhenFalse: 
            null
      NextVariables(0)
    IReturnOperation (OperationKind.YieldBreak, Type: null, IsImplicit) (Syntax: '{ ... }')
      ReturnedValue: 
        null
";
            var expectedDiagnostics = DiagnosticDescription.None;

            VerifyOperationTreeAndDiagnosticsForTest<LocalFunctionStatementSyntax>(source, expectedOperationTree, expectedDiagnostics);
        }
    }
}<|MERGE_RESOLUTION|>--- conflicted
+++ resolved
@@ -214,22 +214,14 @@
             Left: 
               IPropertyReferenceOperation: System.Int32 Class.X { get; set; } (OperationKind.PropertyReference, Type: System.Int32) (Syntax: 'X')
                 Instance Receiver: 
-<<<<<<< HEAD
-                  IInstanceReferenceOperation (OperationKind.InstanceReference, Type: Class) (Syntax: 'X')
-=======
-                  IInstanceReferenceExpression (OperationKind.InstanceReferenceExpression, Type: Class, IsImplicit) (Syntax: 'X')
->>>>>>> 7cdd69e7
+                  IInstanceReferenceOperation (OperationKind.InstanceReference, Type: Class, IsImplicit) (Syntax: 'X')
             Right: 
               IParameterReferenceOperation: x (OperationKind.ParameterReference, Type: System.Int32) (Syntax: 'x')
           IMemberInitializerOperation (OperationKind.MemberInitializer, Type: System.Collections.Generic.List<System.Int32>) (Syntax: 'Y = { x, y, 3 }')
             InitializedMember: 
               IPropertyReferenceOperation: System.Collections.Generic.List<System.Int32> Class.Y { get; set; } (OperationKind.PropertyReference, Type: System.Collections.Generic.List<System.Int32>) (Syntax: 'Y')
                 Instance Receiver: 
-<<<<<<< HEAD
-                  IInstanceReferenceOperation (OperationKind.InstanceReference, Type: Class) (Syntax: 'Y')
-=======
-                  IInstanceReferenceExpression (OperationKind.InstanceReferenceExpression, Type: Class, IsImplicit) (Syntax: 'Y')
->>>>>>> 7cdd69e7
+                  IInstanceReferenceOperation (OperationKind.InstanceReference, Type: Class, IsImplicit) (Syntax: 'Y')
             Initializer: 
               IObjectOrCollectionInitializerOperation (OperationKind.ObjectOrCollectionInitializer, Type: System.Collections.Generic.List<System.Int32>) (Syntax: '{ x, y, 3 }')
                 Initializers(3):
@@ -246,11 +238,7 @@
             InitializedMember: 
               IPropertyReferenceOperation: System.Collections.Generic.Dictionary<System.Int32, System.Int32> Class.Z { get; set; } (OperationKind.PropertyReference, Type: System.Collections.Generic.Dictionary<System.Int32, System.Int32>) (Syntax: 'Z')
                 Instance Receiver: 
-<<<<<<< HEAD
-                  IInstanceReferenceOperation (OperationKind.InstanceReference, Type: Class) (Syntax: 'Z')
-=======
-                  IInstanceReferenceExpression (OperationKind.InstanceReferenceExpression, Type: Class, IsImplicit) (Syntax: 'Z')
->>>>>>> 7cdd69e7
+                  IInstanceReferenceOperation (OperationKind.InstanceReference, Type: Class, IsImplicit) (Syntax: 'Z')
             Initializer: 
               IObjectOrCollectionInitializerOperation (OperationKind.ObjectOrCollectionInitializer, Type: System.Collections.Generic.Dictionary<System.Int32, System.Int32>) (Syntax: '{ { x, y } }')
                 Initializers(1):
@@ -262,11 +250,7 @@
             InitializedMember: 
               IPropertyReferenceOperation: Class Class.C { get; set; } (OperationKind.PropertyReference, Type: Class) (Syntax: 'C')
                 Instance Receiver: 
-<<<<<<< HEAD
-                  IInstanceReferenceOperation (OperationKind.InstanceReference, Type: Class) (Syntax: 'C')
-=======
-                  IInstanceReferenceExpression (OperationKind.InstanceReferenceExpression, Type: Class, IsImplicit) (Syntax: 'C')
->>>>>>> 7cdd69e7
+                  IInstanceReferenceOperation (OperationKind.InstanceReference, Type: Class, IsImplicit) (Syntax: 'C')
             Initializer: 
               IObjectOrCollectionInitializerOperation (OperationKind.ObjectOrCollectionInitializer, Type: Class) (Syntax: '{ X = z }')
                 Initializers(1):
@@ -274,11 +258,7 @@
                       Left: 
                         IPropertyReferenceOperation: System.Int32 Class.X { get; set; } (OperationKind.PropertyReference, Type: System.Int32) (Syntax: 'X')
                           Instance Receiver: 
-<<<<<<< HEAD
-                            IInstanceReferenceOperation (OperationKind.InstanceReference, Type: Class) (Syntax: 'X')
-=======
-                            IInstanceReferenceExpression (OperationKind.InstanceReferenceExpression, Type: Class, IsImplicit) (Syntax: 'X')
->>>>>>> 7cdd69e7
+                            IInstanceReferenceOperation (OperationKind.InstanceReference, Type: Class, IsImplicit) (Syntax: 'X')
                       Right: 
                         IParameterReferenceOperation: z (OperationKind.ParameterReference, Type: System.Int32) (Syntax: 'z')
 ";
@@ -414,11 +394,7 @@
         InitializedMember: 
           IPropertyReferenceOperation: dynamic Class.X { get; set; } (OperationKind.PropertyReference, Type: dynamic) (Syntax: 'X')
             Instance Receiver: 
-<<<<<<< HEAD
-              IInstanceReferenceOperation (OperationKind.InstanceReference, Type: Class) (Syntax: 'X')
-=======
-              IInstanceReferenceExpression (OperationKind.InstanceReferenceExpression, Type: Class, IsImplicit) (Syntax: 'X')
->>>>>>> 7cdd69e7
+              IInstanceReferenceOperation (OperationKind.InstanceReference, Type: Class, IsImplicit) (Syntax: 'X')
         Initializer: 
           IObjectOrCollectionInitializerOperation (OperationKind.ObjectOrCollectionInitializer, Type: dynamic) (Syntax: '{ { x, y } }')
             Initializers(1):
