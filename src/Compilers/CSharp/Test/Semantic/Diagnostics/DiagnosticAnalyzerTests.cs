--- conflicted
+++ resolved
@@ -858,14 +858,8 @@
 
             compilation
                 .VerifyDiagnostics()
-<<<<<<< HEAD
-                .VerifyAnalyzerDiagnostics(analyzers, null, null, logAnalyzerExceptionAsDiagnostics: true,
-                     expected: Diagnostic("AD0001")
+                .VerifyAnalyzerDiagnostics(analyzers, null, null, expected: Diagnostic("AD0001")
                      .WithArguments("Microsoft.CodeAnalysis.CSharp.UnitTests.DiagnosticAnalyzerTests+AnalyzerReportingUnsupportedDiagnostic", "System.ArgumentException", message, context)
-=======
-                .VerifyAnalyzerDiagnostics(analyzers, null, null, expected: Diagnostic("AD0001")
-                     .WithArguments("Microsoft.CodeAnalysis.CSharp.UnitTests.DiagnosticAnalyzerTests+AnalyzerReportingUnsupportedDiagnostic", "System.ArgumentException", message)
->>>>>>> fd90dd44
                      .WithLocation(1, 1));
         }
 
@@ -916,7 +910,6 @@
             Exception analyzerException = null;
             IFormattable context = $@"{string.Format(CodeAnalysisResources.ExceptionContext, $@"Compilation: {compilation.AssemblyName}")}
 
-<<<<<<< HEAD
 {new LazyToString(() => analyzerException)}
 -----
 
@@ -937,8 +930,7 @@
 
                 compilation
                     .VerifyDiagnostics()
-                    .VerifyAnalyzerDiagnostics(analyzers, null, null, logAnalyzerExceptionAsDiagnostics: true,
-                         expected: Diagnostic("AD0001")
+                    .VerifyAnalyzerDiagnostics(analyzers, null, null, expected: Diagnostic("AD0001")
                          .WithArguments("Microsoft.CodeAnalysis.CommonDiagnosticAnalyzers+AnalyzerWithInvalidDiagnosticId", "System.ArgumentException", message, context)
                          .WithLocation(1, 1));
             }
@@ -946,13 +938,6 @@
             {
                 AppDomain.CurrentDomain.FirstChanceException -= firstChanceException;
             }
-=======
-            CreateCompilationWithMscorlib45(source)
-                .VerifyDiagnostics()
-                .VerifyAnalyzerDiagnostics(analyzers, null, null, expected: Diagnostic("AD0001")
-                     .WithArguments("Microsoft.CodeAnalysis.CommonDiagnosticAnalyzers+AnalyzerWithInvalidDiagnosticId", "System.ArgumentException", message)
-                     .WithLocation(1, 1));
->>>>>>> fd90dd44
         }
 
         [Fact, WorkItem(30453, "https://github.com/dotnet/roslyn/issues/30453")]
@@ -966,7 +951,6 @@
             IFormattable context = $@"{new LazyToString(() => analyzerException)}
 -----";
 
-<<<<<<< HEAD
             EventHandler<FirstChanceExceptionEventArgs> firstChanceException = (sender, e) =>
             {
                 if (e.Exception is ArgumentException
@@ -982,8 +966,7 @@
 
                 CreateCompilationWithMscorlib45(source)
                     .VerifyDiagnostics()
-                    .VerifyAnalyzerDiagnostics(analyzers, null, null, logAnalyzerExceptionAsDiagnostics: true,
-                         expected: Diagnostic("AD0001")
+                    .VerifyAnalyzerDiagnostics(analyzers, null, null, expected: Diagnostic("AD0001")
                          .WithArguments(analyzerFullName, "System.ArgumentException", message, context)
                          .WithLocation(1, 1));
             }
@@ -991,13 +974,6 @@
             {
                 AppDomain.CurrentDomain.FirstChanceException -= firstChanceException;
             }
-=======
-            CreateCompilationWithMscorlib45(source)
-                .VerifyDiagnostics()
-                .VerifyAnalyzerDiagnostics(analyzers, null, null, expected: Diagnostic("AD0001")
-                     .WithArguments(analyzerFullName, "System.ArgumentException", message)
-                     .WithLocation(1, 1));
->>>>>>> fd90dd44
         }
 
         [Fact, WorkItem(25748, "https://github.com/dotnet/roslyn/issues/25748")]
@@ -1156,7 +1132,6 @@
             IFormattable context = $@"{new LazyToString(() => analyzerException)}
 -----
 
-<<<<<<< HEAD
 {string.Format(CodeAnalysisResources.DisableAnalyzerDiagnosticsMessage, "ID")}";
 
             EventHandler<FirstChanceExceptionEventArgs> firstChanceException = (sender, e) =>
@@ -1174,8 +1149,7 @@
 
                 CreateCompilationWithMscorlib45(source)
                     .VerifyDiagnostics()
-                    .VerifyAnalyzerDiagnostics(analyzers, null, null, logAnalyzerExceptionAsDiagnostics: true,
-                         expected: Diagnostic("AD0001")
+                    .VerifyAnalyzerDiagnostics(analyzers, null, null, expected: Diagnostic("AD0001")
                          .WithArguments("Microsoft.CodeAnalysis.CommonDiagnosticAnalyzers+AnalyzerWithAsyncMethodRegistration", "System.ArgumentException", message, context)
                          .WithLocation(1, 1));
             }
@@ -1183,13 +1157,6 @@
             {
                 AppDomain.CurrentDomain.FirstChanceException -= firstChanceException;
             }
-=======
-            CreateCompilationWithMscorlib45(source)
-                .VerifyDiagnostics()
-                .VerifyAnalyzerDiagnostics(analyzers, null, null, expected: Diagnostic("AD0001")
-                     .WithArguments("Microsoft.CodeAnalysis.CommonDiagnosticAnalyzers+AnalyzerWithAsyncMethodRegistration", "System.ArgumentException", message)
-                     .WithLocation(1, 1));
->>>>>>> fd90dd44
         }
 
         [Fact, WorkItem(13120, "https://github.com/dotnet/roslyn/issues/13120")]
@@ -1202,7 +1169,6 @@
             IFormattable context = $@"{new LazyToString(() => analyzerException)}
 -----
 
-<<<<<<< HEAD
 {string.Format(CodeAnalysisResources.DisableAnalyzerDiagnosticsMessage, "ID")}";
 
             EventHandler<FirstChanceExceptionEventArgs> firstChanceException = (sender, e) =>
@@ -1220,8 +1186,7 @@
 
                 CreateCompilationWithMscorlib45(source)
                     .VerifyDiagnostics()
-                    .VerifyAnalyzerDiagnostics(analyzers, null, null, logAnalyzerExceptionAsDiagnostics: true,
-                         expected: Diagnostic("AD0001")
+                    .VerifyAnalyzerDiagnostics(analyzers, null, null, expected: Diagnostic("AD0001")
                          .WithArguments("Microsoft.CodeAnalysis.CommonDiagnosticAnalyzers+AnalyzerWithAsyncLambdaRegistration", "System.ArgumentException", message, context)
                          .WithLocation(1, 1));
             }
@@ -1229,13 +1194,6 @@
             {
                 AppDomain.CurrentDomain.FirstChanceException -= firstChanceException;
             }
-=======
-            CreateCompilationWithMscorlib45(source)
-                .VerifyDiagnostics()
-                .VerifyAnalyzerDiagnostics(analyzers, null, null, expected: Diagnostic("AD0001")
-                     .WithArguments("Microsoft.CodeAnalysis.CommonDiagnosticAnalyzers+AnalyzerWithAsyncLambdaRegistration", "System.ArgumentException", message)
-                     .WithLocation(1, 1));
->>>>>>> fd90dd44
         }
 
         [Fact, WorkItem(1473, "https://github.com/dotnet/roslyn/issues/1473")]
