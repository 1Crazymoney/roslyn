﻿// Copyright (c) Microsoft.  All Rights Reserved.  Licensed under the Apache License, Version 2.0.  See License.txt in the project root for license information.

using System;
using System.Collections.Generic;
using System.Linq;
using Microsoft.CodeAnalysis.CSharp.Symbols;
using Microsoft.CodeAnalysis.CSharp.Syntax;
using Microsoft.CodeAnalysis.CSharp.Test.Utilities;
using Microsoft.CodeAnalysis.Test.Utilities;
using Roslyn.Test.Utilities;
using Xunit;

namespace Microsoft.CodeAnalysis.CSharp.UnitTests
{
    public class RefReturnTests : CompilingTestBase
    {
        private CompilationVerifier CompileAndVerifyRef(
            string source,
            string expectedOutput = null,
            CSharpCompilationOptions options = null,
            Verification verify = Verification.Passes)
        {
            return CompileAndVerify(
                source,
                expectedOutput: expectedOutput,
                options: options,
                verify: verify);
        }

        [Fact]
        public void RefReturnArrayAccess()
        {
            var text = @"
class Program
{
    static ref int M()
    {
        return ref (new int[1])[0];
    }
}
";

            CompileAndVerifyRef(text).VerifyIL("Program.M()", @"
{
  // Code size       13 (0xd)
  .maxstack  2
  IL_0000:  ldc.i4.1
  IL_0001:  newarr     ""int""
  IL_0006:  ldc.i4.0
  IL_0007:  ldelema    ""int""
  IL_000c:  ret
}");
        }

        [Fact]
        public void RefReturnRefParameter()
        {
            var text = @"
class Program
{
    static ref int M(ref int i)
    {
        return ref i;
    }
}
";

            CompileAndVerifyRef(text, verify: Verification.Skipped).VerifyIL("Program.M(ref int)", @"
{
  // Code size        2 (0x2)
  .maxstack  1
  IL_0000:  ldarg.0
  IL_0001:  ret
}");
        }

        [Fact]
        public void RefReturnOutParameter()
        {
            var text = @"
class Program
{
    static ref int M(out int i)
    {
        i = 0;
        return ref i;
    }
}
";

            CompileAndVerifyRef(text, verify: Verification.Fails).VerifyIL("Program.M(out int)", @"
{
  // Code size        5 (0x5)
  .maxstack  2
  IL_0000:  ldarg.0
  IL_0001:  ldc.i4.0
  IL_0002:  stind.i4
  IL_0003:  ldarg.0
  IL_0004:  ret
}");
        }

        [Fact]
        public void RefReturnRefLocal()
        {
            var text = @"
class Program
{
    static ref int M(ref int i)
    {
        ref int local = ref i;
        local = 0;
        return ref local;
    }
}
";

            CompileAndVerifyRef(text, verify: Verification.Fails).VerifyIL("Program.M(ref int)", @"
{
  // Code size        5 (0x5)
  .maxstack  3
  IL_0000:  ldarg.0
  IL_0001:  dup
  IL_0002:  ldc.i4.0
  IL_0003:  stind.i4
  IL_0004:  ret
}");
        }

        [Fact]
        public void RefReturnStaticProperty()
        {
            var text = @"
class Program
{
    static int field = 0;
    static ref int P { get { return ref field; } }

    static ref int M()
    {
        return ref P;
    }

    public static void Main()
    {
        var local = 42;   // must be real local
        P = local;
        P = local;  // assign again, should not use stack local
        System.Console.WriteLine(P);
    }
}
";

            var v = CompileAndVerifyRef(text, expectedOutput: "42");

            v.VerifyIL("Program.M()", @"
{
  // Code size        6 (0x6)
  .maxstack  1
  IL_0000:  call       ""ref int Program.P.get""
  IL_0005:  ret
}");

            v.VerifyIL("Program.Main()", @"
{
  // Code size       29 (0x1d)
  .maxstack  2
  .locals init (int V_0) //local
  IL_0000:  ldc.i4.s   42
  IL_0002:  stloc.0
  IL_0003:  call       ""ref int Program.P.get""
  IL_0008:  ldloc.0
  IL_0009:  stind.i4
  IL_000a:  call       ""ref int Program.P.get""
  IL_000f:  ldloc.0
  IL_0010:  stind.i4
  IL_0011:  call       ""ref int Program.P.get""
  IL_0016:  ldind.i4
  IL_0017:  call       ""void System.Console.WriteLine(int)""
  IL_001c:  ret
}");

        }


        [Fact]
        public void RefReturnClassInstanceProperty()
        {
            var text = @"
class Program
{
    int field = 0;
    ref int P { get { return ref field; } }

    ref int M()
    {
        return ref P;
    }

    ref int M1()
    {
        return ref new Program().P;
    }
}
";

            var compilation = CompileAndVerifyRef(text);
            compilation.VerifyIL("Program.M()", @"
{
  // Code size        7 (0x7)
  .maxstack  1
  IL_0000:  ldarg.0
  IL_0001:  call       ""ref int Program.P.get""
  IL_0006:  ret
}");
            compilation.VerifyIL("Program.M1()", @"
{
  // Code size       11 (0xb)
  .maxstack  1
  IL_0000:  newobj     ""Program..ctor()""
  IL_0005:  call       ""ref int Program.P.get""
  IL_000a:  ret
}");
        }

        [Fact]
        public void RefReturnStructInstanceProperty()
        {
            var text = @"
struct Program
{
    public ref int P { get { return ref (new int[1])[0]; } }

    ref int M()
    {
        return ref P;
    }

    ref int M1(ref Program program)
    {
        return ref program.P;
    }
}

struct Program2
{
    Program program;

    Program2(Program program)
    {
        this.program = program;
    }

    ref int M()
    {
        return ref program.P;
    }
}

class Program3
{
    Program program = default(Program);

    ref int M()
    {
        return ref program.P;
    }
}
";

            var compilation = CompileAndVerifyRef(text, verify: Verification.Passes);
            compilation.VerifyIL("Program.M()", @"
{
  // Code size        7 (0x7)
  .maxstack  1
  IL_0000:  ldarg.0
  IL_0001:  call       ""ref int Program.P.get""
  IL_0006:  ret
}");
            compilation.VerifyIL("Program.M1(ref Program)", @"
{
  // Code size        7 (0x7)
  .maxstack  1
  IL_0000:  ldarg.1
  IL_0001:  call       ""ref int Program.P.get""
  IL_0006:  ret
}");
            compilation.VerifyIL("Program2.M()", @"
{
  // Code size       12 (0xc)
  .maxstack  1
  IL_0000:  ldarg.0
  IL_0001:  ldflda     ""Program Program2.program""
  IL_0006:  call       ""ref int Program.P.get""
  IL_000b:  ret
}");
            compilation.VerifyIL("Program3.M()", @"
{
  // Code size       12 (0xc)
  .maxstack  1
  IL_0000:  ldarg.0
  IL_0001:  ldflda     ""Program Program3.program""
  IL_0006:  call       ""ref int Program.P.get""
  IL_000b:  ret
}");
        }

        [Fact]
        public void RefReturnConstrainedInstanceProperty()
        {
            var text = @"
interface I
{
    ref int P { get; }
}

class Program<T>
    where T : I
{
    T t = default(T);

    ref int M()
    {
        return ref t.P;
    }
}

class Program2<T>
    where T : class, I
{
    ref int M(T t)
    {
        return ref t.P;
    }
}

class Program3<T>
    where T : struct, I
{
    T t = default(T);

    ref int M()
    {
        return ref t.P;
    }
}
";

            var compilation = CompileAndVerifyRef(text);
            compilation.VerifyIL("Program<T>.M()", @"
{
  // Code size       18 (0x12)
  .maxstack  1
  IL_0000:  ldarg.0
  IL_0001:  ldflda     ""T Program<T>.t""
  IL_0006:  constrained. ""T""
  IL_000c:  callvirt   ""ref int I.P.get""
  IL_0011:  ret
}");
            compilation.VerifyIL("Program2<T>.M(T)", @"
{
  // Code size       12 (0xc)
  .maxstack  1
  IL_0000:  ldarg.1
  IL_0001:  box        ""T""
  IL_0006:  callvirt   ""ref int I.P.get""
  IL_000b:  ret
}");
            compilation.VerifyIL("Program3<T>.M()", @"
{
  // Code size       18 (0x12)
  .maxstack  1
  IL_0000:  ldarg.0
  IL_0001:  ldflda     ""T Program3<T>.t""
  IL_0006:  constrained. ""T""
  IL_000c:  callvirt   ""ref int I.P.get""
  IL_0011:  ret
}");
        }

        [Fact]
        public void RefReturnClassInstanceIndexer()
        {
            var text = @"
class Program
{
    int field = 0;
    ref int this[int i] { get { return ref field; } }

    ref int M()
    {
        return ref this[0];
    }

    ref int M1()
    {
        return ref new Program()[0];
    }
}
";

            var compilation = CompileAndVerifyRef(text);
            compilation.VerifyIL("Program.M()", @"
{
  // Code size        8 (0x8)
  .maxstack  2
  IL_0000:  ldarg.0
  IL_0001:  ldc.i4.0
  IL_0002:  call       ""ref int Program.this[int].get""
  IL_0007:  ret
}");
            compilation.VerifyIL("Program.M1()", @"
{
  // Code size       12 (0xc)
  .maxstack  2
  IL_0000:  newobj     ""Program..ctor()""
  IL_0005:  ldc.i4.0
  IL_0006:  call       ""ref int Program.this[int].get""
  IL_000b:  ret
}");
        }

        [Fact]
        public void RefReturnStructInstanceIndexer()
        {
            var text = @"
struct Program
{
    public ref int this[int i] { get { return ref (new int[1])[0]; } }

    ref int M()
    {
        return ref this[0];
    }
}

struct Program2
{
    Program program;

    Program2(Program program)
    {
        this.program = program;
    }

    ref int M()
    {
        return ref program[0];
    }
}

class Program3
{
    Program program = default(Program);

    ref int M()
    {
        return ref program[0];
    }
}
";

            var compilation = CompileAndVerifyRef(text, verify: Verification.Passes);
            compilation.VerifyIL("Program.M()", @"
{
  // Code size        8 (0x8)
  .maxstack  2
  IL_0000:  ldarg.0
  IL_0001:  ldc.i4.0
  IL_0002:  call       ""ref int Program.this[int].get""
  IL_0007:  ret
}");
            compilation.VerifyIL("Program2.M()", @"
{
  // Code size       13 (0xd)
  .maxstack  2
  IL_0000:  ldarg.0
  IL_0001:  ldflda     ""Program Program2.program""
  IL_0006:  ldc.i4.0
  IL_0007:  call       ""ref int Program.this[int].get""
  IL_000c:  ret
}");
            compilation.VerifyIL("Program3.M()", @"
{
  // Code size       13 (0xd)
  .maxstack  2
  IL_0000:  ldarg.0
  IL_0001:  ldflda     ""Program Program3.program""
  IL_0006:  ldc.i4.0
  IL_0007:  call       ""ref int Program.this[int].get""
  IL_000c:  ret
}");
        }

        [Fact]
        public void RefReturnConstrainedInstanceIndexer()
        {
            var text = @"
interface I
{
    ref int this[int i] { get; }
}

class Program<T>
    where T : I
{
    T t = default(T);

    ref int M()
    {
        return ref t[0];
    }
}

class Program2<T>
    where T : class, I
{
    ref int M(T t)
    {
        return ref t[0];
    }
}

class Program3<T>
    where T : struct, I
{
    T t = default(T);

    ref int M()
    {
        return ref t[0];
    }
}
";

            var compilation = CompileAndVerifyRef(text);
            compilation.VerifyIL("Program<T>.M()", @"
{
  // Code size       19 (0x13)
  .maxstack  2
  IL_0000:  ldarg.0
  IL_0001:  ldflda     ""T Program<T>.t""
  IL_0006:  ldc.i4.0
  IL_0007:  constrained. ""T""
  IL_000d:  callvirt   ""ref int I.this[int].get""
  IL_0012:  ret
}");
            compilation.VerifyIL("Program2<T>.M(T)", @"
{
  // Code size       13 (0xd)
  .maxstack  2
  IL_0000:  ldarg.1
  IL_0001:  box        ""T""
  IL_0006:  ldc.i4.0
  IL_0007:  callvirt   ""ref int I.this[int].get""
  IL_000c:  ret
}");
            compilation.VerifyIL("Program3<T>.M()", @"
{
  // Code size       19 (0x13)
  .maxstack  2
  IL_0000:  ldarg.0
  IL_0001:  ldflda     ""T Program3<T>.t""
  IL_0006:  ldc.i4.0
  IL_0007:  constrained. ""T""
  IL_000d:  callvirt   ""ref int I.this[int].get""
  IL_0012:  ret
}");
        }

        [Fact]
        public void RefReturnStaticFieldLikeEvent()
        {
            var text = @"
delegate void D();

class Program
{
    static event D d;

    static ref D M()
    {
        return ref d;
    }
}
";

            CompileAndVerifyRef(text).VerifyIL("Program.M()", @"
{
  // Code size        6 (0x6)
  .maxstack  1
  IL_0000:  ldsflda    ""D Program.d""
  IL_0005:  ret
}");
        }

        [Fact]
        public void RefReturnClassInstanceFieldLikeEvent()
        {
            var text = @"
delegate void D();

class Program
{
    event D d;

    ref D M()
    {
        return ref d;
    }

    ref D M1()
    {
        return ref new Program().d;
    }
}
";

            var compilation = CompileAndVerifyRef(text);
            compilation.VerifyIL("Program.M()", @"
{
  // Code size        7 (0x7)
  .maxstack  1
  IL_0000:  ldarg.0
  IL_0001:  ldflda     ""D Program.d""
  IL_0006:  ret
}");
            compilation.VerifyIL("Program.M1()", @"
{
  // Code size       11 (0xb)
  .maxstack  1
  IL_0000:  newobj     ""Program..ctor()""
  IL_0005:  ldflda     ""D Program.d""
  IL_000a:  ret
}");
        }

        [Fact]
        public void RefReturnStaticField()
        {
            var text = @"
class Program
{
    static int i = 0;

    static ref int M()
    {
        return ref i;
    }
}
";

            CompileAndVerifyRef(text).VerifyIL("Program.M()", @"
{
  // Code size        6 (0x6)
  .maxstack  1
  IL_0000:  ldsflda    ""int Program.i""
  IL_0005:  ret
}");
        }

        [Fact]
        public void RefReturnClassInstanceField()
        {
            var text = @"
class Program
{
    int i = 0;

    ref int M()
    {
        return ref i;
    }

    ref int M1()
    {
        return ref new Program().i;
    }
}
";

            var compilation = CompileAndVerifyRef(text);
            compilation.VerifyIL("Program.M()", @"
{
  // Code size        7 (0x7)
  .maxstack  1
  IL_0000:  ldarg.0
  IL_0001:  ldflda     ""int Program.i""
  IL_0006:  ret
}");
            compilation.VerifyIL("Program.M1()", @"
{
  // Code size       11 (0xb)
  .maxstack  1
  IL_0000:  newobj     ""Program..ctor()""
  IL_0005:  ldflda     ""int Program.i""
  IL_000a:  ret
}");
        }

        [Fact]
        public void RefReturnStructInstanceField()
        {
            var text = @"
struct Program
{
    public int i;
}

class Program2
{
    Program program = default(Program);

    ref int M(ref Program program)
    {
        return ref program.i;
    }

    ref int M()
    {
        return ref program.i;
    }
}
";

            var compilation = CompileAndVerifyRef(text, verify: Verification.Fails);
            compilation.VerifyIL("Program2.M(ref Program)", @"
{
  // Code size        7 (0x7)
  .maxstack  1
  IL_0000:  ldarg.1
  IL_0001:  ldflda     ""int Program.i""
  IL_0006:  ret
}");
            compilation.VerifyIL("Program2.M()", @"
{
  // Code size       12 (0xc)
  .maxstack  1
  IL_0000:  ldarg.0
  IL_0001:  ldflda     ""Program Program2.program""
  IL_0006:  ldflda     ""int Program.i""
  IL_000b:  ret
}");
        }

        [Fact]
        public void RefReturnStaticCallWithoutArguments()
        {
            var text = @"
class Program
{
    static ref int M()
    {
        return ref M();
    }
}
";

            CompileAndVerifyRef(text).VerifyIL("Program.M()", @"
{
  // Code size        6 (0x6)
  .maxstack  1
  IL_0000:  call       ""ref int Program.M()""
  IL_0005:  ret
}");
        }

        [Fact]
        public void RefReturnClassInstanceCallWithoutArguments()
        {
            var text = @"
class Program
{
    ref int M()
    {
        return ref M();
    }

    ref int M1()
    {
        return ref new Program().M();
    }
}
";

            var compilation = CompileAndVerifyRef(text);
            compilation.VerifyIL("Program.M()", @"
{
  // Code size        7 (0x7)
  .maxstack  1
  IL_0000:  ldarg.0
  IL_0001:  call       ""ref int Program.M()""
  IL_0006:  ret
}");
            compilation.VerifyIL("Program.M1()", @"
{
  // Code size       11 (0xb)
  .maxstack  1
  IL_0000:  newobj     ""Program..ctor()""
  IL_0005:  call       ""ref int Program.M()""
  IL_000a:  ret
}");
        }

        [Fact]
        public void RefReturnStructInstanceCallWithoutArguments()
        {
            var text = @"
struct Program
{
    public ref int M()
    {
        return ref M();
    }
}

struct Program2
{
    Program program;

    ref int M()
    {
        return ref program.M();
    }
}

class Program3
{
    Program program;

    ref int M()
    {
        return ref program.M();
    }
}
";

            var compilation = CompileAndVerifyRef(text);
            compilation.VerifyIL("Program.M()", @"
{
  // Code size        7 (0x7)
  .maxstack  1
  IL_0000:  ldarg.0
  IL_0001:  call       ""ref int Program.M()""
  IL_0006:  ret
}");
            compilation.VerifyIL("Program2.M()", @"
{
  // Code size       12 (0xc)
  .maxstack  1
  IL_0000:  ldarg.0
  IL_0001:  ldflda     ""Program Program2.program""
  IL_0006:  call       ""ref int Program.M()""
  IL_000b:  ret
}");
            compilation.VerifyIL("Program3.M()", @"
{
  // Code size       12 (0xc)
  .maxstack  1
  IL_0000:  ldarg.0
  IL_0001:  ldflda     ""Program Program3.program""
  IL_0006:  call       ""ref int Program.M()""
  IL_000b:  ret
}");
        }

        [Fact]
        public void RefReturnConstrainedInstanceCallWithoutArguments()
        {
            var text = @"
interface I
{
    ref int M();
}

class Program<T>
    where T : I
{
    T t = default(T);

    ref int M()
    {
        return ref t.M();
    }
}

class Program2<T>
    where T : class, I
{
    ref int M(T t)
    {
        return ref t.M();
    }
}

class Program3<T>
    where T : struct, I
{
    T t = default(T);

    ref int M()
    {
        return ref t.M();
    }
}
";

            var compilation = CompileAndVerifyRef(text);
            compilation.VerifyIL("Program<T>.M()", @"
{
  // Code size       18 (0x12)
  .maxstack  1
  IL_0000:  ldarg.0
  IL_0001:  ldflda     ""T Program<T>.t""
  IL_0006:  constrained. ""T""
  IL_000c:  callvirt   ""ref int I.M()""
  IL_0011:  ret
}");
            compilation.VerifyIL("Program2<T>.M(T)", @"
{
  // Code size       12 (0xc)
  .maxstack  1
  IL_0000:  ldarg.1
  IL_0001:  box        ""T""
  IL_0006:  callvirt   ""ref int I.M()""
  IL_000b:  ret
}");
            compilation.VerifyIL("Program3<T>.M()", @"
{
  // Code size       18 (0x12)
  .maxstack  1
  IL_0000:  ldarg.0
  IL_0001:  ldflda     ""T Program3<T>.t""
  IL_0006:  constrained. ""T""
  IL_000c:  callvirt   ""ref int I.M()""
  IL_0011:  ret
}");
        }

        [Fact]
        public void RefReturnStaticCallWithArguments()
        {
            var text = @"
class Program
{
    static ref int M(ref int i, ref int j, object o)
    {
        return ref M(ref i, ref j, o);
    }
}
";

            CompileAndVerifyRef(text).VerifyIL("Program.M(ref int, ref int, object)", @"
{
  // Code size        9 (0x9)
  .maxstack  3
  IL_0000:  ldarg.0
  IL_0001:  ldarg.1
  IL_0002:  ldarg.2
  IL_0003:  call       ""ref int Program.M(ref int, ref int, object)""
  IL_0008:  ret
}");
        }

        [Fact]
        public void RefReturnClassInstanceCallWithArguments()
        {
            var text = @"
class Program
{
    ref int M(ref int i, ref int j, object o)
    {
        return ref M(ref i, ref j, o);
    }

    ref int M1(ref int i, ref int j, object o)
    {
        return ref new Program().M(ref i, ref j, o);
    }
}
";

            var compilation = CompileAndVerifyRef(text);
            compilation.VerifyIL("Program.M(ref int, ref int, object)", @"
{
  // Code size       10 (0xa)
  .maxstack  4
  IL_0000:  ldarg.0
  IL_0001:  ldarg.1
  IL_0002:  ldarg.2
  IL_0003:  ldarg.3
  IL_0004:  call       ""ref int Program.M(ref int, ref int, object)""
  IL_0009:  ret
}");
            compilation.VerifyIL("Program.M1(ref int, ref int, object)", @"
{
  // Code size       14 (0xe)
  .maxstack  4
  IL_0000:  newobj     ""Program..ctor()""
  IL_0005:  ldarg.1
  IL_0006:  ldarg.2
  IL_0007:  ldarg.3
  IL_0008:  call       ""ref int Program.M(ref int, ref int, object)""
  IL_000d:  ret
}");
        }

        [Fact]
        public void RefReturnStructInstanceCallWithArguments()
        {
            var text = @"
struct Program
{
    public ref int M(ref int i, ref int j, object o)
    {
        return ref M(ref i, ref j, o);
    }
}

struct Program2
{
    Program program;

    ref int M(ref int i, ref int j, object o)
    {
        return ref program.M(ref i, ref j, o);
    }
}

class Program3
{
    Program program;

    ref int M(ref int i, ref int j, object o)
    {
        return ref program.M(ref i, ref j, o);
    }
}
";

            var compilation = CompileAndVerifyRef(text);
            compilation.VerifyIL("Program.M(ref int, ref int, object)", @"
{
  // Code size       10 (0xa)
  .maxstack  4
  IL_0000:  ldarg.0
  IL_0001:  ldarg.1
  IL_0002:  ldarg.2
  IL_0003:  ldarg.3
  IL_0004:  call       ""ref int Program.M(ref int, ref int, object)""
  IL_0009:  ret
}");
            compilation.VerifyIL("Program2.M(ref int, ref int, object)", @"
{
  // Code size       15 (0xf)
  .maxstack  4
  IL_0000:  ldarg.0
  IL_0001:  ldflda     ""Program Program2.program""
  IL_0006:  ldarg.1
  IL_0007:  ldarg.2
  IL_0008:  ldarg.3
  IL_0009:  call       ""ref int Program.M(ref int, ref int, object)""
  IL_000e:  ret
}");
            compilation.VerifyIL("Program3.M(ref int, ref int, object)", @"
{
  // Code size       15 (0xf)
  .maxstack  4
  IL_0000:  ldarg.0
  IL_0001:  ldflda     ""Program Program3.program""
  IL_0006:  ldarg.1
  IL_0007:  ldarg.2
  IL_0008:  ldarg.3
  IL_0009:  call       ""ref int Program.M(ref int, ref int, object)""
  IL_000e:  ret
}");
        }

        [Fact]
        public void RefReturnConstrainedInstanceCallWithArguments()
        {
            var text = @"
interface I
{
    ref int M(ref int i, ref int j, object o);
}

class Program<T>
    where T : I
{
    T t = default(T);

    ref int M(ref int i, ref int j, object o)
    {
        return ref t.M(ref i, ref j, o);
    }
}

class Program2<T>
    where T : class, I
{
    ref int M(T t, ref int i, ref int j, object o)
    {
        return ref t.M(ref i, ref j, o);
    }
}

class Program3<T>
    where T : struct, I
{
    T t = default(T);

    ref int M(ref int i, ref int j, object o)
    {
        return ref t.M(ref i, ref j, o);
    }
}
";

            var compilation = CompileAndVerifyRef(text);
            compilation.VerifyIL("Program<T>.M(ref int, ref int, object)", @"
{
  // Code size       21 (0x15)
  .maxstack  4
  IL_0000:  ldarg.0
  IL_0001:  ldflda     ""T Program<T>.t""
  IL_0006:  ldarg.1
  IL_0007:  ldarg.2
  IL_0008:  ldarg.3
  IL_0009:  constrained. ""T""
  IL_000f:  callvirt   ""ref int I.M(ref int, ref int, object)""
  IL_0014:  ret
}");
            compilation.VerifyIL("Program2<T>.M(T, ref int, ref int, object)", @"
{
  // Code size       16 (0x10)
  .maxstack  4
  IL_0000:  ldarg.1
  IL_0001:  box        ""T""
  IL_0006:  ldarg.2
  IL_0007:  ldarg.3
  IL_0008:  ldarg.s    V_4
  IL_000a:  callvirt   ""ref int I.M(ref int, ref int, object)""
  IL_000f:  ret
}");
            compilation.VerifyIL("Program3<T>.M(ref int, ref int, object)", @"
{
  // Code size       21 (0x15)
  .maxstack  4
  IL_0000:  ldarg.0
  IL_0001:  ldflda     ""T Program3<T>.t""
  IL_0006:  ldarg.1
  IL_0007:  ldarg.2
  IL_0008:  ldarg.3
  IL_0009:  constrained. ""T""
  IL_000f:  callvirt   ""ref int I.M(ref int, ref int, object)""
  IL_0014:  ret
}");
        }

        [Fact]
        public void RefReturnDelegateInvocationWithNoArguments()
        {
            var text = @"
delegate ref int D();

class Program
{
    static ref int M(D d)
    {
        return ref d();
    }
}
";

            CompileAndVerifyRef(text).VerifyIL("Program.M(D)", @"
{
  // Code size        7 (0x7)
  .maxstack  1
  IL_0000:  ldarg.0
  IL_0001:  callvirt   ""ref int D.Invoke()""
  IL_0006:  ret
}");
        }

        [Fact]
        public void RefReturnDelegateInvocationWithArguments()
        {
            var text = @"
delegate ref int D(ref int i, ref int j, object o);

class Program
{
    static ref int M(D d, ref int i, ref int j, object o)
    {
        return ref d(ref i, ref j, o);
    }
}
";

            CompileAndVerifyRef(text).VerifyIL("Program.M(D, ref int, ref int, object)", @"
{
  // Code size       10 (0xa)
  .maxstack  4
  IL_0000:  ldarg.0
  IL_0001:  ldarg.1
  IL_0002:  ldarg.2
  IL_0003:  ldarg.3
  IL_0004:  callvirt   ""ref int D.Invoke(ref int, ref int, object)""
  IL_0009:  ret
}");
        }

        [Fact]
        public void RefReturnsAreVariables()
        {
            var text = @"
class Program
{
    int field = 0;

    ref int P { get { return ref field; } }

    ref int this[int i] { get { return ref field; } }

    ref int M(ref int i)
    {
        return ref i;
    }

    void N(out int i)
    {
        i = 0;
    }

    static unsafe void Main()
    {
        var program = new Program();
        program.P = 0;
        program.P += 1;
        program.P++;
        program.M(ref program.P);
        program.N(out program.P);
        fixed (int* i = &program.P) { }
        var tr = __makeref(program.P);
        program[0] = 0;
        program[0] += 1;
        program[0]++;
        program.M(ref program[0]);
        program.N(out program[0]);
        fixed (int* i = &program[0]) { }
        tr = __makeref(program[0]);
        program.M(ref program.field) = 0;
        program.M(ref program.field) += 1;
        program.M(ref program.field)++;
        program.M(ref program.M(ref program.field));
        program.N(out program.M(ref program.field));
        fixed (int* i = &program.M(ref program.field)) { }
        tr = __makeref(program.M(ref program.field));
    }
}
";

            CompileAndVerifyRef(text, options: TestOptions.UnsafeReleaseDll, verify: Verification.Fails).VerifyIL("Program.Main()", @"
{
  // Code size      291 (0x123)
  .maxstack  4
  .locals init (pinned int& V_0)
  IL_0000:  newobj     ""Program..ctor()""
  IL_0005:  dup
  IL_0006:  callvirt   ""ref int Program.P.get""
  IL_000b:  ldc.i4.0
  IL_000c:  stind.i4
  IL_000d:  dup
  IL_000e:  callvirt   ""ref int Program.P.get""
  IL_0013:  dup
  IL_0014:  ldind.i4
  IL_0015:  ldc.i4.1
  IL_0016:  add
  IL_0017:  stind.i4
  IL_0018:  dup
  IL_0019:  callvirt   ""ref int Program.P.get""
  IL_001e:  dup
  IL_001f:  ldind.i4
  IL_0020:  ldc.i4.1
  IL_0021:  add
  IL_0022:  stind.i4
  IL_0023:  dup
  IL_0024:  dup
  IL_0025:  callvirt   ""ref int Program.P.get""
  IL_002a:  callvirt   ""ref int Program.M(ref int)""
  IL_002f:  pop
  IL_0030:  dup
  IL_0031:  dup
  IL_0032:  callvirt   ""ref int Program.P.get""
  IL_0037:  callvirt   ""void Program.N(out int)""
  IL_003c:  dup
  IL_003d:  callvirt   ""ref int Program.P.get""
  IL_0042:  stloc.0
  IL_0043:  ldloc.0
  IL_0044:  pop
  IL_0045:  ldc.i4.0
  IL_0046:  conv.u
  IL_0047:  stloc.0
  IL_0048:  dup
  IL_0049:  callvirt   ""ref int Program.P.get""
  IL_004e:  mkrefany   ""int""
  IL_0053:  pop
  IL_0054:  dup
  IL_0055:  ldc.i4.0
  IL_0056:  callvirt   ""ref int Program.this[int].get""
  IL_005b:  ldc.i4.0
  IL_005c:  stind.i4
  IL_005d:  dup
  IL_005e:  ldc.i4.0
  IL_005f:  callvirt   ""ref int Program.this[int].get""
  IL_0064:  dup
  IL_0065:  ldind.i4
  IL_0066:  ldc.i4.1
  IL_0067:  add
  IL_0068:  stind.i4
  IL_0069:  dup
  IL_006a:  ldc.i4.0
  IL_006b:  callvirt   ""ref int Program.this[int].get""
  IL_0070:  dup
  IL_0071:  ldind.i4
  IL_0072:  ldc.i4.1
  IL_0073:  add
  IL_0074:  stind.i4
  IL_0075:  dup
  IL_0076:  dup
  IL_0077:  ldc.i4.0
  IL_0078:  callvirt   ""ref int Program.this[int].get""
  IL_007d:  callvirt   ""ref int Program.M(ref int)""
  IL_0082:  pop
  IL_0083:  dup
  IL_0084:  dup
  IL_0085:  ldc.i4.0
  IL_0086:  callvirt   ""ref int Program.this[int].get""
  IL_008b:  callvirt   ""void Program.N(out int)""
  IL_0090:  dup
  IL_0091:  ldc.i4.0
  IL_0092:  callvirt   ""ref int Program.this[int].get""
  IL_0097:  stloc.0
  IL_0098:  ldloc.0
  IL_0099:  pop
  IL_009a:  ldc.i4.0
  IL_009b:  conv.u
  IL_009c:  stloc.0
  IL_009d:  dup
  IL_009e:  ldc.i4.0
  IL_009f:  callvirt   ""ref int Program.this[int].get""
  IL_00a4:  mkrefany   ""int""
  IL_00a9:  pop
  IL_00aa:  dup
  IL_00ab:  dup
  IL_00ac:  ldflda     ""int Program.field""
  IL_00b1:  callvirt   ""ref int Program.M(ref int)""
  IL_00b6:  ldc.i4.0
  IL_00b7:  stind.i4
  IL_00b8:  dup
  IL_00b9:  dup
  IL_00ba:  ldflda     ""int Program.field""
  IL_00bf:  callvirt   ""ref int Program.M(ref int)""
  IL_00c4:  dup
  IL_00c5:  ldind.i4
  IL_00c6:  ldc.i4.1
  IL_00c7:  add
  IL_00c8:  stind.i4
  IL_00c9:  dup
  IL_00ca:  dup
  IL_00cb:  ldflda     ""int Program.field""
  IL_00d0:  callvirt   ""ref int Program.M(ref int)""
  IL_00d5:  dup
  IL_00d6:  ldind.i4
  IL_00d7:  ldc.i4.1
  IL_00d8:  add
  IL_00d9:  stind.i4
  IL_00da:  dup
  IL_00db:  dup
  IL_00dc:  dup
  IL_00dd:  ldflda     ""int Program.field""
  IL_00e2:  callvirt   ""ref int Program.M(ref int)""
  IL_00e7:  callvirt   ""ref int Program.M(ref int)""
  IL_00ec:  pop
  IL_00ed:  dup
  IL_00ee:  dup
  IL_00ef:  dup
  IL_00f0:  ldflda     ""int Program.field""
  IL_00f5:  callvirt   ""ref int Program.M(ref int)""
  IL_00fa:  callvirt   ""void Program.N(out int)""
  IL_00ff:  dup
  IL_0100:  dup
  IL_0101:  ldflda     ""int Program.field""
  IL_0106:  callvirt   ""ref int Program.M(ref int)""
  IL_010b:  stloc.0
  IL_010c:  ldloc.0
  IL_010d:  pop
  IL_010e:  ldc.i4.0
  IL_010f:  conv.u
  IL_0110:  stloc.0
  IL_0111:  dup
  IL_0112:  ldflda     ""int Program.field""
  IL_0117:  callvirt   ""ref int Program.M(ref int)""
  IL_011c:  mkrefany   ""int""
  IL_0121:  pop
  IL_0122:  ret
}");
        }

        [Fact]
        private void RefReturnsAreValues()
        {
            var text = @"
class Program
{
    int field = 0;

    ref int P { get { return ref field; } }

    ref int this[int i] { get { return ref field; } }

    ref int M(ref int i)
    {
        return ref i;
    }

    void N(int i)
    {
        i = 0;
    }

    static unsafe int Main()
    {
        var program = new Program();
        var @int = program.P + 0;
        var @string = program.P.ToString();
        var @long = (long)program.P;
        program.N(program.P);
        @int += program[0] + 0;
        @string = program[0].ToString();
        @long += (long)program[0];
        program.N(program[0]);
        @int += program.M(ref program.field) + 0;
        @string = program.M(ref program.field).ToString();
        @long += (long)program.M(ref program.field);
        program.N(program.M(ref program.field));
        return unchecked((int)((long)@int + @long));
    }
}
";

            CompileAndVerifyRef(text, options: TestOptions.UnsafeReleaseDll, verify: Verification.Fails).VerifyIL("Program.Main()", @"
{
  // Code size      168 (0xa8)
  .maxstack  4
  .locals init (Program V_0, //program
                long V_1) //long
  IL_0000:  newobj     ""Program..ctor()""
  IL_0005:  stloc.0
  IL_0006:  ldloc.0
  IL_0007:  callvirt   ""ref int Program.P.get""
  IL_000c:  ldind.i4
  IL_000d:  ldloc.0
  IL_000e:  callvirt   ""ref int Program.P.get""
  IL_0013:  call       ""string int.ToString()""
  IL_0018:  pop
  IL_0019:  ldloc.0
  IL_001a:  callvirt   ""ref int Program.P.get""
  IL_001f:  ldind.i4
  IL_0020:  conv.i8
  IL_0021:  stloc.1
  IL_0022:  ldloc.0
  IL_0023:  ldloc.0
  IL_0024:  callvirt   ""ref int Program.P.get""
  IL_0029:  ldind.i4
  IL_002a:  callvirt   ""void Program.N(int)""
  IL_002f:  ldloc.0
  IL_0030:  ldc.i4.0
  IL_0031:  callvirt   ""ref int Program.this[int].get""
  IL_0036:  ldind.i4
  IL_0037:  add
  IL_0038:  ldloc.0
  IL_0039:  ldc.i4.0
  IL_003a:  callvirt   ""ref int Program.this[int].get""
  IL_003f:  call       ""string int.ToString()""
  IL_0044:  pop
  IL_0045:  ldloc.1
  IL_0046:  ldloc.0
  IL_0047:  ldc.i4.0
  IL_0048:  callvirt   ""ref int Program.this[int].get""
  IL_004d:  ldind.i4
  IL_004e:  conv.i8
  IL_004f:  add
  IL_0050:  stloc.1
  IL_0051:  ldloc.0
  IL_0052:  ldloc.0
  IL_0053:  ldc.i4.0
  IL_0054:  callvirt   ""ref int Program.this[int].get""
  IL_0059:  ldind.i4
  IL_005a:  callvirt   ""void Program.N(int)""
  IL_005f:  ldloc.0
  IL_0060:  ldloc.0
  IL_0061:  ldflda     ""int Program.field""
  IL_0066:  callvirt   ""ref int Program.M(ref int)""
  IL_006b:  ldind.i4
  IL_006c:  add
  IL_006d:  ldloc.0
  IL_006e:  ldloc.0
  IL_006f:  ldflda     ""int Program.field""
  IL_0074:  callvirt   ""ref int Program.M(ref int)""
  IL_0079:  call       ""string int.ToString()""
  IL_007e:  pop
  IL_007f:  ldloc.1
  IL_0080:  ldloc.0
  IL_0081:  ldloc.0
  IL_0082:  ldflda     ""int Program.field""
  IL_0087:  callvirt   ""ref int Program.M(ref int)""
  IL_008c:  ldind.i4
  IL_008d:  conv.i8
  IL_008e:  add
  IL_008f:  stloc.1
  IL_0090:  ldloc.0
  IL_0091:  ldloc.0
  IL_0092:  ldloc.0
  IL_0093:  ldflda     ""int Program.field""
  IL_0098:  callvirt   ""ref int Program.M(ref int)""
  IL_009d:  ldind.i4
  IL_009e:  callvirt   ""void Program.N(int)""
  IL_00a3:  conv.i8
  IL_00a4:  ldloc.1
  IL_00a5:  add
  IL_00a6:  conv.i4
  IL_00a7:  ret
}");
        }

        [Fact]
        public void RefReturnArrayAccessNested()
        {
            var text = @"
class Program
{
    static ref int M()
    {
        ref int N()
        {
            return ref (new int[1])[0];
        }

        return ref N();
    }
}
";

            CompileAndVerify(text, parseOptions: TestOptions.Regular).VerifyIL("Program.M()", @"
{
  // Code size        6 (0x6)
  .maxstack  1
  IL_0000:  call       ""ref int Program.<M>g__N|0_0()""
  IL_0005:  ret
}").VerifyIL("Program.<M>g__N|0_0", @"
{
  // Code size       13 (0xd)
  .maxstack  2
  IL_0000:  ldc.i4.1
  IL_0001:  newarr     ""int""
  IL_0006:  ldc.i4.0
  IL_0007:  ldelema    ""int""
  IL_000c:  ret
}");
        }

        [Fact]
        public void RefReturnArrayAccessNested1()
        {
            var text = @"
class Program
{
    static ref int M()
    {
        var arr = new int[1]{40};

        ref int N()
        {
            ref int NN(ref int arg) => ref arg;

            ref var r = ref NN(ref arr[0]); 
            r += 2;

            return ref r;
        }

        return ref N();
    }

    static void Main()
    {
        System.Console.WriteLine(M());
    }
}
";

            CompileAndVerify(text, parseOptions: TestOptions.Regular, expectedOutput: "42", verify: Verification.Fails).VerifyIL("Program.M()", @"
{
  // Code size       26 (0x1a)
  .maxstack  5
  .locals init (Program.<>c__DisplayClass0_0 V_0) //CS$<>8__locals0
  IL_0000:  ldloca.s   V_0
  IL_0002:  ldc.i4.1
  IL_0003:  newarr     ""int""
  IL_0008:  dup
  IL_0009:  ldc.i4.0
  IL_000a:  ldc.i4.s   40
  IL_000c:  stelem.i4
  IL_000d:  stfld      ""int[] Program.<>c__DisplayClass0_0.arr""
  IL_0012:  ldloca.s   V_0
  IL_0014:  call       ""ref int Program.<M>g__N|0_0(ref Program.<>c__DisplayClass0_0)""
  IL_0019:  ret
}").VerifyIL("Program.<M>g__N|0_0", @"
{
  // Code size       24 (0x18)
  .maxstack  4
  IL_0000:  ldarg.0
  IL_0001:  ldfld      ""int[] Program.<>c__DisplayClass0_0.arr""
  IL_0006:  ldc.i4.0
  IL_0007:  ldelema    ""int""
  IL_000c:  call       ""ref int Program.<M>g__NN|0_1(ref int)""
  IL_0011:  dup
  IL_0012:  dup
  IL_0013:  ldind.i4
  IL_0014:  ldc.i4.2
  IL_0015:  add
  IL_0016:  stind.i4
  IL_0017:  ret
}").VerifyIL("Program.<M>g__NN|0_1", @"
{
  // Code size        2 (0x2)
  .maxstack  1
  IL_0000:  ldarg.0
  IL_0001:  ret
}");
        }

        [Fact]
        public void RefReturnArrayAccessNested2()
        {
            var text = @"
class Program
{
    delegate ref int D();    

    static D M()
    {
        var arr = new int[1]{40};

        ref int N()
        {
            ref int NN(ref int arg) => ref arg;

            ref var r = ref NN(ref arr[0]); 
            r += 2;

            return ref r;
        }

        return N;
    }

    static void Main()
    {
        System.Console.WriteLine(M()());
    }
}
";

            CompileAndVerify(text, parseOptions: TestOptions.Regular, expectedOutput: "42", verify: Verification.Fails).VerifyIL("Program.M()", @"
{
  // Code size       36 (0x24)
  .maxstack  5
  .locals init (Program.<>c__DisplayClass1_0 V_0) //CS$<>8__locals0
  IL_0000:  newobj     ""Program.<>c__DisplayClass1_0..ctor()""
  IL_0005:  stloc.0
  IL_0006:  ldloc.0
  IL_0007:  ldc.i4.1
  IL_0008:  newarr     ""int""
  IL_000d:  dup
  IL_000e:  ldc.i4.0
  IL_000f:  ldc.i4.s   40
  IL_0011:  stelem.i4
  IL_0012:  stfld      ""int[] Program.<>c__DisplayClass1_0.arr""
  IL_0017:  ldloc.0
  IL_0018:  ldftn      ""ref int Program.<>c__DisplayClass1_0.<M>g__N|0()""
  IL_001e:  newobj     ""Program.D..ctor(object, System.IntPtr)""
  IL_0023:  ret
}").VerifyIL("Program.<>c__DisplayClass1_0.<M>g__N|0()", @"
{
  // Code size       24 (0x18)
  .maxstack  4
  IL_0000:  ldarg.0
  IL_0001:  ldfld      ""int[] Program.<>c__DisplayClass1_0.arr""
  IL_0006:  ldc.i4.0
  IL_0007:  ldelema    ""int""
  IL_000c:  call       ""ref int Program.<M>g__NN|1_1(ref int)""
  IL_0011:  dup
  IL_0012:  dup
  IL_0013:  ldind.i4
  IL_0014:  ldc.i4.2
  IL_0015:  add
  IL_0016:  stind.i4
  IL_0017:  ret
}").VerifyIL("Program.<M>g__NN|1_1(ref int)", @"
{
  // Code size        2 (0x2)
  .maxstack  1
  IL_0000:  ldarg.0
  IL_0001:  ret
}");
        }

        [Fact]
        public void RefReturnConditionalAccess01()
        {
            var text = @"
    using System;
 
    class Program
    {
        class C1<T> where T : IDisposable
        {
            T inst = default(T);

            public ref T GetDisposable()
            {
                return ref inst;
            }

            public void Test()
            {
                GetDisposable().Dispose();
                System.Console.Write(inst.ToString());

                GetDisposable()?.Dispose();
                System.Console.Write(inst.ToString());
            }
        }

        static void Main(string[] args)
        {
            var v = new C1<Mutable>();
            v.Test();
        }
    }

    struct Mutable : IDisposable
    {
        public int disposed;
         
        public void Dispose()
        {
            disposed += 1;
        }

        public override string ToString()
        {
            return disposed.ToString();
        }
    }
";

            CompileAndVerifyRef(text, expectedOutput: "12")
                .VerifyIL("Program.C1<T>.Test()", @"
{
  // Code size      114 (0x72)
  .maxstack  2
  .locals init (T V_0)
  IL_0000:  ldarg.0
  IL_0001:  call       ""ref T Program.C1<T>.GetDisposable()""
  IL_0006:  constrained. ""T""
  IL_000c:  callvirt   ""void System.IDisposable.Dispose()""
  IL_0011:  ldarg.0
  IL_0012:  ldflda     ""T Program.C1<T>.inst""
  IL_0017:  constrained. ""T""
  IL_001d:  callvirt   ""string object.ToString()""
  IL_0022:  call       ""void System.Console.Write(string)""
  IL_0027:  ldarg.0
  IL_0028:  call       ""ref T Program.C1<T>.GetDisposable()""
  IL_002d:  ldloca.s   V_0
  IL_002f:  initobj    ""T""
  IL_0035:  ldloc.0
  IL_0036:  box        ""T""
  IL_003b:  brtrue.s   IL_0050
  IL_003d:  ldobj      ""T""
  IL_0042:  stloc.0
  IL_0043:  ldloca.s   V_0
  IL_0045:  ldloc.0
  IL_0046:  box        ""T""
  IL_004b:  brtrue.s   IL_0050
  IL_004d:  pop
  IL_004e:  br.s       IL_005b
  IL_0050:  constrained. ""T""
  IL_0056:  callvirt   ""void System.IDisposable.Dispose()""
  IL_005b:  ldarg.0
  IL_005c:  ldflda     ""T Program.C1<T>.inst""
  IL_0061:  constrained. ""T""
  IL_0067:  callvirt   ""string object.ToString()""
  IL_006c:  call       ""void System.Console.Write(string)""
  IL_0071:  ret
}");
        }

        [Fact]
        public void RefReturnConditionalAccess02()
        {
            var text = @"
using System;

class Program
{
    class C1<T> where T : IDisposable
    {
        T inst = default(T);

        public ref T GetDisposable(ref T arg)
        {
            return ref arg;
        }

        public void Test()
        {
            ref T temp = ref GetDisposable(ref inst);
            temp.Dispose();
            System.Console.Write(inst.ToString());

            temp?.Dispose();
            System.Console.Write(inst.ToString());
        }
    }

    static void Main(string[] args)
    {
        var v = new C1<Mutable>();
        v.Test();
    }
}

struct Mutable : IDisposable
{
    public int disposed;

    public void Dispose()
    {
        disposed += 1;
    }

    public override string ToString()
    {
        return disposed.ToString();
    }
}
";

            CompileAndVerifyRef(text, expectedOutput: "12", verify: Verification.Fails)
                .VerifyIL("Program.C1<T>.Test()", @"
{
  // Code size      115 (0x73)
  .maxstack  2
  .locals init (T V_0)
  IL_0000:  ldarg.0
  IL_0001:  ldarg.0
  IL_0002:  ldflda     ""T Program.C1<T>.inst""
  IL_0007:  call       ""ref T Program.C1<T>.GetDisposable(ref T)""
  IL_000c:  dup
  IL_000d:  constrained. ""T""
  IL_0013:  callvirt   ""void System.IDisposable.Dispose()""
  IL_0018:  ldarg.0
  IL_0019:  ldflda     ""T Program.C1<T>.inst""
  IL_001e:  constrained. ""T""
  IL_0024:  callvirt   ""string object.ToString()""
  IL_0029:  call       ""void System.Console.Write(string)""
  IL_002e:  ldloca.s   V_0
  IL_0030:  initobj    ""T""
  IL_0036:  ldloc.0
  IL_0037:  box        ""T""
  IL_003c:  brtrue.s   IL_0051
  IL_003e:  ldobj      ""T""
  IL_0043:  stloc.0
  IL_0044:  ldloca.s   V_0
  IL_0046:  ldloc.0
  IL_0047:  box        ""T""
  IL_004c:  brtrue.s   IL_0051
  IL_004e:  pop
  IL_004f:  br.s       IL_005c
  IL_0051:  constrained. ""T""
  IL_0057:  callvirt   ""void System.IDisposable.Dispose()""
  IL_005c:  ldarg.0
  IL_005d:  ldflda     ""T Program.C1<T>.inst""
  IL_0062:  constrained. ""T""
  IL_0068:  callvirt   ""string object.ToString()""
  IL_006d:  call       ""void System.Console.Write(string)""
  IL_0072:  ret
}");
        }

        [Fact]
        public void RefReturnConditionalAccess03()
        {
            var text = @"
using System;

class Program
{
    class C1<T> where T : IDisposable
    {
        T inst = default(T);

        public ref T GetDisposable(ref T arg)
        {
            return ref arg;
        }

        public void Test()
        {
            ref T temp = ref GetDisposable(ref inst);

            // prevent eliding of temp 
            for(int i = 0; i < 2; i++)
            {
                temp.Dispose();
                System.Console.Write(inst.ToString());

                temp?.Dispose();
                System.Console.Write(inst.ToString());
            }
        }
    }

    static void Main(string[] args)
    {
        var v = new C1<Mutable>();
        v.Test();
    }
}

struct Mutable : IDisposable
{
    public int disposed;

    public void Dispose()
    {
        disposed += 1;
    }

    public override string ToString()
    {
        return disposed.ToString();
    }
}
";

            CompileAndVerifyRef(text, expectedOutput: "1234", verify: Verification.Fails)
                .VerifyIL("Program.C1<T>.Test()", @"
{
  // Code size      129 (0x81)
  .maxstack  2
  .locals init (T& V_0, //temp
                int V_1, //i
                T V_2)
  IL_0000:  ldarg.0
  IL_0001:  ldarg.0
  IL_0002:  ldflda     ""T Program.C1<T>.inst""
  IL_0007:  call       ""ref T Program.C1<T>.GetDisposable(ref T)""
  IL_000c:  stloc.0
  IL_000d:  ldc.i4.0
  IL_000e:  stloc.1
  IL_000f:  br.s       IL_007c
  IL_0011:  ldloc.0
  IL_0012:  constrained. ""T""
  IL_0018:  callvirt   ""void System.IDisposable.Dispose()""
  IL_001d:  ldarg.0
  IL_001e:  ldflda     ""T Program.C1<T>.inst""
  IL_0023:  constrained. ""T""
  IL_0029:  callvirt   ""string object.ToString()""
  IL_002e:  call       ""void System.Console.Write(string)""
  IL_0033:  ldloc.0
  IL_0034:  ldloca.s   V_2
  IL_0036:  initobj    ""T""
  IL_003c:  ldloc.2
  IL_003d:  box        ""T""
  IL_0042:  brtrue.s   IL_0057
  IL_0044:  ldobj      ""T""
  IL_0049:  stloc.2
  IL_004a:  ldloca.s   V_2
  IL_004c:  ldloc.2
  IL_004d:  box        ""T""
  IL_0052:  brtrue.s   IL_0057
  IL_0054:  pop
  IL_0055:  br.s       IL_0062
  IL_0057:  constrained. ""T""
  IL_005d:  callvirt   ""void System.IDisposable.Dispose()""
  IL_0062:  ldarg.0
  IL_0063:  ldflda     ""T Program.C1<T>.inst""
  IL_0068:  constrained. ""T""
  IL_006e:  callvirt   ""string object.ToString()""
  IL_0073:  call       ""void System.Console.Write(string)""
  IL_0078:  ldloc.1
  IL_0079:  ldc.i4.1
  IL_007a:  add
  IL_007b:  stloc.1
  IL_007c:  ldloc.1
  IL_007d:  ldc.i4.2
  IL_007e:  blt.s      IL_0011
  IL_0080:  ret
}");
        }

        [Fact]
        public void RefReturnConditionalAccess04()
        {
            var text = @"
using System;

class Program
{
    class C1<T> where T : IGoo<T>, new()
    {
        T inst = new T();

        public ref T GetDisposable(ref T arg)
        {
            return ref arg;
        }

        public void Test()
        {
            GetDisposable(ref inst)?.Blah(ref inst);
            System.Console.Write(inst == null);
        }
    }

    static void Main(string[] args)
    {
        var v = new C1<Goo>();
        v.Test();
    }
}

interface IGoo<T>
{
    void Blah(ref T arg);
}

class Goo : IGoo<Goo>
{
    public int disposed;

    public void Blah(ref Goo arg)
    {
        arg = null;
        disposed++;
        System.Console.Write(disposed);
    }
}
";

            CompileAndVerifyRef(text, expectedOutput: "1True", verify: Verification.Fails)
                .VerifyIL("Program.C1<T>.Test()", @"
{
  // Code size       84 (0x54)
  .maxstack  2
  .locals init (T V_0)
  IL_0000:  ldarg.0
  IL_0001:  ldarg.0
  IL_0002:  ldflda     ""T Program.C1<T>.inst""
  IL_0007:  call       ""ref T Program.C1<T>.GetDisposable(ref T)""
  IL_000c:  ldloca.s   V_0
  IL_000e:  initobj    ""T""
  IL_0014:  ldloc.0
  IL_0015:  box        ""T""
  IL_001a:  brtrue.s   IL_002f
  IL_001c:  ldobj      ""T""
  IL_0021:  stloc.0
  IL_0022:  ldloca.s   V_0
  IL_0024:  ldloc.0
  IL_0025:  box        ""T""
  IL_002a:  brtrue.s   IL_002f
  IL_002c:  pop
  IL_002d:  br.s       IL_0040
  IL_002f:  ldarg.0
  IL_0030:  ldflda     ""T Program.C1<T>.inst""
  IL_0035:  constrained. ""T""
  IL_003b:  callvirt   ""void IGoo<T>.Blah(ref T)""
  IL_0040:  ldarg.0
  IL_0041:  ldfld      ""T Program.C1<T>.inst""
  IL_0046:  box        ""T""
  IL_004b:  ldnull
  IL_004c:  ceq
  IL_004e:  call       ""void System.Console.Write(bool)""
  IL_0053:  ret
}");
        }

        [Fact]
        public void RefReturnConditionalAccess05()
        {
            var text = @"
using System;

class Program
{
    class C1<T> where T : IGoo<T>, new()
    {
        T inst = new T();

        public ref T GetDisposable(ref T arg)
        {
            return ref arg;
        }

        public void Test()
        {
            ref T temp = ref GetDisposable(ref inst);

            // prevent eliding of temp 
            for(int i = 0; i < 2; i++)
            {
                temp?.Blah(ref temp);
                System.Console.Write(temp == null);
                System.Console.Write(inst == null);

                inst = new T();
                temp?.Blah(ref temp);
                System.Console.Write(temp == null);
                System.Console.Write(inst == null);
            }
        }
    }

    static void Main(string[] args)
    {
        var v = new C1<Goo>();
        v.Test();
    }
}

interface IGoo<T>
{
    void Blah(ref T arg);
}

class Goo : IGoo<Goo>
{
    public int disposed;

    public void Blah(ref Goo arg)
    {
        arg = null;
        disposed++;
        System.Console.Write(disposed);
    }
}
";

            CompileAndVerifyRef(text, expectedOutput: "1TrueTrue1TrueTrueTrueTrue1TrueTrue", verify: Verification.Fails)
                .VerifyIL("Program.C1<T>.Test()", @"
{
  // Code size      215 (0xd7)
  .maxstack  2
  .locals init (T& V_0, //temp
                int V_1, //i
                T V_2)
  IL_0000:  ldarg.0
  IL_0001:  ldarg.0
  IL_0002:  ldflda     ""T Program.C1<T>.inst""
  IL_0007:  call       ""ref T Program.C1<T>.GetDisposable(ref T)""
  IL_000c:  stloc.0
  IL_000d:  ldc.i4.0
  IL_000e:  stloc.1
  IL_000f:  br         IL_00cf
  IL_0014:  ldloc.0
  IL_0015:  ldloca.s   V_2
  IL_0017:  initobj    ""T""
  IL_001d:  ldloc.2
  IL_001e:  box        ""T""
  IL_0023:  brtrue.s   IL_0038
  IL_0025:  ldobj      ""T""
  IL_002a:  stloc.2
  IL_002b:  ldloca.s   V_2
  IL_002d:  ldloc.2
  IL_002e:  box        ""T""
  IL_0033:  brtrue.s   IL_0038
  IL_0035:  pop
  IL_0036:  br.s       IL_0044
  IL_0038:  ldloc.0
  IL_0039:  constrained. ""T""
  IL_003f:  callvirt   ""void IGoo<T>.Blah(ref T)""
  IL_0044:  ldloc.0
  IL_0045:  ldobj      ""T""
  IL_004a:  box        ""T""
  IL_004f:  ldnull
  IL_0050:  ceq
  IL_0052:  call       ""void System.Console.Write(bool)""
  IL_0057:  ldarg.0
  IL_0058:  ldfld      ""T Program.C1<T>.inst""
  IL_005d:  box        ""T""
  IL_0062:  ldnull
  IL_0063:  ceq
  IL_0065:  call       ""void System.Console.Write(bool)""
  IL_006a:  ldarg.0
  IL_006b:  call       ""T System.Activator.CreateInstance<T>()""
  IL_0070:  stfld      ""T Program.C1<T>.inst""
  IL_0075:  ldloc.0
  IL_0076:  ldloca.s   V_2
  IL_0078:  initobj    ""T""
  IL_007e:  ldloc.2
  IL_007f:  box        ""T""
  IL_0084:  brtrue.s   IL_0099
  IL_0086:  ldobj      ""T""
  IL_008b:  stloc.2
  IL_008c:  ldloca.s   V_2
  IL_008e:  ldloc.2
  IL_008f:  box        ""T""
  IL_0094:  brtrue.s   IL_0099
  IL_0096:  pop
  IL_0097:  br.s       IL_00a5
  IL_0099:  ldloc.0
  IL_009a:  constrained. ""T""
  IL_00a0:  callvirt   ""void IGoo<T>.Blah(ref T)""
  IL_00a5:  ldloc.0
  IL_00a6:  ldobj      ""T""
  IL_00ab:  box        ""T""
  IL_00b0:  ldnull
  IL_00b1:  ceq
  IL_00b3:  call       ""void System.Console.Write(bool)""
  IL_00b8:  ldarg.0
  IL_00b9:  ldfld      ""T Program.C1<T>.inst""
  IL_00be:  box        ""T""
  IL_00c3:  ldnull
  IL_00c4:  ceq
  IL_00c6:  call       ""void System.Console.Write(bool)""
  IL_00cb:  ldloc.1
  IL_00cc:  ldc.i4.1
  IL_00cd:  add
  IL_00ce:  stloc.1
  IL_00cf:  ldloc.1
  IL_00d0:  ldc.i4.2
  IL_00d1:  blt        IL_0014
  IL_00d6:  ret
}");
        }

        [Fact]
        public void RefReturn_CSharp6()
        {
            var text = @"
class Program
{
    static ref int M()
    {
        return ref (new int[1])[0];
    }
}
";

            var comp = CreateCompilation(text, parseOptions: TestOptions.Regular.WithLanguageVersion(LanguageVersion.CSharp6));
            comp.VerifyDiagnostics(
                // (4,12): error CS8059: Feature 'byref locals and returns' is not available in C# 6. Please use language version 7.0 or greater.
                //     static ref int M()
                Diagnostic(ErrorCode.ERR_FeatureNotAvailableInVersion6, "ref").WithArguments("byref locals and returns", "7.0").WithLocation(4, 12),
                // (6,16): error CS8059: Feature 'byref locals and returns' is not available in C# 6. Please use language version 7.0 or greater.
                //         return ref (new int[1])[0];
                Diagnostic(ErrorCode.ERR_FeatureNotAvailableInVersion6, "ref").WithArguments("byref locals and returns", "7.0").WithLocation(6, 16)
                );
        }

        [Fact]
        public void RefInLambda_CSharp6()
        {
            var text = @"
class Program
{
    static ref int M()
    {
        var arr = new int[1]{40};

        ref int N()
        {
            ref int NN(ref int arg) => ref arg;

            ref var r = ref NN(ref arr[0]);
            r += 2;

            return ref r;
        }

        return ref N();
    }
}
";
            var comp = CreateCompilation(text, parseOptions: TestOptions.Regular.WithLanguageVersion(LanguageVersion.CSharp6));
            comp.VerifyDiagnostics(
                // (4,12): error CS8059: Feature 'byref locals and returns' is not available in C# 6. Please use language version 7.0 or greater.
                //     static ref int M()
                Diagnostic(ErrorCode.ERR_FeatureNotAvailableInVersion6, "ref").WithArguments("byref locals and returns", "7.0").WithLocation(4, 12),
                // (8,9): error CS8059: Feature 'byref locals and returns' is not available in C# 6. Please use language version 7.0 or greater.
                //         ref int N()
                Diagnostic(ErrorCode.ERR_FeatureNotAvailableInVersion6, "ref").WithArguments("byref locals and returns", "7.0").WithLocation(8, 9),
                // (8,17): error CS8059: Feature 'local functions' is not available in C# 6. Please use language version 7.0 or greater.
                //         ref int N()
                Diagnostic(ErrorCode.ERR_FeatureNotAvailableInVersion6, "N").WithArguments("local functions", "7.0").WithLocation(8, 17),
                // (10,13): error CS8059: Feature 'byref locals and returns' is not available in C# 6. Please use language version 7.0 or greater.
                //             ref int NN(ref int arg) => ref arg;
                Diagnostic(ErrorCode.ERR_FeatureNotAvailableInVersion6, "ref").WithArguments("byref locals and returns", "7.0").WithLocation(10, 13),
                // (10,21): error CS8059: Feature 'local functions' is not available in C# 6. Please use language version 7.0 or greater.
                //             ref int NN(ref int arg) => ref arg;
                Diagnostic(ErrorCode.ERR_FeatureNotAvailableInVersion6, "NN").WithArguments("local functions", "7.0").WithLocation(10, 21),
                // (10,40): error CS8059: Feature 'byref locals and returns' is not available in C# 6. Please use language version 7.0 or greater.
                //             ref int NN(ref int arg) => ref arg;
                Diagnostic(ErrorCode.ERR_FeatureNotAvailableInVersion6, "ref").WithArguments("byref locals and returns", "7.0").WithLocation(10, 40),
                // (12,13): error CS8059: Feature 'byref locals and returns' is not available in C# 6. Please use language version 7.0 or greater.
                //             ref var r = ref NN(ref arr[0]);
                Diagnostic(ErrorCode.ERR_FeatureNotAvailableInVersion6, "ref").WithArguments("byref locals and returns", "7.0").WithLocation(12, 13),
                // (12,25): error CS8059: Feature 'byref locals and returns' is not available in C# 6. Please use language version 7.0 or greater.
                //             ref var r = ref NN(ref arr[0]);
                Diagnostic(ErrorCode.ERR_FeatureNotAvailableInVersion6, "ref").WithArguments("byref locals and returns", "7.0").WithLocation(12, 25),
                // (15,20): error CS8059: Feature 'byref locals and returns' is not available in C# 6. Please use language version 7.0 or greater.
                //             return ref r;
                Diagnostic(ErrorCode.ERR_FeatureNotAvailableInVersion6, "ref").WithArguments("byref locals and returns", "7.0").WithLocation(15, 20),
                // (18,16): error CS8059: Feature 'byref locals and returns' is not available in C# 6. Please use language version 7.0 or greater.
                //         return ref N();
                Diagnostic(ErrorCode.ERR_FeatureNotAvailableInVersion6, "ref").WithArguments("byref locals and returns", "7.0").WithLocation(18, 16)
                );
        }

        [Fact]
        public void RefDelegate_CSharp6()
        {
            var text = @"
delegate ref int D();
";

            var comp = CreateCompilation(text, parseOptions: TestOptions.Regular.WithLanguageVersion(LanguageVersion.CSharp6));
            comp.VerifyDiagnostics(
                // (2,10): error CS8059: Feature 'byref locals and returns' is not available in C# 6. Please use language version 7.0 or greater.
                // delegate ref int D();
                Diagnostic(ErrorCode.ERR_FeatureNotAvailableInVersion6, "ref").WithArguments("byref locals and returns", "7.0").WithLocation(2, 10)
                );
        }

        [Fact]
        public void RefInForStatement_CSharp6()
        {
            var text = @"
class Program
{
    static int M(ref int d)
    {
        for (ref int a = ref d; ;) { }
    }
}
";

            var comp = CreateCompilation(text, parseOptions: TestOptions.Regular.WithLanguageVersion(LanguageVersion.CSharp6));
            comp.VerifyDiagnostics(
                // (6,14): error CS8059: Feature 'byref locals and returns' is not available in C# 6. Please use language version 7.0 or greater.
                //         for (ref int a = ref d; ;) { }
                Diagnostic(ErrorCode.ERR_FeatureNotAvailableInVersion6, "ref").WithArguments("byref locals and returns", "7.0").WithLocation(6, 14),
                // (6,26): error CS8059: Feature 'byref locals and returns' is not available in C# 6. Please use language version 7.0 or greater.
                //         for (ref int a = ref d; ;) { }
                Diagnostic(ErrorCode.ERR_FeatureNotAvailableInVersion6, "ref").WithArguments("byref locals and returns", "7.0").WithLocation(6, 26)
                );
        }

        [Fact]
        public void RefLambdaInferenceMethodArgument()
        {
            var text = @"
delegate ref int D(int x);

class C
{
    static void MD(D d) { }

    static int i = 0;
    static void M()
    {
        MD((x) => ref i);
        MD(x => ref i);
    }
}
";

            var comp = CreateCompilation(text, parseOptions: TestOptions.Regular.WithLanguageVersion(LanguageVersion.CSharp6));
            comp.VerifyDiagnostics(
                // (2,10): error CS8059: Feature 'byref locals and returns' is not available in C# 6. Please use language version 7.0 or greater.
                // delegate ref int D(int x);
                Diagnostic(ErrorCode.ERR_FeatureNotAvailableInVersion6, "ref").WithArguments("byref locals and returns", "7.0").WithLocation(2, 10),
                // (11,19): error CS8059: Feature 'byref locals and returns' is not available in C# 6. Please use language version 7.0 or greater.
                //         MD((x) => ref i);
                Diagnostic(ErrorCode.ERR_FeatureNotAvailableInVersion6, "ref").WithArguments("byref locals and returns", "7.0").WithLocation(11, 19),
                // (12,17): error CS8059: Feature 'byref locals and returns' is not available in C# 6. Please use language version 7.0 or greater.
                //         MD(x => ref i);
                Diagnostic(ErrorCode.ERR_FeatureNotAvailableInVersion6, "ref").WithArguments("byref locals and returns", "7.0").WithLocation(12, 17)
                );
        }

        [Fact]
        public void Override_Metadata()
        {
            var ilSource =
@".class public abstract A
{
  .method public hidebysig specialname rtspecialname instance void .ctor() { ret }
  .method public virtual instance object F() { ldnull throw }
  .method public virtual instance object& get_P() { ldnull throw }
  .property instance object& P()
  {
    .get instance object& A::get_P()
  }
}
.class public abstract B1 extends A
{
  .method public hidebysig specialname rtspecialname instance void .ctor() { ret }
  .method public virtual instance object F() { ldnull throw }
  .method public virtual instance object get_P() { ldnull throw }
  .property instance object P()
  {
    .get instance object B1::get_P()
  }
}
.class public abstract B2 extends A
{
  .method public hidebysig specialname rtspecialname instance void .ctor() { ret }
  .method public virtual instance object& F() { ldnull throw }
  .method public virtual instance object& get_P() { ldnull throw }
  .property instance object& P()
  {
    .get instance object& B2::get_P()
  }
}";
            var ref1 = CompileIL(ilSource);
            var compilation = CreateCompilation("", options: TestOptions.DebugDll, references: new[] { ref1 });

            var method = compilation.GetMember<MethodSymbol>("B1.F");
            Assert.Equal("System.Object B1.F()", method.ToTestDisplayString());
            Assert.Equal("System.Object A.F()", method.OverriddenMethod.ToTestDisplayString());

            var property = compilation.GetMember<PropertySymbol>("B1.P");
            Assert.Equal("System.Object B1.P { get; }", property.ToTestDisplayString());
            Assert.Null(property.OverriddenProperty);

            method = compilation.GetMember<MethodSymbol>("B2.F");
            Assert.Equal("ref System.Object B2.F()", method.ToTestDisplayString());
            Assert.Null(method.OverriddenMethod);

            property = compilation.GetMember<PropertySymbol>("B2.P");
            Assert.Equal("ref System.Object B2.P { get; }", property.ToTestDisplayString());
            Assert.Equal("ref System.Object A.P { get; }", property.OverriddenProperty.ToTestDisplayString());
        }

        [WorkItem(12763, "https://github.com/dotnet/roslyn/issues/12763")]
        [Fact]
        public void RefReturnFieldUse001()
        {
            var text = @"
public class A<T>
{
    private T _f;
    public ref T F()
    {
        return ref _f;
    }

    private T _p;
    public ref T P
    {
        get { return ref _p; }
    }
}
";

            var comp = CreateCompilation(text, options: TestOptions.ReleaseDll);

            comp.VerifyDiagnostics(
                 // no diagnostics expected
                );
        }

        [WorkItem(12763, "https://github.com/dotnet/roslyn/issues/12763")]
        [Fact]
        public void RefAssignFieldUse001()
        {
            var text = @"
public class A<T>
{
    private T _f;
    public ref T F()
    {
        ref var r = ref _f;
        return ref r;
    }

    private T _p;
    public ref T P
    {
        get 
        { 
            ref var r = ref _p;
            return ref r;
        }
    }
}
";

            var comp = CreateCompilation(text, options: TestOptions.ReleaseDll);

            comp.VerifyDiagnostics(
                // no diagnostics expected
                );
        }

        [Fact]
        public void ThrowRefReturn()
        {
            var text = @"using System;
class Program
{
    static ref int P1 { get => throw new E(1); }
    static ref int P2 => throw new E(2);
    static ref int M() => throw new E(3);

    public static void Main()
    {
        ref int L() => throw new E(4);
        D d = () => throw new E(5);

        try { ref int x = ref P1; }  catch (E e) { Console.Write(e.Value); }
        try { ref int x = ref P2; }  catch (E e) { Console.Write(e.Value); }
        try { ref int x = ref M(); } catch (E e) { Console.Write(e.Value); }
        try { ref int x = ref L(); } catch (E e) { Console.Write(e.Value); }
        try { ref int x = ref d(); } catch (E e) { Console.Write(e.Value); }
    }
}
delegate ref int D();
class E : Exception
{
    public int Value;
    public E(int value) { this.Value = value; }
}
";
            var v = CompileAndVerify(text, expectedOutput: "12345");
        }

        [Fact]
        public void NoRefThrow()
        {
            var text = @"using System;
class Program
{
    static ref int P1 { get => ref throw new E(1); }
    static ref int P2 => ref throw new E(2);
    static ref int M() => ref throw new E(3);

    public static void Main()
    {
        ref int L() => ref throw new E(4);
        D d = () => ref throw new E(5);
        L();
        d();
    }
}
delegate ref int D();
class E : Exception
{
    public int Value;
    public E(int value) { this.Value = value; }
}
";
            CreateCompilation(text).VerifyDiagnostics(
                // (4,36): error CS8115: A throw expression is not allowed in this context.
                //     static ref int P1 { get => ref throw new E(1); }
                Diagnostic(ErrorCode.ERR_ThrowMisplaced, "throw").WithLocation(4, 36),
                // (5,30): error CS8115: A throw expression is not allowed in this context.
                //     static ref int P2 => ref throw new E(2);
                Diagnostic(ErrorCode.ERR_ThrowMisplaced, "throw").WithLocation(5, 30),
                // (6,31): error CS8115: A throw expression is not allowed in this context.
                //     static ref int M() => ref throw new E(3);
                Diagnostic(ErrorCode.ERR_ThrowMisplaced, "throw").WithLocation(6, 31),
                // (10,28): error CS8115: A throw expression is not allowed in this context.
                //         ref int L() => ref throw new E(4);
                Diagnostic(ErrorCode.ERR_ThrowMisplaced, "throw").WithLocation(10, 28),
                // (11,25): error CS8115: A throw expression is not allowed in this context.
                //         D d = () => ref throw new E(5);
                Diagnostic(ErrorCode.ERR_ThrowMisplaced, "throw").WithLocation(11, 25)
                );
        }

        [Fact]
        [WorkItem(13206, "https://github.com/dotnet/roslyn/issues/13206")]
        public void Lambda_01()
        { 
            var source =
@"public delegate ref T D<T>();
public class A<T>
{
#pragma warning disable 0649
    private T _t;
    public ref T F()
    {
        return ref _t;
    }
}
public class B
{
    public static void F<T>(D<T> d, T t)
    {
        d() = t;
    }
}

class Program
{
    static void Main()
    {
        var o = new A<int>();
        B.F(() => o.F(), 2);
        System.Console.WriteLine(o.F());
    }
}";

            CreateCompilation(source).VerifyDiagnostics(
                // (24,19): error CS8150: By-value returns may only be used in methods that return by value
                //         B.F(() => o.F(), 2);
                Diagnostic(ErrorCode.ERR_MustHaveRefReturn, "o.F()").WithLocation(24, 19)
                );
        }

        [Fact]
        [WorkItem(13206, "https://github.com/dotnet/roslyn/issues/13206")]
        public void Lambda_02()
        {
            var source =
@"public delegate ref T D<T>();
public class A<T>
{
#pragma warning disable 0649
    private T _t;
    public ref T F()
    {
        return ref _t;
    }
}
public class B
{
    public static void F<T>(D<T> d, T t)
    {
        d() = t;
    }
}

class Program
{
    static void Main()
    {
        var o = new A<int>();
        B.F(() => ref o.F(), 2);
        System.Console.WriteLine(o.F());
    }
}";

            var v = CompileAndVerify(source, expectedOutput: "2");
        }

        [Fact]
        [WorkItem(13206, "https://github.com/dotnet/roslyn/issues/13206")]
        public void Lambda_03()
        {
            var source =
@"public delegate T D<T>();
public class A<T>
{
#pragma warning disable 0649
    private T _t;
    public ref T F()
    {
        return ref _t;
    }
}
public class B
{
    public static void F<T>(D<T> d, T t)
    {
        d();
    }
}

class Program
{
    static void Main()
    {
        var o = new A<int>();
        B.F(() => ref o.F(), 2);
        System.Console.WriteLine(o.F());
    }
}";

            CreateCompilation(source).VerifyDiagnostics(
                // (24,23): error CS8149: By-reference returns may only be used in methods that return by reference
                //         B.F(() => ref o.F(), 2);
                Diagnostic(ErrorCode.ERR_MustNotHaveRefReturn, "o.F()").WithLocation(24, 23)
                );
        }

        [Fact]
        [WorkItem(13206, "https://github.com/dotnet/roslyn/issues/13206")]
        public void Delegate_01()
        {
            var source =
@"public delegate ref T D<T>();
public class A<T>
{
#pragma warning disable 0649
    private T _t;
    public ref T F()
    {
        return ref _t;
    }
}
public class B
{
    public static void F<T>(D<T> d, T t)
    {
        d() = t;
    }
}

class Program
{
    static void Main()
    {
        var o = new A<int>();
        B.F(o.F, 2);
        System.Console.Write(o.F());
        B.F(new D<int>(o.F), 3);
        System.Console.Write(o.F());
    }
}";

            var v = CompileAndVerify(source, expectedOutput: "23");
        }

        [Fact]
        [WorkItem(13206, "https://github.com/dotnet/roslyn/issues/13206")]
        public void Delegate_02()
        {
            var source =
@"public delegate T D<T>();
public class A<T>
{
#pragma warning disable 0649
    private T _t;
    public ref T F()
    {
        return ref _t;
    }
}
public class B
{
    public static void F<T>(D<T> d, T t)
    {
        d();
    }
}

class Program
{
    static void Main()
    {
        var o = new A<int>();
        B.F(o.F, 2);
        System.Console.Write(o.F());
        B.F(new D<int>(o.F), 3);
        System.Console.Write(o.F());
    }
}";

<<<<<<< HEAD
            CreateStandardCompilation(source, parseOptions: TestOptions.WithoutImprovedOverloadCandidates).VerifyDiagnostics(
                // (24,13): error CS8189: Ref mismatch between 'A<int>.F()' and delegate 'D<int>'
                //         B.F(o.F, 2);
                Diagnostic(ErrorCode.ERR_DelegateRefMismatch, "o.F").WithArguments("A<int>.F()", "D<int>").WithLocation(24, 13),
                // (26,24): error CS8189: Ref mismatch between 'A<int>.F()' and delegate 'D<int>'
                //         B.F(new D<int>(o.F), 3);
                Diagnostic(ErrorCode.ERR_DelegateRefMismatch, "o.F").WithArguments("A<int>.F()", "D<int>").WithLocation(26, 24)
                );
            CreateStandardCompilation(source).VerifyDiagnostics(
=======
            CreateCompilation(source).VerifyDiagnostics(
>>>>>>> 05a53556
                // (24,13): error CS8189: Ref mismatch between 'A<int>.F()' and delegate 'D<int>'
                //         B.F(o.F, 2);
                Diagnostic(ErrorCode.ERR_DelegateRefMismatch, "o.F").WithArguments("A<int>.F()", "D<int>").WithLocation(24, 13),
                // (26,24): error CS8189: Ref mismatch between 'A<int>.F()' and delegate 'D<int>'
                //         B.F(new D<int>(o.F), 3);
                Diagnostic(ErrorCode.ERR_DelegateRefMismatch, "o.F").WithArguments("A<int>.F()", "D<int>").WithLocation(26, 24)
                );
        }

        [Fact]
        [WorkItem(13206, "https://github.com/dotnet/roslyn/issues/13206")]
        public void Delegate_03()
        {
            var source =
@"public delegate ref T D<T>();
public class A<T>
{
    private T _t = default(T);
    public T F()
    {
        return _t;
    }
}
public class B
{
    public static void F<T>(D<T> d, T t)
    {
        d() = t;
    }
}

class Program
{
    static void Main()
    {
        var o = new A<int>();
        B.F(o.F, 2);
        System.Console.Write(o.F());
        B.F(new D<int>(o.F), 3);
        System.Console.Write(o.F());
    }
}";

<<<<<<< HEAD
            CreateStandardCompilation(source, parseOptions: TestOptions.WithoutImprovedOverloadCandidates).VerifyDiagnostics(
                // (23,13): error CS8189: Ref mismatch between 'A<int>.F()' and delegate 'D<int>'
                //         B.F(o.F, 2);
                Diagnostic(ErrorCode.ERR_DelegateRefMismatch, "o.F").WithArguments("A<int>.F()", "D<int>").WithLocation(23, 13),
                // (25,24): error CS8189: Ref mismatch between 'A<int>.F()' and delegate 'D<int>'
                //         B.F(new D<int>(o.F), 3);
                Diagnostic(ErrorCode.ERR_DelegateRefMismatch, "o.F").WithArguments("A<int>.F()", "D<int>").WithLocation(25, 24)
                );
            CreateStandardCompilation(source).VerifyDiagnostics(
=======
            CreateCompilation(source).VerifyDiagnostics(
>>>>>>> 05a53556
                // (23,13): error CS8189: Ref mismatch between 'A<int>.F()' and delegate 'D<int>'
                //         B.F(o.F, 2);
                Diagnostic(ErrorCode.ERR_DelegateRefMismatch, "o.F").WithArguments("A<int>.F()", "D<int>").WithLocation(23, 13),
                // (25,24): error CS8189: Ref mismatch between 'A<int>.F()' and delegate 'D<int>'
                //         B.F(new D<int>(o.F), 3);
                Diagnostic(ErrorCode.ERR_DelegateRefMismatch, "o.F").WithArguments("A<int>.F()", "D<int>").WithLocation(25, 24)
                );
        }

        [Fact]
        [WorkItem(16947, "https://github.com/dotnet/roslyn/issues/16947")]
        public void Dynamic001()
        {
            var source =
@"

public class C 
{
    public void M() 
    {
        dynamic d = ""qq"";

        F(ref d);
    }

    public static ref dynamic F(ref dynamic d)
    {
        // this is ok
        F1(ref d.Length);

        // this is an error
        return ref d.Length;
    }

    public static void F1(ref dynamic d)
    {
    }
}

";

            CreateCompilationWithMscorlib45AndCSharp(source).VerifyEmitDiagnostics(
                // (18,20): error CS8156: An expression cannot be used in this context because it may not be returned by reference
                //         return ref d.Length;
                Diagnostic(ErrorCode.ERR_RefReturnLvalueExpected, "d.Length").WithLocation(18, 20)
            );
        }

        [Fact]
        [WorkItem(16947, "https://github.com/dotnet/roslyn/issues/16947")]
        public void Dynamic001a()
        {
            var source =
@"

public class C
{
    public static void Main()
    {
        dynamic d = ""qq"";

        System.Console.WriteLine(F(ref d));
    }

    public static dynamic F(ref dynamic d)
    {
        ref var temp1 = ref F1(ref d.Length);
        d = ""qwerty"";
        ref var temp2 = ref F1(ref d.Length);

        return temp1;
    }

    public static ref dynamic F1(ref dynamic d)
    {
        return ref d;
    }
}

";

            var comp = CreateCompilationWithMscorlib45AndCSharp(source, options: TestOptions.ReleaseExe);

            var v = CompileAndVerify(comp, verify: Verification.Fails, expectedOutput: "2");

            v.VerifyIL("C.F(ref dynamic)", @"
{
  // Code size      180 (0xb4)
  .maxstack  8
  .locals init (object& V_0, //temp1
                object V_1,
                object V_2)
  IL_0000:  ldsfld     ""System.Runtime.CompilerServices.CallSite<System.Func<System.Runtime.CompilerServices.CallSite, dynamic, dynamic>> C.<>o__1.<>p__0""
  IL_0005:  brtrue.s   IL_0036
  IL_0007:  ldc.i4.0
  IL_0008:  ldstr      ""Length""
  IL_000d:  ldtoken    ""C""
  IL_0012:  call       ""System.Type System.Type.GetTypeFromHandle(System.RuntimeTypeHandle)""
  IL_0017:  ldc.i4.1
  IL_0018:  newarr     ""Microsoft.CSharp.RuntimeBinder.CSharpArgumentInfo""
  IL_001d:  dup
  IL_001e:  ldc.i4.0
  IL_001f:  ldc.i4.0
  IL_0020:  ldnull
  IL_0021:  call       ""Microsoft.CSharp.RuntimeBinder.CSharpArgumentInfo Microsoft.CSharp.RuntimeBinder.CSharpArgumentInfo.Create(Microsoft.CSharp.RuntimeBinder.CSharpArgumentInfoFlags, string)""
  IL_0026:  stelem.ref
  IL_0027:  call       ""System.Runtime.CompilerServices.CallSiteBinder Microsoft.CSharp.RuntimeBinder.Binder.GetMember(Microsoft.CSharp.RuntimeBinder.CSharpBinderFlags, string, System.Type, System.Collections.Generic.IEnumerable<Microsoft.CSharp.RuntimeBinder.CSharpArgumentInfo>)""
  IL_002c:  call       ""System.Runtime.CompilerServices.CallSite<System.Func<System.Runtime.CompilerServices.CallSite, dynamic, dynamic>> System.Runtime.CompilerServices.CallSite<System.Func<System.Runtime.CompilerServices.CallSite, dynamic, dynamic>>.Create(System.Runtime.CompilerServices.CallSiteBinder)""
  IL_0031:  stsfld     ""System.Runtime.CompilerServices.CallSite<System.Func<System.Runtime.CompilerServices.CallSite, dynamic, dynamic>> C.<>o__1.<>p__0""
  IL_0036:  ldsfld     ""System.Runtime.CompilerServices.CallSite<System.Func<System.Runtime.CompilerServices.CallSite, dynamic, dynamic>> C.<>o__1.<>p__0""
  IL_003b:  ldfld      ""System.Func<System.Runtime.CompilerServices.CallSite, dynamic, dynamic> System.Runtime.CompilerServices.CallSite<System.Func<System.Runtime.CompilerServices.CallSite, dynamic, dynamic>>.Target""
  IL_0040:  ldsfld     ""System.Runtime.CompilerServices.CallSite<System.Func<System.Runtime.CompilerServices.CallSite, dynamic, dynamic>> C.<>o__1.<>p__0""
  IL_0045:  ldarg.0
  IL_0046:  ldind.ref
  IL_0047:  callvirt   ""dynamic System.Func<System.Runtime.CompilerServices.CallSite, dynamic, dynamic>.Invoke(System.Runtime.CompilerServices.CallSite, dynamic)""
  IL_004c:  stloc.1
  IL_004d:  ldloca.s   V_1
  IL_004f:  call       ""ref dynamic C.F1(ref dynamic)""
  IL_0054:  stloc.0
  IL_0055:  ldarg.0
  IL_0056:  ldstr      ""qwerty""
  IL_005b:  stind.ref
  IL_005c:  ldsfld     ""System.Runtime.CompilerServices.CallSite<System.Func<System.Runtime.CompilerServices.CallSite, dynamic, dynamic>> C.<>o__1.<>p__1""
  IL_0061:  brtrue.s   IL_0092
  IL_0063:  ldc.i4.0
  IL_0064:  ldstr      ""Length""
  IL_0069:  ldtoken    ""C""
  IL_006e:  call       ""System.Type System.Type.GetTypeFromHandle(System.RuntimeTypeHandle)""
  IL_0073:  ldc.i4.1
  IL_0074:  newarr     ""Microsoft.CSharp.RuntimeBinder.CSharpArgumentInfo""
  IL_0079:  dup
  IL_007a:  ldc.i4.0
  IL_007b:  ldc.i4.0
  IL_007c:  ldnull
  IL_007d:  call       ""Microsoft.CSharp.RuntimeBinder.CSharpArgumentInfo Microsoft.CSharp.RuntimeBinder.CSharpArgumentInfo.Create(Microsoft.CSharp.RuntimeBinder.CSharpArgumentInfoFlags, string)""
  IL_0082:  stelem.ref
  IL_0083:  call       ""System.Runtime.CompilerServices.CallSiteBinder Microsoft.CSharp.RuntimeBinder.Binder.GetMember(Microsoft.CSharp.RuntimeBinder.CSharpBinderFlags, string, System.Type, System.Collections.Generic.IEnumerable<Microsoft.CSharp.RuntimeBinder.CSharpArgumentInfo>)""
  IL_0088:  call       ""System.Runtime.CompilerServices.CallSite<System.Func<System.Runtime.CompilerServices.CallSite, dynamic, dynamic>> System.Runtime.CompilerServices.CallSite<System.Func<System.Runtime.CompilerServices.CallSite, dynamic, dynamic>>.Create(System.Runtime.CompilerServices.CallSiteBinder)""
  IL_008d:  stsfld     ""System.Runtime.CompilerServices.CallSite<System.Func<System.Runtime.CompilerServices.CallSite, dynamic, dynamic>> C.<>o__1.<>p__1""
  IL_0092:  ldsfld     ""System.Runtime.CompilerServices.CallSite<System.Func<System.Runtime.CompilerServices.CallSite, dynamic, dynamic>> C.<>o__1.<>p__1""
  IL_0097:  ldfld      ""System.Func<System.Runtime.CompilerServices.CallSite, dynamic, dynamic> System.Runtime.CompilerServices.CallSite<System.Func<System.Runtime.CompilerServices.CallSite, dynamic, dynamic>>.Target""
  IL_009c:  ldsfld     ""System.Runtime.CompilerServices.CallSite<System.Func<System.Runtime.CompilerServices.CallSite, dynamic, dynamic>> C.<>o__1.<>p__1""
  IL_00a1:  ldarg.0
  IL_00a2:  ldind.ref
  IL_00a3:  callvirt   ""dynamic System.Func<System.Runtime.CompilerServices.CallSite, dynamic, dynamic>.Invoke(System.Runtime.CompilerServices.CallSite, dynamic)""
  IL_00a8:  stloc.2
  IL_00a9:  ldloca.s   V_2
  IL_00ab:  call       ""ref dynamic C.F1(ref dynamic)""
  IL_00b0:  pop
  IL_00b1:  ldloc.0
  IL_00b2:  ldind.ref
  IL_00b3:  ret
}");
        }

        [Fact]
        [WorkItem(16947, "https://github.com/dotnet/roslyn/issues/16947")]
        public void Dynamic001b()
        {
            var source =
@"

public class C
{
    public static void Main()
    {
        dynamic d = ""qq"";

        System.Console.WriteLine(F(ref d));
        }

        public static dynamic F(ref dynamic d)
        {
            ref var temp1 = ref Test(arg2: ref F1(42, ref d.Length, 123), arg1: ref F1(42, ref d.Length, 123));
            d = ""qwerty"";
            ref var temp2 = ref Test(arg2: ref F1(42, ref d.Length, 123), arg1: ref F1(42, ref d.Length, 123));

            return temp1;
        }

        public static ref dynamic F1(in int arg1, ref dynamic d, in int arg2)
        {
            if (arg1 == arg2) throw null;

            return ref d;
        }

        public static ref dynamic Test(ref dynamic arg1, ref dynamic arg2)
        {
            return ref arg2;
        }
    }
";

            var comp = CreateCompilationWithMscorlib45AndCSharp(source, options: TestOptions.ReleaseExe);

            var v = CompileAndVerify(comp, verify: Verification.Fails, expectedOutput: "2");
        }

        [Fact]
        [WorkItem(16947, "https://github.com/dotnet/roslyn/issues/16947")]
        public void Dynamic002()
        {
            var source =
@"

public class C 
{
    public void M() 
    {
        dynamic d = ""qq"";

        F(ref d);
    }

    public static ref dynamic F(ref dynamic d)
    {
        // this is ok
        F1(ref d[0]);

        return ref d[0];
    }

    public static void F1(ref dynamic d)
    {
    }
}

";

            CreateCompilationWithMscorlib45AndCSharp(source).VerifyEmitDiagnostics(
                // (17,20): error CS8156: An expression cannot be used in this context because it may not be returned by reference
                //         return ref d[0];
                Diagnostic(ErrorCode.ERR_RefReturnLvalueExpected, "d[0]").WithLocation(17, 20)
            );
        }

        [Fact]
        [WorkItem(16947, "https://github.com/dotnet/roslyn/issues/16947")]
        public void Dynamic003()
        {
            var source =
@"

public class C 
{
    public void M() 
    {
        dynamic d = ""qq"";

        F(ref d);
    }

    public static ref dynamic F(ref dynamic d)
    {
        return ref G(ref d.Length);
    }

    public static ref dynamic G(ref dynamic d)
    {
        return ref d;
    }
}

";

            CreateCompilationWithMscorlib45AndCSharp(source).VerifyEmitDiagnostics(
                // (14,26): error CS8156: An expression cannot be used in this context because it may not be returned by reference
                //         return ref G(ref d.Length);
                Diagnostic(ErrorCode.ERR_RefReturnLvalueExpected, "d.Length").WithLocation(14, 26),
                // (14,20): error CS8347: Cannot use a result of 'C.G(ref dynamic)' in this context because it may expose variables referenced by parameter 'd' outside of their declaration scope
                //         return ref G(ref d.Length);
                Diagnostic(ErrorCode.ERR_EscapeCall, "G(ref d.Length)").WithArguments("C.G(ref dynamic)", "d").WithLocation(14, 20)
            );
        }

        [Fact]
        public void RefReturnVarianceDelegate()
        {
            var source = @"
using System;

delegate ref T RefFunc1<T>();
delegate ref T RefFunc2<in T>();
delegate ref T RefFunc3<out T>();

delegate ref Action<T> RefFunc1a<T>();
delegate ref Action<T> RefFunc2a<in T>();
delegate ref Action<T> RefFunc3a<out T>();
         
delegate ref Func<T> RefFunc1f<T>();
delegate ref Func<T> RefFunc2f<in T>();
delegate ref Func<T> RefFunc3f<out T>();

";

            CreateCompilationWithMscorlib45AndCSharp(source).VerifyEmitDiagnostics(
                // (6,10): error CS1961: Invalid variance: The type parameter 'T' must be invariantly valid on 'RefFunc3<T>.Invoke()'. 'T' is covariant.
                // delegate ref T RefFunc3<out T>();
                Diagnostic(ErrorCode.ERR_UnexpectedVariance, "ref T").WithArguments("RefFunc3<T>.Invoke()", "T", "covariant", "invariantly").WithLocation(6, 10),
                // (5,10): error CS1961: Invalid variance: The type parameter 'T' must be invariantly valid on 'RefFunc2<T>.Invoke()'. 'T' is contravariant.
                // delegate ref T RefFunc2<in T>();
                Diagnostic(ErrorCode.ERR_UnexpectedVariance, "ref T").WithArguments("RefFunc2<T>.Invoke()", "T", "contravariant", "invariantly").WithLocation(5, 10),
                // (14,10): error CS1961: Invalid variance: The type parameter 'T' must be invariantly valid on 'RefFunc3f<T>.Invoke()'. 'T' is covariant.
                // delegate ref Func<T> RefFunc3f<out T>();
                Diagnostic(ErrorCode.ERR_UnexpectedVariance, "ref Func<T>").WithArguments("RefFunc3f<T>.Invoke()", "T", "covariant", "invariantly").WithLocation(14, 10),
                // (13,10): error CS1961: Invalid variance: The type parameter 'T' must be invariantly valid on 'RefFunc2f<T>.Invoke()'. 'T' is contravariant.
                // delegate ref Func<T> RefFunc2f<in T>();
                Diagnostic(ErrorCode.ERR_UnexpectedVariance, "ref Func<T>").WithArguments("RefFunc2f<T>.Invoke()", "T", "contravariant", "invariantly").WithLocation(13, 10),
                // (10,10): error CS1961: Invalid variance: The type parameter 'T' must be invariantly valid on 'RefFunc3a<T>.Invoke()'. 'T' is covariant.
                // delegate ref Action<T> RefFunc3a<out T>();
                Diagnostic(ErrorCode.ERR_UnexpectedVariance, "ref Action<T>").WithArguments("RefFunc3a<T>.Invoke()", "T", "covariant", "invariantly").WithLocation(10, 10),
                // (9,10): error CS1961: Invalid variance: The type parameter 'T' must be invariantly valid on 'RefFunc2a<T>.Invoke()'. 'T' is contravariant.
                // delegate ref Action<T> RefFunc2a<in T>();
                Diagnostic(ErrorCode.ERR_UnexpectedVariance, "ref Action<T>").WithArguments("RefFunc2a<T>.Invoke()", "T", "contravariant", "invariantly").WithLocation(9, 10)

            );
        }

        [Fact]
        public void RefReturnVarianceMethod()
        {
            var source = @"
using System;

interface IM1<T> { ref T RefMethod(); }
interface IM2<in T> { ref T RefMethod(); }
interface IM3<out T> { ref T RefMethod(); }

interface IM1a<T> { ref Action<T> RefMethod(); }
interface IM2a<in T> { ref Action<T> RefMethod(); }
interface IM3a<out T> { ref Action<T> RefMethod(); }

interface IM1f<T> { ref Func<T> RefMethod(); }
interface IM2f<in T> { ref Func<T> RefMethod(); }
interface IM3f<out T> { ref Func<T> RefMethod(); }

";

            CreateCompilationWithMscorlib45AndCSharp(source).VerifyEmitDiagnostics(
                // (6,24): error CS1961: Invalid variance: The type parameter 'T' must be invariantly valid on 'IM3<T>.RefMethod()'. 'T' is covariant.
                // interface IM3<out T> { ref T RefMethod(); }
                Diagnostic(ErrorCode.ERR_UnexpectedVariance, "ref T").WithArguments("IM3<T>.RefMethod()", "T", "covariant", "invariantly").WithLocation(6, 24),
                // (10,25): error CS1961: Invalid variance: The type parameter 'T' must be invariantly valid on 'IM3a<T>.RefMethod()'. 'T' is covariant.
                // interface IM3a<out T> { ref Action<T> RefMethod(); }
                Diagnostic(ErrorCode.ERR_UnexpectedVariance, "ref Action<T>").WithArguments("IM3a<T>.RefMethod()", "T", "covariant", "invariantly").WithLocation(10, 25),
                // (9,24): error CS1961: Invalid variance: The type parameter 'T' must be invariantly valid on 'IM2a<T>.RefMethod()'. 'T' is contravariant.
                // interface IM2a<in T> { ref Action<T> RefMethod(); }
                Diagnostic(ErrorCode.ERR_UnexpectedVariance, "ref Action<T>").WithArguments("IM2a<T>.RefMethod()", "T", "contravariant", "invariantly").WithLocation(9, 24),
                // (13,24): error CS1961: Invalid variance: The type parameter 'T' must be invariantly valid on 'IM2f<T>.RefMethod()'. 'T' is contravariant.
                // interface IM2f<in T> { ref Func<T> RefMethod(); }
                Diagnostic(ErrorCode.ERR_UnexpectedVariance, "ref Func<T>").WithArguments("IM2f<T>.RefMethod()", "T", "contravariant", "invariantly").WithLocation(13, 24),
                // (14,25): error CS1961: Invalid variance: The type parameter 'T' must be invariantly valid on 'IM3f<T>.RefMethod()'. 'T' is covariant.
                // interface IM3f<out T> { ref Func<T> RefMethod(); }
                Diagnostic(ErrorCode.ERR_UnexpectedVariance, "ref Func<T>").WithArguments("IM3f<T>.RefMethod()", "T", "covariant", "invariantly").WithLocation(14, 25),
                // (5,23): error CS1961: Invalid variance: The type parameter 'T' must be invariantly valid on 'IM2<T>.RefMethod()'. 'T' is contravariant.
                // interface IM2<in T> { ref T RefMethod(); }
                Diagnostic(ErrorCode.ERR_UnexpectedVariance, "ref T").WithArguments("IM2<T>.RefMethod()", "T", "contravariant", "invariantly").WithLocation(5, 23)

            );
        }

        [Fact]
        public void RefReturnVarianceProperty()
        {
            var source = @"
using System;

interface IP1<T> { ref T RefProp{get;} }
interface IP2<in T> { ref T RefProp{get;} }
interface IP3<out T> { ref T RefProp{get;} }

interface IP1a<T> { ref Action<T> RefProp{get;} }
interface IP2a<in T> { ref Action<T> RefProp{get;} }
interface IP3a<out T> { ref Action<T> RefProp{get;} }

interface IP1f<T> { ref Func<T> RefProp{get;} }
interface IP2f<in T> { ref Func<T> RefProp{get;} }
interface IP3f<out T> { ref Func<T> RefProp{get;} }

";

            CreateCompilationWithMscorlib45AndCSharp(source).VerifyEmitDiagnostics(
                // (5,23): error CS1961: Invalid variance: The type parameter 'T' must be invariantly valid on 'IP2<T>.RefProp'. 'T' is contravariant.
                // interface IP2<in T> { ref T RefProp{get;} }
                Diagnostic(ErrorCode.ERR_UnexpectedVariance, "ref T").WithArguments("IP2<T>.RefProp", "T", "contravariant", "invariantly").WithLocation(5, 23),
                // (13,24): error CS1961: Invalid variance: The type parameter 'T' must be invariantly valid on 'IP2f<T>.RefProp'. 'T' is contravariant.
                // interface IP2f<in T> { ref Func<T> RefProp{get;} }
                Diagnostic(ErrorCode.ERR_UnexpectedVariance, "ref Func<T>").WithArguments("IP2f<T>.RefProp", "T", "contravariant", "invariantly").WithLocation(13, 24),
                // (9,24): error CS1961: Invalid variance: The type parameter 'T' must be invariantly valid on 'IP2a<T>.RefProp'. 'T' is contravariant.
                // interface IP2a<in T> { ref Action<T> RefProp{get;} }
                Diagnostic(ErrorCode.ERR_UnexpectedVariance, "ref Action<T>").WithArguments("IP2a<T>.RefProp", "T", "contravariant", "invariantly").WithLocation(9, 24),
                // (10,25): error CS1961: Invalid variance: The type parameter 'T' must be invariantly valid on 'IP3a<T>.RefProp'. 'T' is covariant.
                // interface IP3a<out T> { ref Action<T> RefProp{get;} }
                Diagnostic(ErrorCode.ERR_UnexpectedVariance, "ref Action<T>").WithArguments("IP3a<T>.RefProp", "T", "covariant", "invariantly").WithLocation(10, 25),
                // (14,25): error CS1961: Invalid variance: The type parameter 'T' must be invariantly valid on 'IP3f<T>.RefProp'. 'T' is covariant.
                // interface IP3f<out T> { ref Func<T> RefProp{get;} }
                Diagnostic(ErrorCode.ERR_UnexpectedVariance, "ref Func<T>").WithArguments("IP3f<T>.RefProp", "T", "covariant", "invariantly").WithLocation(14, 25),
                // (6,24): error CS1961: Invalid variance: The type parameter 'T' must be invariantly valid on 'IP3<T>.RefProp'. 'T' is covariant.
                // interface IP3<out T> { ref T RefProp{get;} }
                Diagnostic(ErrorCode.ERR_UnexpectedVariance, "ref T").WithArguments("IP3<T>.RefProp", "T", "covariant", "invariantly").WithLocation(6, 24)

            );
        }

        [Fact]
        public void RefReturnVarianceIndexer()
        {
            var source = @"
using System;

interface IP1<T> { ref T this[int i]{get;} }
interface IP2<in T> { ref T this[int i]{get;} }
interface IP3<out T> { ref T this[int i]{get;} }

interface IP1a<T> { ref Action<T> this[int i]{get;} }
interface IP2a<in T> { ref Action<T> this[int i]{get;} }
interface IP3a<out T> { ref Action<T> this[int i]{get;} }

interface IP1f<T> { ref Func<T> this[int i]{get;} }
interface IP2f<in T> { ref Func<T> this[int i]{get;} }
interface IP3f<out T> { ref Func<T> this[int i]{get;} }

";

            CreateCompilationWithMscorlib45AndCSharp(source).VerifyEmitDiagnostics(
                // (6,24): error CS1961: Invalid variance: The type parameter 'T' must be invariantly valid on 'IP3<T>.this[int]'. 'T' is covariant.
                // interface IP3<out T> { ref T this[int i]{get;} }
                Diagnostic(ErrorCode.ERR_UnexpectedVariance, "ref T").WithArguments("IP3<T>.this[int]", "T", "covariant", "invariantly").WithLocation(6, 24),
                // (5,23): error CS1961: Invalid variance: The type parameter 'T' must be invariantly valid on 'IP2<T>.this[int]'. 'T' is contravariant.
                // interface IP2<in T> { ref T this[int i]{get;} }
                Diagnostic(ErrorCode.ERR_UnexpectedVariance, "ref T").WithArguments("IP2<T>.this[int]", "T", "contravariant", "invariantly").WithLocation(5, 23),
                // (9,24): error CS1961: Invalid variance: The type parameter 'T' must be invariantly valid on 'IP2a<T>.this[int]'. 'T' is contravariant.
                // interface IP2a<in T> { ref Action<T> this[int i]{get;} }
                Diagnostic(ErrorCode.ERR_UnexpectedVariance, "ref Action<T>").WithArguments("IP2a<T>.this[int]", "T", "contravariant", "invariantly").WithLocation(9, 24),
                // (10,25): error CS1961: Invalid variance: The type parameter 'T' must be invariantly valid on 'IP3a<T>.this[int]'. 'T' is covariant.
                // interface IP3a<out T> { ref Action<T> this[int i]{get;} }
                Diagnostic(ErrorCode.ERR_UnexpectedVariance, "ref Action<T>").WithArguments("IP3a<T>.this[int]", "T", "covariant", "invariantly").WithLocation(10, 25),
                // (13,24): error CS1961: Invalid variance: The type parameter 'T' must be invariantly valid on 'IP2f<T>.this[int]'. 'T' is contravariant.
                // interface IP2f<in T> { ref Func<T> this[int i]{get;} }
                Diagnostic(ErrorCode.ERR_UnexpectedVariance, "ref Func<T>").WithArguments("IP2f<T>.this[int]", "T", "contravariant", "invariantly").WithLocation(13, 24),
                // (14,25): error CS1961: Invalid variance: The type parameter 'T' must be invariantly valid on 'IP3f<T>.this[int]'. 'T' is covariant.
                // interface IP3f<out T> { ref Func<T> this[int i]{get;} }
                Diagnostic(ErrorCode.ERR_UnexpectedVariance, "ref Func<T>").WithArguments("IP3f<T>.this[int]", "T", "covariant", "invariantly").WithLocation(14, 25)

            );
        }

        [Fact]
        public void RefMethodGroupConversionError()
        {
            var source = @"
using System;

class Program
{
    delegate ref T RefFunc1<T>();

    static void Main()
    {
        RefFunc1<object> f = M1;
        f() = 1;

        f = new RefFunc1<object>(M1);
        f() = 1;
    }

    static ref string M1() => ref new string[]{""qq""}[0];
}

";

<<<<<<< HEAD
            CreateCompilationWithMscorlib45AndCSruntime(source, parseOptions: TestOptions.WithoutImprovedOverloadCandidates).VerifyEmitDiagnostics(
=======
            CreateCompilationWithMscorlib45AndCSharp(source).VerifyEmitDiagnostics(
>>>>>>> 05a53556
                // (10,30): error CS0407: 'string Program.M1()' has the wrong return type
                //         RefFunc1<object> f = M1;
                Diagnostic(ErrorCode.ERR_BadRetType, "M1").WithArguments("Program.M1()", "string"),
                // (13,34): error CS0407: 'string Program.M1()' has the wrong return type
                //         f = new RefFunc1<object>(M1);
                Diagnostic(ErrorCode.ERR_BadRetType, "M1").WithArguments("Program.M1()", "string").WithLocation(13, 34)
            );
            CreateCompilationWithMscorlib45AndCSruntime(source).VerifyEmitDiagnostics(
                // (10,30): error CS0407: 'string Program.M1()' has the wrong return type
                //         RefFunc1<object> f = M1;
                Diagnostic(ErrorCode.ERR_BadRetType, "M1").WithArguments("Program.M1()", "string").WithLocation(10, 30),
                // (13,34): error CS0407: 'string Program.M1()' has the wrong return type
                //         f = new RefFunc1<object>(M1);
                Diagnostic(ErrorCode.ERR_BadRetType, "M1").WithArguments("Program.M1()", "string").WithLocation(13, 34)
            );
        }

        [Fact]
        public void RefMethodGroupConversionError_WithResolution()
        {
            var source = @"
class Base
{
    public static Base Instance = new Base();
}

class Derived1: Base
{
    public static new Derived1 Instance = new Derived1();
}

class Derived2: Derived1
{
}

class Program
{
    delegate ref TResult RefFunc1<TArg, TResult>(TArg arg);

    static void Main()
    {
        RefFunc1<Derived2, Base> f = M1;
        System.Console.WriteLine(f(null));
    }

    static ref Base M1(Base arg) => ref Base.Instance;
    static ref Derived1 M1(Derived1 arg) => ref Derived1.Instance;
}

";

<<<<<<< HEAD
            CreateCompilationWithMscorlib45AndCSruntime(source, parseOptions: TestOptions.WithoutImprovedOverloadCandidates).VerifyEmitDiagnostics(
                // (22,38): error CS0407: 'Derived1 Program.M1(Derived1)' has the wrong return type
=======
            CreateCompilationWithMscorlib45AndCSharp(source).VerifyEmitDiagnostics(
                // (24,38): error CS0407: 'Derived1 Program.M1(Derived1)' has the wrong return type
>>>>>>> 05a53556
                //         RefFunc1<Derived2, Base> f = M1;
                Diagnostic(ErrorCode.ERR_BadRetType, "M1").WithArguments("Program.M1(Derived1)", "Derived1").WithLocation(22, 38)
            );
            CreateCompilationWithMscorlib45AndCSruntime(source).VerifyEmitDiagnostics(
            );
        }

        [Fact]
        public void RefMethodGroupConversionNoError_WithResolution()
        {
            var source = @"
using System;

class Base
{
    public static Base Instance = new Base();
}

class Derived1 : Base
{
    public static new Derived1 Instance = new Derived1();
}

class Derived2 : Derived1
{
    public static new Derived2 Instance = new Derived2();
}

class Program
{
    delegate ref TResult RefFunc1<TArg, TResult>(TArg arg);

    static void Main()
    {
        RefFunc1<Derived2, Base> f = M1;
        System.Console.WriteLine(f(null));
    }

    static ref Base M1(Base arg) => throw null;
    static ref Base M1(Derived1 arg) => ref Base.Instance;
}
";

            CompileAndVerify(source, parseOptions: TestOptions.Regular, expectedOutput: "Base", verify: Verification.Passes);
        }

        [Fact]
        public void RefMethodGroupOverloadResolutionErr()
        {
            var source = @"
using System;

class Base
{
    public static Base Instance = new Base();
}

class Derived1: Base
{
    public static new Derived1 Instance = new Derived1();
}

class Derived2: Derived1
{
    public static new Derived2 Instance = new Derived2();
}

class Program
{
    delegate ref TResult RefFunc1<TArg, TResult>(TArg arg);

    static void Main()
    {
        Test(M1);
        Test(M3);
    }

    static ref Base M1(Derived1 arg) => ref Base.Instance;
    static ref Base M3(Derived2 arg) => ref Base.Instance;

    static void Test(RefFunc1<Derived2, Base> arg) => Console.WriteLine(arg);
    static void Test(RefFunc1<Derived2, Derived1> arg) => Console.WriteLine(arg);
}

";

<<<<<<< HEAD
            CreateCompilationWithMscorlib45AndCSruntime(source, parseOptions: TestOptions.WithoutImprovedOverloadCandidates).VerifyEmitDiagnostics(
=======
            CreateCompilationWithMscorlib45AndCSharp(source).VerifyEmitDiagnostics(
>>>>>>> 05a53556
                // (25,9): error CS0121: The call is ambiguous between the following methods or properties: 'Program.Test(Program.RefFunc1<Derived2, Base>)' and 'Program.Test(Program.RefFunc1<Derived2, Derived1>)'
                //         Test(M1);
                Diagnostic(ErrorCode.ERR_AmbigCall, "Test").WithArguments("Program.Test(Program.RefFunc1<Derived2, Base>)", "Program.Test(Program.RefFunc1<Derived2, Derived1>)").WithLocation(25, 9),
                // (26,9): error CS0121: The call is ambiguous between the following methods or properties: 'Program.Test(Program.RefFunc1<Derived2, Base>)' and 'Program.Test(Program.RefFunc1<Derived2, Derived1>)'
                //         Test(M3);
                Diagnostic(ErrorCode.ERR_AmbigCall, "Test").WithArguments("Program.Test(Program.RefFunc1<Derived2, Base>)", "Program.Test(Program.RefFunc1<Derived2, Derived1>)").WithLocation(26, 9)
            );
            CreateCompilationWithMscorlib45AndCSruntime(source).VerifyEmitDiagnostics(
            );
        }

        [Fact]
        public void RefMethodGroupOverloadResolution()
        {
            var source = @"
using System;

class Base
{
    public static Base Instance = new Base();
}

class Derived1: Base
{
    public static new Derived1 Instance = new Derived1();
}

class Derived2: Derived1
{
    public static new Derived2 Instance = new Derived2();
}

class Program
{
    delegate ref TResult RefFunc1<TArg, TResult>(TArg arg);

    static void Main()
    {
        Test(M2);
    }

    static ref Derived1 M2(Base arg) => ref Derived1.Instance;

    static void Test(RefFunc1<Derived2, Base> arg) => Console.WriteLine(arg);
    static void Test(RefFunc1<Derived2, Derived1> arg) => Console.WriteLine(arg);
}

";

            CompileAndVerify(source, parseOptions: TestOptions.Regular, expectedOutput: "Program+RefFunc1`2[Derived2,Derived1]", verify: Verification.Passes);
        }

        [Fact]
        public void RefLambdaOverloadResolution()
        {
            var source = @"
using System;

class Base
{
    public static Base Instance = new Base();
}

class Derived1: Base
{
    public static new Derived1 Instance = new Derived1();
}

class Derived2: Derived1
{
    public static new Derived2 Instance = new Derived2();
}

class Program
{
    delegate ref TResult RefFunc1<TArg, TResult>(TArg arg);

    static void Main()
    {
        Test((t)=> Base.Instance);
        Test((t)=> ref Base.Instance);
    }

    static void Test(RefFunc1<Derived1, Base> arg) => Console.WriteLine(arg);
    static void Test(Func<Derived1, Base> arg) => Console.WriteLine(arg);
}

";

            CompileAndVerify(source, parseOptions: TestOptions.Regular, expectedOutput: @"System.Func`2[Derived1,Base]
Program+RefFunc1`2[Derived1,Base]", verify: Verification.Passes);
        }

    }
}<|MERGE_RESOLUTION|>--- conflicted
+++ resolved
@@ -2784,8 +2784,7 @@
     }
 }";
 
-<<<<<<< HEAD
-            CreateStandardCompilation(source, parseOptions: TestOptions.WithoutImprovedOverloadCandidates).VerifyDiagnostics(
+            CreateCompilation(source, parseOptions: TestOptions.WithoutImprovedOverloadCandidates).VerifyDiagnostics(
                 // (24,13): error CS8189: Ref mismatch between 'A<int>.F()' and delegate 'D<int>'
                 //         B.F(o.F, 2);
                 Diagnostic(ErrorCode.ERR_DelegateRefMismatch, "o.F").WithArguments("A<int>.F()", "D<int>").WithLocation(24, 13),
@@ -2794,9 +2793,6 @@
                 Diagnostic(ErrorCode.ERR_DelegateRefMismatch, "o.F").WithArguments("A<int>.F()", "D<int>").WithLocation(26, 24)
                 );
             CreateStandardCompilation(source).VerifyDiagnostics(
-=======
-            CreateCompilation(source).VerifyDiagnostics(
->>>>>>> 05a53556
                 // (24,13): error CS8189: Ref mismatch between 'A<int>.F()' and delegate 'D<int>'
                 //         B.F(o.F, 2);
                 Diagnostic(ErrorCode.ERR_DelegateRefMismatch, "o.F").WithArguments("A<int>.F()", "D<int>").WithLocation(24, 13),
@@ -2840,8 +2836,7 @@
     }
 }";
 
-<<<<<<< HEAD
-            CreateStandardCompilation(source, parseOptions: TestOptions.WithoutImprovedOverloadCandidates).VerifyDiagnostics(
+            CreateCompilation(source, parseOptions: TestOptions.WithoutImprovedOverloadCandidates).VerifyDiagnostics(
                 // (23,13): error CS8189: Ref mismatch between 'A<int>.F()' and delegate 'D<int>'
                 //         B.F(o.F, 2);
                 Diagnostic(ErrorCode.ERR_DelegateRefMismatch, "o.F").WithArguments("A<int>.F()", "D<int>").WithLocation(23, 13),
@@ -2849,10 +2844,7 @@
                 //         B.F(new D<int>(o.F), 3);
                 Diagnostic(ErrorCode.ERR_DelegateRefMismatch, "o.F").WithArguments("A<int>.F()", "D<int>").WithLocation(25, 24)
                 );
-            CreateStandardCompilation(source).VerifyDiagnostics(
-=======
             CreateCompilation(source).VerifyDiagnostics(
->>>>>>> 05a53556
                 // (23,13): error CS8189: Ref mismatch between 'A<int>.F()' and delegate 'D<int>'
                 //         B.F(o.F, 2);
                 Diagnostic(ErrorCode.ERR_DelegateRefMismatch, "o.F").WithArguments("A<int>.F()", "D<int>").WithLocation(23, 13),
@@ -3325,11 +3317,7 @@
 
 ";
 
-<<<<<<< HEAD
-            CreateCompilationWithMscorlib45AndCSruntime(source, parseOptions: TestOptions.WithoutImprovedOverloadCandidates).VerifyEmitDiagnostics(
-=======
-            CreateCompilationWithMscorlib45AndCSharp(source).VerifyEmitDiagnostics(
->>>>>>> 05a53556
+            CreateCompilationWithMscorlib45AndCSharp(source, parseOptions: TestOptions.WithoutImprovedOverloadCandidates).VerifyEmitDiagnostics(
                 // (10,30): error CS0407: 'string Program.M1()' has the wrong return type
                 //         RefFunc1<object> f = M1;
                 Diagnostic(ErrorCode.ERR_BadRetType, "M1").WithArguments("Program.M1()", "string"),
@@ -3381,13 +3369,8 @@
 
 ";
 
-<<<<<<< HEAD
-            CreateCompilationWithMscorlib45AndCSruntime(source, parseOptions: TestOptions.WithoutImprovedOverloadCandidates).VerifyEmitDiagnostics(
+            CreateCompilationWithMscorlib45AndCSharp(source, parseOptions: TestOptions.WithoutImprovedOverloadCandidates).VerifyEmitDiagnostics(
                 // (22,38): error CS0407: 'Derived1 Program.M1(Derived1)' has the wrong return type
-=======
-            CreateCompilationWithMscorlib45AndCSharp(source).VerifyEmitDiagnostics(
-                // (24,38): error CS0407: 'Derived1 Program.M1(Derived1)' has the wrong return type
->>>>>>> 05a53556
                 //         RefFunc1<Derived2, Base> f = M1;
                 Diagnostic(ErrorCode.ERR_BadRetType, "M1").WithArguments("Program.M1(Derived1)", "Derived1").WithLocation(22, 38)
             );
@@ -3474,11 +3457,7 @@
 
 ";
 
-<<<<<<< HEAD
-            CreateCompilationWithMscorlib45AndCSruntime(source, parseOptions: TestOptions.WithoutImprovedOverloadCandidates).VerifyEmitDiagnostics(
-=======
-            CreateCompilationWithMscorlib45AndCSharp(source).VerifyEmitDiagnostics(
->>>>>>> 05a53556
+            CreateCompilationWithMscorlib45AndCSharp(source, parseOptions: TestOptions.WithoutImprovedOverloadCandidates).VerifyEmitDiagnostics(
                 // (25,9): error CS0121: The call is ambiguous between the following methods or properties: 'Program.Test(Program.RefFunc1<Derived2, Base>)' and 'Program.Test(Program.RefFunc1<Derived2, Derived1>)'
                 //         Test(M1);
                 Diagnostic(ErrorCode.ERR_AmbigCall, "Test").WithArguments("Program.Test(Program.RefFunc1<Derived2, Base>)", "Program.Test(Program.RefFunc1<Derived2, Derived1>)").WithLocation(25, 9),
