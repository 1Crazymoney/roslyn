﻿// Copyright (c) Microsoft.  All Rights Reserved.  Licensed under the Apache License, Version 2.0.  See License.txt in the project root for license information.

using System;
using System.Collections.Generic;
using System.Collections.Immutable;
using System.Diagnostics;
using System.Linq;
using Microsoft.CodeAnalysis.CSharp.Symbols;
using Microsoft.CodeAnalysis.CSharp.Syntax;
using Microsoft.CodeAnalysis.PooledObjects;
using Roslyn.Utilities;

namespace Microsoft.CodeAnalysis.CSharp
{
    internal partial class Binder
    {
        internal BoundExpression CreateConversion(
            BoundExpression source,
            TypeSymbol destination,
            DiagnosticBag diagnostics)
        {
            HashSet<DiagnosticInfo> useSiteDiagnostics = null;
            var conversion = Conversions.ClassifyConversionFromExpression(source, destination, ref useSiteDiagnostics);

            diagnostics.Add(source.Syntax, useSiteDiagnostics);
            return CreateConversion(source.Syntax, source, conversion, isCast: false, isExplicitlyNullable: false, destination: destination, diagnostics: diagnostics);
        }

        internal BoundExpression CreateConversion(
            BoundExpression source,
            Conversion conversion,
            TypeSymbol destination,
            DiagnosticBag diagnostics)
        {
            return CreateConversion(source.Syntax, source, conversion, isCast: false, isExplicitlyNullable: false, destination: destination, diagnostics: diagnostics);
        }

        internal BoundExpression CreateConversion(
            SyntaxNode syntax,
            BoundExpression source,
            Conversion conversion,
            bool isCast,
            bool isExplicitlyNullable, // explicit cast with top-level `?` specified
            TypeSymbol destination,
            DiagnosticBag diagnostics)
        {
            return CreateConversion(syntax, source, conversion, isCast: isCast, isExplicitlyNullable: isExplicitlyNullable, source.WasCompilerGenerated, destination, diagnostics);
        }

        protected BoundExpression CreateConversion(
            SyntaxNode syntax,
            BoundExpression source,
            Conversion conversion,
            bool isCast,
            bool isExplicitlyNullable, // explicit cast with top-level `?` specified
            bool wasCompilerGenerated,
            TypeSymbol destination,
            DiagnosticBag diagnostics)
        {
            Debug.Assert(source != null);
            Debug.Assert((object)destination != null);
            Debug.Assert(isCast || !isExplicitlyNullable);

            if (conversion.IsIdentity)
            {
                // identity tuple conversions result in a converted tuple
                // to indicate that tuple conversions are no longer applicable.
                // nothing else changes
                if (source.Kind == BoundKind.TupleLiteral)
                {
                    var sourceTuple = (BoundTupleLiteral)source;
                    TupleTypeSymbol.ReportNamesMismatchesIfAny(destination, sourceTuple, diagnostics);
                    source = new BoundConvertedTupleLiteral(
                        sourceTuple.Syntax,
                        sourceTuple.Type,
                        sourceTuple.Arguments,
                        sourceTuple.Type, // same type to keep original element names 
                        sourceTuple.HasErrors);
                }

                // We need to preserve any conversion that changes the type (even identity conversions, like object->dynamic),
                // or that was explicitly written in code (so that GetSemanticInfo can find the syntax in the bound tree).
                if (!isCast && source.Type == destination)
                {
                    return source;
                }
            }

            ReportDiagnosticsIfObsolete(diagnostics, conversion, syntax, hasBaseReceiver: false);

            if (conversion.IsMethodGroup)
            {
                return CreateMethodGroupConversion(syntax, source, conversion, isCast: isCast, isExplicitlyNullable: isExplicitlyNullable, destination, diagnostics);
            }

            if (conversion.IsAnonymousFunction && source.Kind == BoundKind.UnboundLambda)
            {
                return CreateAnonymousFunctionConversion(syntax, source, conversion, isCast: isCast, isExplicitlyNullable: isExplicitlyNullable, destination, diagnostics);
            }

            if (conversion.IsStackAlloc)
            {
                return CreateStackAllocConversion(syntax, source, conversion, isCast, destination, diagnostics);
            }

            if (conversion.IsTupleLiteralConversion ||
                (conversion.IsNullable && conversion.UnderlyingConversions[0].IsTupleLiteralConversion))
            {
                return CreateTupleLiteralConversion(syntax, (BoundTupleLiteral)source, conversion, isCast: isCast, isExplicitlyNullable: isExplicitlyNullable, destination, diagnostics);
            }

            if (conversion.IsUserDefined)
            {
                return CreateUserDefinedConversion(syntax, source, conversion, isCast: isCast, isExplicitlyNullable: isExplicitlyNullable, destination, diagnostics);
            }

            ConstantValue constantValue = this.FoldConstantConversion(syntax, source, conversion, destination, diagnostics);
            if (conversion.Kind == ConversionKind.DefaultOrNullLiteral && source.Kind == BoundKind.DefaultExpression)
            {
                source = ((BoundDefaultExpression)source).Update(constantValue, destination);
            }

            return new BoundConversion(
                syntax,
                source,
                conversion,
                @checked: CheckOverflowAtRuntime,
                explicitCastInCode: isCast && !wasCompilerGenerated,
                isExplicitlyNullable: isExplicitlyNullable,
                constantValueOpt: constantValue,
                type: destination)
            { WasCompilerGenerated = wasCompilerGenerated };
        }

        private BoundExpression CreateUserDefinedConversion(SyntaxNode syntax, BoundExpression source, Conversion conversion, bool isCast, bool isExplicitlyNullable, TypeSymbol destination, DiagnosticBag diagnostics)
        {
            Debug.Assert(isCast || !isExplicitlyNullable);

            if (!conversion.IsValid)
            {
                GenerateImplicitConversionError(diagnostics, syntax, conversion, source, destination);

                return new BoundConversion(
                    syntax,
                    source,
                    conversion,
                    CheckOverflowAtRuntime,
                    explicitCastInCode: isCast,
                    isExplicitlyNullable: isExplicitlyNullable,
                    constantValueOpt: ConstantValue.NotAvailable,
                    type: destination,
                    hasErrors: true)
                { WasCompilerGenerated = source.WasCompilerGenerated };
            }

            // Due to an oddity in the way we create a non-lifted user-defined conversion from A to D? 
            // (required backwards compatibility with the native compiler) we can end up in a situation 
            // where we have:
            // a standard conversion from A to B?
            // then a standard conversion from B? to B
            // then a user-defined  conversion from B to C
            // then a standard conversion from C to C? 
            // then a standard conversion from C? to D?
            //
            // In that scenario, the "from type" of the conversion will be B? and the "from conversion" will be 
            // from A to B?. Similarly the "to type" of the conversion will be C? and the "to conversion"
            // of the conversion will be from C? to D?.
            //
            // Therefore, we might need to introduce an extra conversion on the source side, from B? to B.
            // Now, you might think we should also introduce an extra conversion on the destination side,
            // from C to C?. But that then gives us the following bad situation: If we in fact bind this as
            //
            // (D?)(C?)(C)(B)(B?)(A)x 
            //
            // then what we are in effect doing is saying "convert C? to D? by checking for null, unwrapping,
            // converting C to D, and then wrapping". But we know that the C? will never be null. In this case
            // we should actually generate
            //
            // (D?)(C)(B)(B?)(A)x
            //
            // And thereby skip the unnecessary nullable conversion.

            // Original expression --> conversion's "from" type
            BoundExpression convertedOperand = CreateConversion(
                syntax: source.Syntax,
                source: source,
                conversion: conversion.UserDefinedFromConversion,
                isCast: false,
                isExplicitlyNullable: false,
                wasCompilerGenerated: true,
                destination: conversion.BestUserDefinedConversionAnalysis.FromType,
                diagnostics: diagnostics);

            TypeSymbol conversionParameterType = conversion.BestUserDefinedConversionAnalysis.Operator.ParameterTypes[0].TypeSymbol;
            HashSet<DiagnosticInfo> useSiteDiagnostics = null;

            if (conversion.BestUserDefinedConversionAnalysis.Kind == UserDefinedConversionAnalysisKind.ApplicableInNormalForm &&
                conversion.BestUserDefinedConversionAnalysis.FromType != conversionParameterType)
            {
                // Conversion's "from" type --> conversion method's parameter type.
                convertedOperand = CreateConversion(
                    syntax: syntax,
                    source: convertedOperand,
                    conversion: Conversions.ClassifyStandardConversion(null, convertedOperand.Type, conversionParameterType, ref useSiteDiagnostics),
                    isCast: false,
                    isExplicitlyNullable: false,
                    wasCompilerGenerated: true,
                    destination: conversionParameterType,
                    diagnostics: diagnostics);
            }

            BoundExpression userDefinedConversion;

            TypeSymbol conversionReturnType = GetTypeOrReturnTypeWithAdjustedNullableAnnotations(conversion.BestUserDefinedConversionAnalysis.Operator).TypeSymbol;
            TypeSymbol conversionToType = conversion.BestUserDefinedConversionAnalysis.ToType;
            Conversion toConversion = conversion.UserDefinedToConversion;

            if (conversion.BestUserDefinedConversionAnalysis.Kind == UserDefinedConversionAnalysisKind.ApplicableInNormalForm &&
                conversionToType != conversionReturnType)
            {
                // Conversion method's parameter type --> conversion method's return type
                // NB: not calling CreateConversion here because this is the recursive base case.
                userDefinedConversion = new BoundConversion(
                    syntax,
                    convertedOperand,
                    conversion,
                    @checked: false, // There are no checked user-defined conversions, but the conversions on either side might be checked.
                    explicitCastInCode: isCast,
                    // PROTOTYPE(NullableReferenceTypes): Should use `isExplicitlyNullable` from
                    // the caller at the point in the conversion chain where nullable is introduced.
                    isExplicitlyNullable: false,
                    constantValueOpt: ConstantValue.NotAvailable,
                    type: conversionReturnType)
                { WasCompilerGenerated = true };

                if (conversionToType.IsNullableType() && conversionToType.GetNullableUnderlyingType() == conversionReturnType)
                {
                    // Skip introducing the conversion from C to C?.  The "to" conversion is now wrong though,
                    // because it will still assume converting C? to D?. 

                    toConversion = Conversions.ClassifyConversionFromType(conversionReturnType, destination, ref useSiteDiagnostics);
                    Debug.Assert(toConversion.Exists);
                }
                else
                {
                    // Conversion method's return type --> conversion's "to" type
                    userDefinedConversion = CreateConversion(
                        syntax: syntax,
                        source: userDefinedConversion,
                        conversion: Conversions.ClassifyStandardConversion(null, conversionReturnType, conversionToType, ref useSiteDiagnostics),
                        isCast: false,
                        isExplicitlyNullable: false,
                        wasCompilerGenerated: true,
                        destination: conversionToType,
                        diagnostics: diagnostics);
                }
            }
            else
            {
                // Conversion method's parameter type --> conversion method's "to" type
                // NB: not calling CreateConversion here because this is the recursive base case.
                userDefinedConversion = new BoundConversion(
                    syntax,
                    convertedOperand,
                    conversion,
                    @checked: false,
                    explicitCastInCode: isCast,
                    // PROTOTYPE(NullableReferenceTypes): Should use `isExplicitlyNullable` from
                    // the caller at the point in the conversion chain where nullable is introduced.
                    isExplicitlyNullable: isExplicitlyNullable,
                    constantValueOpt: ConstantValue.NotAvailable,
                    type: conversionToType)
                { WasCompilerGenerated = true };
            }

            diagnostics.Add(syntax, useSiteDiagnostics);

            // Conversion's "to" type --> final type
            BoundExpression finalConversion = CreateConversion(
                syntax: syntax,
                source: userDefinedConversion,
                conversion: toConversion,
                isCast: false,
                isExplicitlyNullable: false,
                wasCompilerGenerated: true, // NOTE: doesn't necessarily set flag on resulting bound expression.
                destination: destination,
                diagnostics: diagnostics);

            finalConversion.ResetCompilerGenerated(source.WasCompilerGenerated);

            return finalConversion;
        }

        private static BoundExpression CreateAnonymousFunctionConversion(SyntaxNode syntax, BoundExpression source, Conversion conversion, bool isCast, bool isExplicitlyNullable, TypeSymbol destination, DiagnosticBag diagnostics)
        {
            // We have a successful anonymous function conversion; rather than producing a node
            // which is a conversion on top of an unbound lambda, replace it with the bound
            // lambda.

            // UNDONE: Figure out what to do about the error case, where a lambda
            // UNDONE: is converted to a delegate that does not match. What to surface then?

            var unboundLambda = (UnboundLambda)source;
            var boundLambda = unboundLambda.Bind((NamedTypeSymbol)destination);
            diagnostics.AddRange(boundLambda.Diagnostics);

            return new BoundConversion(
                syntax,
                boundLambda,
                conversion,
                @checked: false,
                explicitCastInCode: isCast,
                isExplicitlyNullable: isExplicitlyNullable,
                constantValueOpt: ConstantValue.NotAvailable,
                type: destination)
            { WasCompilerGenerated = source.WasCompilerGenerated };
        }

        private BoundExpression CreateMethodGroupConversion(SyntaxNode syntax, BoundExpression source, Conversion conversion, bool isCast, bool isExplicitlyNullable, TypeSymbol destination, DiagnosticBag diagnostics)
        {
            BoundMethodGroup group = FixMethodGroupWithTypeOrValue((BoundMethodGroup)source, conversion, diagnostics);
            BoundExpression receiverOpt = group.ReceiverOpt;
            MethodSymbol method = conversion.Method;
            bool hasErrors = false;
            if (receiverOpt != null && receiverOpt.Kind == BoundKind.BaseReference && method.IsAbstract)
            {
                Error(diagnostics, ErrorCode.ERR_AbstractBaseCall, syntax, method);
                hasErrors = true;
            }

            NamedTypeSymbol delegateType = (NamedTypeSymbol)destination;
            if (MethodGroupConversionHasErrors(syntax, conversion, group.ReceiverOpt, conversion.IsExtensionMethod, delegateType, diagnostics))
            {
                hasErrors = true;
            }

            return new BoundConversion(syntax, group, conversion, @checked: false, explicitCastInCode: isCast, isExplicitlyNullable: isExplicitlyNullable, constantValueOpt: ConstantValue.NotAvailable, type: destination, hasErrors: hasErrors) { WasCompilerGenerated = source.WasCompilerGenerated };
        }

        private BoundExpression CreateStackAllocConversion(SyntaxNode syntax, BoundExpression source, Conversion conversion, bool isCast, TypeSymbol destination, DiagnosticBag diagnostics)
        {
            Debug.Assert(conversion.IsStackAlloc);

            var boundStackAlloc = (BoundStackAllocArrayCreation)source;
            var elementType = boundStackAlloc.ElementType;
            TypeSymbol stackAllocType;

            switch (conversion.Kind)
            {
                case ConversionKind.StackAllocToPointerType:
<<<<<<< HEAD
                    stackAllocType = new PointerTypeSymbol(TypeSymbolWithAnnotations.Create(elementType));
=======
                    ReportUnsafeIfNotAllowed(syntax.Location, diagnostics);
                    stackAllocType = new PointerTypeSymbol(elementType);
>>>>>>> 79ae6bcf
                    break;
                case ConversionKind.StackAllocToSpanType:
                    CheckFeatureAvailability(syntax, MessageID.IDS_FeatureRefStructs, diagnostics);
                    stackAllocType = Compilation.GetWellKnownType(WellKnownType.System_Span_T).Construct(elementType);
                    break;
                default:
                    throw ExceptionUtilities.UnexpectedValue(conversion.Kind);
            }

            var convertedNode = new BoundConvertedStackAllocExpression(syntax, elementType, boundStackAlloc.Count, boundStackAlloc.InitializerOpt, stackAllocType, boundStackAlloc.HasErrors);

            var underlyingConversion = conversion.UnderlyingConversions.Single();
            return CreateConversion(syntax, convertedNode, underlyingConversion, isCast: isCast, isExplicitlyNullable: false, destination, diagnostics);
        }

        private BoundExpression CreateTupleLiteralConversion(SyntaxNode syntax, BoundTupleLiteral sourceTuple, Conversion conversion, bool isCast, bool isExplicitlyNullable, TypeSymbol destination, DiagnosticBag diagnostics)
        {
            // We have a successful tuple conversion; rather than producing a separate conversion node 
            // which is a conversion on top of a tuple literal, tuple conversion is an element-wise conversion of arguments.
            Debug.Assert(conversion.IsNullable == destination.IsNullableType());

            var destinationWithoutNullable = destination;
            var conversionWithoutNullable = conversion;

            if (conversion.IsNullable)
            {
                destinationWithoutNullable = destination.GetNullableUnderlyingType();
                conversionWithoutNullable = conversion.UnderlyingConversions[0];
            }

            Debug.Assert(conversionWithoutNullable.IsTupleLiteralConversion);

            NamedTypeSymbol targetType = (NamedTypeSymbol)destinationWithoutNullable;
            if (targetType.IsTupleType)
            {
                var destTupleType = (TupleTypeSymbol)targetType;

                TupleTypeSymbol.ReportNamesMismatchesIfAny(targetType, sourceTuple, diagnostics);

                // do not lose the original element names and locations in the literal if different from names in the target
                //
                // the tuple has changed the type of elements due to target-typing, 
                // but element names has not changed and locations of their declarations 
                // should not be confused with element locations on the target type.
                var sourceType = sourceTuple.Type as TupleTypeSymbol;

                if ((object)sourceType != null)
                {
                    targetType = sourceType.WithUnderlyingType(destTupleType.UnderlyingNamedType);
                }
                else
                {
                    var tupleSyntax = (TupleExpressionSyntax)sourceTuple.Syntax;
                    var locationBuilder = ArrayBuilder<Location>.GetInstance();

                    foreach (var argument in tupleSyntax.Arguments)
                    {
                        locationBuilder.Add(argument.NameColon?.Name.Location);
                    }

                    targetType = destTupleType.WithElementNames(sourceTuple.ArgumentNamesOpt,
                                                                tupleSyntax.Location,
                                                                locationBuilder.ToImmutableAndFree());
                }
            }

            var arguments = sourceTuple.Arguments;
            var convertedArguments = ArrayBuilder<BoundExpression>.GetInstance(arguments.Length);

            var targetElementTypes = targetType.GetElementTypesOfTupleOrCompatible();
            Debug.Assert(targetElementTypes.Length == arguments.Length, "converting a tuple literal to incompatible type?");
            var underlyingConversions = conversionWithoutNullable.UnderlyingConversions;

            for (int i = 0; i < arguments.Length; i++)
            {
                var argument = arguments[i];
                var destType = targetElementTypes[i];
                var elementConversion = underlyingConversions[i];

                convertedArguments.Add(CreateConversion(argument.Syntax, argument, elementConversion, isCast: isCast, isExplicitlyNullable: isCast && destType.IsNullable.GetValueOrDefault(), destType.TypeSymbol, diagnostics));
            }

            BoundExpression result = new BoundConvertedTupleLiteral(
                sourceTuple.Syntax,
                sourceTuple.Type,
                convertedArguments.ToImmutableAndFree(),
                targetType);

            if (sourceTuple.Type != destination)
            {
                // literal cast is applied to the literal 
                result = new BoundConversion(
                    sourceTuple.Syntax,
                    result,
                    conversion,
                    @checked: false,
                    explicitCastInCode: isCast,
                    isExplicitlyNullable: isExplicitlyNullable,
                    constantValueOpt: ConstantValue.NotAvailable,
                    type: destination);
            }

            // If we had a cast in the code, keep conversion in the tree.
            // even though the literal is already converted to the target type.
            if (isCast)
            {
                result = new BoundConversion(
                    syntax,
                    result,
                    Conversion.Identity,
                    @checked: false,
                    explicitCastInCode: isCast,
                    isExplicitlyNullable: isExplicitlyNullable,
                    constantValueOpt: ConstantValue.NotAvailable,
                    type: destination);
            }

            return result;
        }

        private static bool IsMethodGroupWithTypeOrValueReceiver(BoundNode node)
        {
            if (node.Kind != BoundKind.MethodGroup)
            {
                return false;
            }

            return Binder.IsTypeOrValueExpression(((BoundMethodGroup)node).ReceiverOpt);
        }

        private BoundMethodGroup FixMethodGroupWithTypeOrValue(BoundMethodGroup group, Conversion conversion, DiagnosticBag diagnostics)
        {
            if (!IsMethodGroupWithTypeOrValueReceiver(group))
            {
                return group;
            }

            BoundExpression receiverOpt = group.ReceiverOpt;
            Debug.Assert(receiverOpt != null);
            Debug.Assert((object)conversion.Method != null);
            receiverOpt = ReplaceTypeOrValueReceiver(receiverOpt, conversion.Method.IsStatic && !conversion.IsExtensionMethod, diagnostics);
            return group.Update(
                group.TypeArgumentsOpt,
                group.Name,
                group.Methods,
                group.LookupSymbolOpt,
                group.LookupError,
                group.Flags,
                receiverOpt, //only change
                group.ResultKind);
        }

        /// <summary>
        /// This method implements the algorithm in spec section 7.6.5.1.
        /// 
        /// For method group conversions, there are situations in which the conversion is
        /// considered to exist ("Otherwise the algorithm produces a single best method M having
        /// the same number of parameters as D and the conversion is considered to exist"), but
        /// application of the conversion fails.  These are the "final validation" steps of
        /// overload resolution.
        /// </summary>
        /// <returns>
        /// True if there is any error.
        /// </returns>
        private bool MemberGroupFinalValidation(BoundExpression receiverOpt, MethodSymbol methodSymbol, SyntaxNode node, DiagnosticBag diagnostics, bool invokedAsExtensionMethod)
        {
            if (MemberGroupFinalValidationAccessibilityChecks(receiverOpt, methodSymbol, node, diagnostics, invokedAsExtensionMethod))
            {
                return true;
            }

            // SPEC: If the best method is a generic method, the type arguments (supplied or inferred) are checked against the constraints 
            // SPEC: declared on the generic method. If any type argument does not satisfy the corresponding constraint(s) on
            // SPEC: the type parameter, a binding-time error occurs.

            // The portion of the overload resolution spec quoted above is subtle and somewhat
            // controversial. The upshot of this is that overload resolution does not consider
            // constraints to be a part of the signature. Overload resolution matches arguments to
            // parameter lists; it does not consider things which are outside of the parameter list.
            // If the best match from the arguments to the formal parameters is not viable then we
            // give an error rather than falling back to a worse match. 
            //
            // Consider the following:
            //
            // void M<T>(T t) where T : Reptile {}
            // void M(object x) {}
            // ...
            // M(new Giraffe());
            //
            // The correct analysis is to determine that the applicable candidates are
            // M<Giraffe>(Giraffe) and M(object). Overload resolution then chooses the former
            // because it is an exact match, over the latter which is an inexact match. Only after
            // the best method is determined do we check the constraints and discover that the
            // constraint on T has been violated.
            // 
            // Note that this is different from the rule that says that during type inference, if an
            // inference violates a constraint then inference fails. For example:
            // 
            // class C<T> where T : struct {}
            // ...
            // void M<U>(U u, C<U> c){}
            // void M(object x, object y) {}
            // ...
            // M("hello", null);
            //
            // Type inference determines that U is string, but since C<string> is not a valid type
            // because of the constraint, type inference fails. M<string> is never added to the
            // applicable candidate set, so the applicable candidate set consists solely of
            // M(object, object) and is therefore the best match.

            return !methodSymbol.CheckConstraints(this.Conversions, node, this.Compilation, diagnostics);
        }

        /// <summary>
        /// Performs the following checks:
        /// 
        /// Spec 7.6.5: Invocation expressions (definition of Final Validation) 
        ///   The method is validated in the context of the method group: If the best method is a static method, 
        ///   the method group must have resulted from a simple-name or a member-access through a type. If the best 
        ///   method is an instance method, the method group must have resulted from a simple-name, a member-access
        ///   through a variable or value, or a base-access. If neither of these requirements is true, a binding-time
        ///   error occurs.
        ///   (Note that the spec omits to mention, in the case of an instance method invoked through a simple name, that
        ///   the invocation must appear within the body of an instance method)
        ///
        /// Spec 7.5.4: Compile-time checking of dynamic overload resolution 
        ///   If F is a static method, the method group must have resulted from a simple-name, a member-access through a type, 
        ///   or a member-access whose receiver can't be classified as a type or value until after overload resolution (see §7.6.4.1). 
        ///   If F is an instance method, the method group must have resulted from a simple-name, a member-access through a variable or value,
        ///   or a member-access whose receiver can't be classified as a type or value until after overload resolution (see §7.6.4.1).
        /// </summary>
        /// <returns>
        /// True if there is any error.
        /// </returns>
        private bool MemberGroupFinalValidationAccessibilityChecks(BoundExpression receiverOpt, Symbol memberSymbol, SyntaxNode node, DiagnosticBag diagnostics, bool invokedAsExtensionMethod)
        {
            // Perform final validation of the method to be invoked.

            Debug.Assert(memberSymbol.Kind != SymbolKind.Method ||
                memberSymbol.CanBeReferencedByName);
            //note that the same assert does not hold for all properties. Some properties and (all indexers) are not referenceable by name, yet
            //their binding brings them through here, perhaps needlessly.

            if (IsTypeOrValueExpression(receiverOpt))
            {
                // TypeOrValue expression isn't replaced only if the invocation is late bound, in which case it can't be extension method.
                // None of the checks below apply if the receiver can't be classified as a type or value. 
                Debug.Assert(!invokedAsExtensionMethod);
            }
            else if (memberSymbol.IsStatic)
            {
                Debug.Assert(!invokedAsExtensionMethod || (receiverOpt != null));

                if (invokedAsExtensionMethod)
                {
                    if (IsMemberAccessedThroughType(receiverOpt))
                    {
                        if (receiverOpt.Kind == BoundKind.QueryClause)
                        {
                            // Could not find an implementation of the query pattern for source type '{0}'.  '{1}' not found.
                            diagnostics.Add(ErrorCode.ERR_QueryNoProvider, node.Location, receiverOpt.Type, memberSymbol.Name);
                        }
                        else
                        {
                            // An object reference is required for the non-static field, method, or property '{0}'
                            diagnostics.Add(ErrorCode.ERR_ObjectRequired, node.Location, memberSymbol);
                        }
                        return true;
                    }
                }
                else if (!WasImplicitReceiver(receiverOpt) && IsMemberAccessedThroughVariableOrValue(receiverOpt))
                {
                    if (this.Flags.Includes(BinderFlags.CollectionInitializerAddMethod))
                    {
                        diagnostics.Add(ErrorCode.ERR_InitializerAddHasWrongSignature, node.Location, memberSymbol);
                    }
                    else if (node.Kind() == SyntaxKind.AwaitExpression && memberSymbol.Name == WellKnownMemberNames.GetAwaiter)
                    {
                        diagnostics.Add(ErrorCode.ERR_BadAwaitArg, node.Location, receiverOpt.Type);
                    }
                    else
                    {
                        diagnostics.Add(ErrorCode.ERR_ObjectProhibited, node.Location, memberSymbol);
                    }
                    return true;
                }
            }
            else if (IsMemberAccessedThroughType(receiverOpt))
            {
                diagnostics.Add(ErrorCode.ERR_ObjectRequired, node.Location, memberSymbol);
                return true;
            }
            else if (WasImplicitReceiver(receiverOpt))
            {
                if (InFieldInitializer && !ContainingType.IsScriptClass || InConstructorInitializer || InAttributeArgument)
                {
                    SyntaxNode errorNode = node;
                    if (node.Parent != null && node.Parent.Kind() == SyntaxKind.InvocationExpression)
                    {
                        errorNode = node.Parent;
                    }

                    ErrorCode code = InFieldInitializer ? ErrorCode.ERR_FieldInitRefNonstatic : ErrorCode.ERR_ObjectRequired;
                    diagnostics.Add(code, errorNode.Location, memberSymbol);
                    return true;
                }

                // If we could access the member through implicit "this" the receiver would be a BoundThisReference.
                // If it is null it means that the instance member is inaccessible.
                if (receiverOpt == null || ContainingMember().IsStatic)
                {
                    Error(diagnostics, ErrorCode.ERR_ObjectRequired, node, memberSymbol);
                    return true;
                }
            }

            var containingType = this.ContainingType;
            if ((object)containingType != null)
            {
                HashSet<DiagnosticInfo> useSiteDiagnostics = null;
                bool isAccessible = this.IsSymbolAccessibleConditional(memberSymbol.GetTypeOrReturnType().TypeSymbol, containingType, ref useSiteDiagnostics);
                diagnostics.Add(node, useSiteDiagnostics);

                if (!isAccessible)
                {
                    // In the presence of non-transitive [InternalsVisibleTo] in source, or obnoxious symbols from metadata, it is possible
                    // to select a method through overload resolution in which the type is not accessible.  In this case a method cannot
                    // be called through normal IL, so we give an error.  Neither [InternalsVisibleTo] nor the need for this diagnostic is
                    // described by the language specification.
                    //
                    // Dev11 perform different access checks. See bug #530360 and tests AccessCheckTests.InaccessibleReturnType.
                    Error(diagnostics, ErrorCode.ERR_BadAccess, node, memberSymbol);
                    return true;
                }
            }

            return false;
        }

        private static bool IsMemberAccessedThroughVariableOrValue(BoundExpression receiverOpt)
        {
            if (receiverOpt == null)
            {
                return false;
            }

            return !IsMemberAccessedThroughType(receiverOpt);
        }

        internal static bool IsMemberAccessedThroughType(BoundExpression receiverOpt)
        {
            if (receiverOpt == null)
            {
                return false;
            }

            while (receiverOpt.Kind == BoundKind.QueryClause)
            {
                receiverOpt = ((BoundQueryClause)receiverOpt).Value;
            }

            return receiverOpt.Kind == BoundKind.TypeExpression;
        }

        /// <summary>
        /// Was the receiver expression compiler-generated?
        /// </summary>
        internal static bool WasImplicitReceiver(BoundExpression receiverOpt)
        {
            if (receiverOpt == null) return true;
            if (!receiverOpt.WasCompilerGenerated) return false;
            switch (receiverOpt.Kind)
            {
                case BoundKind.ThisReference:
                case BoundKind.HostObjectMemberReference:
                case BoundKind.PreviousSubmissionReference:
                    return true;
                default:
                    return false;
            }
        }

        /// <summary>
        /// This method implements the checks in spec section 15.2.
        /// </summary>
        internal bool MethodGroupIsCompatibleWithDelegate(BoundExpression receiverOpt, bool isExtensionMethod, MethodSymbol method, NamedTypeSymbol delegateType, Location errorLocation, DiagnosticBag diagnostics)
        {
            Debug.Assert(delegateType.TypeKind == TypeKind.Delegate);
            Debug.Assert((object)delegateType.DelegateInvokeMethod != null && !delegateType.DelegateInvokeMethod.HasUseSiteError,
                         "This method should only be called for valid delegate types.");

            MethodSymbol delegateMethod = delegateType.DelegateInvokeMethod;

            Debug.Assert(!isExtensionMethod || (receiverOpt != null));

            // - Argument types "match", and
            var delegateParameters = delegateMethod.Parameters;
            var methodParameters = method.Parameters;
            int numParams = delegateParameters.Length;

            if (methodParameters.Length != numParams + (isExtensionMethod ? 1 : 0))
            {
                // This can happen if "method" has optional parameters.
                Debug.Assert(methodParameters.Length > numParams + (isExtensionMethod ? 1 : 0));
                Error(diagnostics, ErrorCode.ERR_MethDelegateMismatch, errorLocation, method, delegateType);
                return false;
            }

            HashSet<DiagnosticInfo> useSiteDiagnostics = null;

            // If this is an extension method delegate, the caller should have verified the
            // receiver is compatible with the "this" parameter of the extension method.
            Debug.Assert(!isExtensionMethod ||
                (Conversions.ConvertExtensionMethodThisArg(methodParameters[0].Type.TypeSymbol, receiverOpt.Type, ref useSiteDiagnostics).Exists && useSiteDiagnostics.IsNullOrEmpty()));

            useSiteDiagnostics = null;

            for (int i = 0; i < numParams; i++)
            {
                var delegateParameter = delegateParameters[i];
                var methodParameter = methodParameters[isExtensionMethod ? i + 1 : i];

                if (delegateParameter.RefKind != methodParameter.RefKind ||
                    !Conversions.HasIdentityOrImplicitReferenceConversion(delegateParameter.Type.TypeSymbol, methodParameter.Type.TypeSymbol, ref useSiteDiagnostics))
                {
                    // No overload for '{0}' matches delegate '{1}'
                    Error(diagnostics, ErrorCode.ERR_MethDelegateMismatch, errorLocation, method, delegateType);
                    diagnostics.Add(errorLocation, useSiteDiagnostics);
                    return false;
                }
            }

            if (delegateMethod.RefKind != method.RefKind)
            {
                Error(diagnostics, ErrorCode.ERR_DelegateRefMismatch, errorLocation, method, delegateType);
                diagnostics.Add(errorLocation, useSiteDiagnostics);
                return false;
            }

            var methodReturnType = method.ReturnType.TypeSymbol;
            var delegateReturnType = delegateMethod.ReturnType.TypeSymbol;
            bool returnsMatch = delegateMethod.RefKind != RefKind.None ?
                                    // - Return types identity-convertible
                                    Conversions.HasIdentityConversion(methodReturnType, delegateReturnType) :
                                    // - Return types "match"
                                    method.ReturnsVoid && delegateMethod.ReturnsVoid ||
                                        Conversions.HasIdentityOrImplicitReferenceConversion(methodReturnType, delegateReturnType, ref useSiteDiagnostics);

            if (!returnsMatch)
            {
                Error(diagnostics, ErrorCode.ERR_BadRetType, errorLocation, method, method.ReturnType.TypeSymbol);
                diagnostics.Add(errorLocation, useSiteDiagnostics);
                return false;
            }

            diagnostics.Add(errorLocation, useSiteDiagnostics);
            return true;
        }

        /// <summary>
        /// This method combines final validation (section 7.6.5.1) and delegate compatibility (section 15.2).
        /// </summary>
        /// <param name="syntax">CSharpSyntaxNode of the expression requiring method group conversion.</param>
        /// <param name="conversion">Conversion to be performed.</param>
        /// <param name="receiverOpt">Optional receiver.</param>
        /// <param name="isExtensionMethod">Method invoked as extension method.</param>
        /// <param name="delegateType">Target delegate type.</param>
        /// <param name="diagnostics">Where diagnostics should be added.</param>
        /// <returns>True if a diagnostic has been added.</returns>
        private bool MethodGroupConversionHasErrors(
            SyntaxNode syntax,
            Conversion conversion,
            BoundExpression receiverOpt,
            bool isExtensionMethod,
            NamedTypeSymbol delegateType,
            DiagnosticBag diagnostics)
        {
            Debug.Assert(delegateType.TypeKind == TypeKind.Delegate);

            MethodSymbol selectedMethod = conversion.Method;

            if (!MethodGroupIsCompatibleWithDelegate(receiverOpt, isExtensionMethod, selectedMethod, delegateType, syntax.Location, diagnostics) ||
                MemberGroupFinalValidation(receiverOpt, selectedMethod, syntax, diagnostics, isExtensionMethod))
            {
                return true;
            }

            if (selectedMethod.IsConditional)
            {
                // CS1618: Cannot create delegate with '{0}' because it has a Conditional attribute
                Error(diagnostics, ErrorCode.ERR_DelegateOnConditional, syntax.Location, selectedMethod);
                return true;
            }

            var sourceMethod = selectedMethod as SourceOrdinaryMethodSymbol;
            if ((object)sourceMethod != null && sourceMethod.IsPartialWithoutImplementation)
            {
                // CS0762: Cannot create delegate from method '{0}' because it is a partial method without an implementing declaration
                Error(diagnostics, ErrorCode.ERR_PartialMethodToDelegate, syntax.Location, selectedMethod);
                return true;
            }

            if (selectedMethod.HasUnsafeParameter() || selectedMethod.ReturnType.IsUnsafe())
            {
                return ReportUnsafeIfNotAllowed(syntax, diagnostics);
            }

            // No use site errors, but there could be use site warnings.
            // If there are use site warnings, they were reported during the overload resolution process
            // that chose selectedMethod.
            Debug.Assert(!selectedMethod.HasUseSiteError, "Shouldn't have reached this point if there were use site errors.");

            return false;
        }

        /// <summary>
        /// This method is a wrapper around MethodGroupConversionHasErrors.  As a preliminary step,
        /// it checks whether a conversion exists.
        /// </summary>
        private bool MethodGroupConversionDoesNotExistOrHasErrors(
            BoundMethodGroup boundMethodGroup,
            NamedTypeSymbol delegateType,
            Location delegateMismatchLocation,
            DiagnosticBag diagnostics,
            out Conversion conversion)
        {
            if (ReportDelegateInvokeUseSiteDiagnostic(diagnostics, delegateType, delegateMismatchLocation))
            {
                conversion = Conversion.NoConversion;
                return true;
            }

            HashSet<DiagnosticInfo> useSiteDiagnostics = null;
            conversion = Conversions.GetMethodGroupConversion(boundMethodGroup, delegateType, ref useSiteDiagnostics);
            diagnostics.Add(delegateMismatchLocation, useSiteDiagnostics);
            if (!conversion.Exists)
            {
                if (!Conversions.ReportDelegateMethodGroupDiagnostics(this, boundMethodGroup, delegateType, diagnostics))
                {
                    // No overload for '{0}' matches delegate '{1}'
                    diagnostics.Add(ErrorCode.ERR_MethDelegateMismatch, delegateMismatchLocation, boundMethodGroup.Name, delegateType);
                }

                return true;
            }
            else
            {
                Debug.Assert(conversion.IsValid); // i.e. if it exists, then it is valid.
                // Only cares about nullness and type of receiver, so no need to worry about BoundTypeOrValueExpression.
                return this.MethodGroupConversionHasErrors(boundMethodGroup.Syntax, conversion, boundMethodGroup.ReceiverOpt, conversion.IsExtensionMethod, delegateType, diagnostics);
            }
        }

        public ConstantValue FoldConstantConversion(
            SyntaxNode syntax,
            BoundExpression source,
            Conversion conversion,
            TypeSymbol destination,
            DiagnosticBag diagnostics)
        {
            Debug.Assert(source != null);
            Debug.Assert((object)destination != null);

            // The diagnostics bag can be null in cases where we know ahead of time that the
            // conversion will succeed without error or warning. (For example, if we have a valid
            // implicit numeric conversion on a constant of numeric type.)

            // SPEC: A constant expression must be the null literal or a value with one of 
            // SPEC: the following types: sbyte, byte, short, ushort, int, uint, long, 
            // SPEC: ulong, char, float, double, decimal, bool, string, or any enumeration type.

            // SPEC: The following conversions are permitted in constant expressions:
            // SPEC: Identity conversions
            // SPEC: Numeric conversions
            // SPEC: Enumeration conversions
            // SPEC: Constant expression conversions
            // SPEC: Implicit and explicit reference conversions, provided that the source of the conversions 
            // SPEC: is a constant expression that evaluates to the null value.

            // SPEC VIOLATION: C# has always allowed the following, even though this does violate the rule that
            // SPEC VIOLATION: a constant expression must be either the null literal, or an expression of one 
            // SPEC VIOLATION: of the given types. 

            // SPEC VIOLATION: const C c = (C)null;

            // TODO: Some conversions can produce errors or warnings depending on checked/unchecked.
            // TODO: Fold conversions on enums and strings too.

            if (source.HasAnyErrors)
            {
                return null;
            }

            var sourceConstantValue = source.ConstantValue;
            if (sourceConstantValue == null)
            {
                if (conversion.Kind == ConversionKind.DefaultOrNullLiteral && source.Kind == BoundKind.DefaultExpression)
                {
                    return destination.GetDefaultValue();
                }
                else
                {
                    return sourceConstantValue;
                }
            }
            else if (sourceConstantValue.IsBad)
            {
                return sourceConstantValue;
            }

            switch (conversion.Kind)
            {
                case ConversionKind.Identity:
                    // An identity conversion to a floating-point type (for example from a cast in
                    // source code) changes the internal representation of the constant value
                    // to precisely the required precision.
                    switch (destination.SpecialType)
                    {
                        case SpecialType.System_Single:
                            return ConstantValue.Create(sourceConstantValue.SingleValue);
                        case SpecialType.System_Double:
                            return ConstantValue.Create(sourceConstantValue.DoubleValue);
                        default:
                            return sourceConstantValue;
                    }

                case ConversionKind.DefaultOrNullLiteral:
                    // 'default' case is handled above, 'null' is handled here
                    return sourceConstantValue;

                case ConversionKind.ImplicitConstant:
                    return FoldConstantNumericConversion(syntax, sourceConstantValue, destination, diagnostics);

                case ConversionKind.ExplicitNumeric:
                case ConversionKind.ImplicitNumeric:
                case ConversionKind.ExplicitEnumeration:
                case ConversionKind.ImplicitEnumeration:
                    // The C# specification categorizes conversion from literal zero to nullable enum as 
                    // an Implicit Enumeration Conversion. Such a thing should not be constant folded
                    // because nullable enums are never constants.

                    if (destination.IsNullableType())
                    {
                        return null;
                    }

                    return FoldConstantNumericConversion(syntax, sourceConstantValue, destination, diagnostics);

                case ConversionKind.ExplicitReference:
                case ConversionKind.ImplicitReference:
                    return sourceConstantValue.IsNull ? sourceConstantValue : null;
            }

            return null;
        }

        private ConstantValue FoldConstantNumericConversion(
            SyntaxNode syntax,
            ConstantValue sourceValue,
            TypeSymbol destination,
            DiagnosticBag diagnostics)
        {
            Debug.Assert(sourceValue != null);
            Debug.Assert(!sourceValue.IsBad);

            SpecialType destinationType;
            if ((object)destination != null && destination.IsEnumType())
            {
                var underlyingType = ((NamedTypeSymbol)destination).EnumUnderlyingType;
                Debug.Assert((object)underlyingType != null);
                Debug.Assert(underlyingType.SpecialType != SpecialType.None);
                destinationType = underlyingType.SpecialType;
            }
            else
            {
                destinationType = destination.GetSpecialTypeSafe();
            }

            // In an unchecked context we ignore overflowing conversions on conversions from any
            // integral type, float and double to any integral type. "unchecked" actually does not
            // affect conversions from decimal to any integral type; if those are out of bounds then
            // we always give an error regardless.

            if (sourceValue.IsDecimal)
            {
                if (!CheckConstantBounds(destinationType, sourceValue))
                {
                    // NOTE: Dev10 puts a suffix, "M", on the constant value.
                    Error(diagnostics, ErrorCode.ERR_ConstOutOfRange, syntax, sourceValue.Value + "M", destination);

                    return ConstantValue.Bad;
                }
            }
            else if (destinationType == SpecialType.System_Decimal)
            {
                if (!CheckConstantBounds(destinationType, sourceValue))
                {
                    Error(diagnostics, ErrorCode.ERR_ConstOutOfRange, syntax, sourceValue.Value, destination);

                    return ConstantValue.Bad;
                }
            }
            else if (CheckOverflowAtCompileTime)
            {
                if (!CheckConstantBounds(destinationType, sourceValue))
                {
                    Error(diagnostics, ErrorCode.ERR_ConstOutOfRangeChecked, syntax, sourceValue.Value, destination);

                    return ConstantValue.Bad;
                }
            }

            return ConstantValue.Create(DoUncheckedConversion(destinationType, sourceValue), destinationType);
        }

        private static object DoUncheckedConversion(SpecialType destinationType, ConstantValue value)
        {
            // Note that we keep "single" floats as doubles internally to maintain higher precision. However,
            // we do not do so in an entirely "lossless" manner. When *converting* to a float, we do lose 
            // the precision lost due to the conversion. But when doing arithmetic, we do the arithmetic on
            // the double values.
            //
            // An example will help. Suppose we have:
            //
            // const float cf1 = 1.0f;
            // const float cf2 = 1.0e-15f;
            // const double cd3 = cf1 - cf2;
            //
            // We first take the double-precision values for 1.0 and 1.0e-15 and round them to floats,
            // and then turn them back into doubles. Then when we do the subtraction, we do the subtraction
            // in doubles, not in floats. Had we done the subtraction in floats, we'd get 1.0; but instead we
            // do it in doubles and get 0.99999999999999.
            //
            // Similarly, if we have
            //
            // const int i4 = int.MaxValue; // 2147483647
            // const float cf5 = int.MaxValue; //  2147483648.0
            // const double cd6 = cf5; // 2147483648.0
            //
            // The int is converted to float and stored internally as the double 214783648, even though the
            // fully precise int would fit into a double.

            unchecked
            {
                switch (value.Discriminator)
                {
                    case ConstantValueTypeDiscriminator.Byte:
                        byte byteValue = value.ByteValue;
                        switch (destinationType)
                        {
                            case SpecialType.System_Byte: return (byte)byteValue;
                            case SpecialType.System_Char: return (char)byteValue;
                            case SpecialType.System_UInt16: return (ushort)byteValue;
                            case SpecialType.System_UInt32: return (uint)byteValue;
                            case SpecialType.System_UInt64: return (ulong)byteValue;
                            case SpecialType.System_SByte: return (sbyte)byteValue;
                            case SpecialType.System_Int16: return (short)byteValue;
                            case SpecialType.System_Int32: return (int)byteValue;
                            case SpecialType.System_Int64: return (long)byteValue;
                            case SpecialType.System_Single:
                            case SpecialType.System_Double: return (double)byteValue;
                            case SpecialType.System_Decimal: return (decimal)byteValue;
                            default: throw ExceptionUtilities.UnexpectedValue(destinationType);
                        }
                    case ConstantValueTypeDiscriminator.Char:
                        char charValue = value.CharValue;
                        switch (destinationType)
                        {
                            case SpecialType.System_Byte: return (byte)charValue;
                            case SpecialType.System_Char: return (char)charValue;
                            case SpecialType.System_UInt16: return (ushort)charValue;
                            case SpecialType.System_UInt32: return (uint)charValue;
                            case SpecialType.System_UInt64: return (ulong)charValue;
                            case SpecialType.System_SByte: return (sbyte)charValue;
                            case SpecialType.System_Int16: return (short)charValue;
                            case SpecialType.System_Int32: return (int)charValue;
                            case SpecialType.System_Int64: return (long)charValue;
                            case SpecialType.System_Single:
                            case SpecialType.System_Double: return (double)charValue;
                            case SpecialType.System_Decimal: return (decimal)charValue;
                            default: throw ExceptionUtilities.UnexpectedValue(destinationType);
                        }
                    case ConstantValueTypeDiscriminator.UInt16:
                        ushort uint16Value = value.UInt16Value;
                        switch (destinationType)
                        {
                            case SpecialType.System_Byte: return (byte)uint16Value;
                            case SpecialType.System_Char: return (char)uint16Value;
                            case SpecialType.System_UInt16: return (ushort)uint16Value;
                            case SpecialType.System_UInt32: return (uint)uint16Value;
                            case SpecialType.System_UInt64: return (ulong)uint16Value;
                            case SpecialType.System_SByte: return (sbyte)uint16Value;
                            case SpecialType.System_Int16: return (short)uint16Value;
                            case SpecialType.System_Int32: return (int)uint16Value;
                            case SpecialType.System_Int64: return (long)uint16Value;
                            case SpecialType.System_Single:
                            case SpecialType.System_Double: return (double)uint16Value;
                            case SpecialType.System_Decimal: return (decimal)uint16Value;
                            default: throw ExceptionUtilities.UnexpectedValue(destinationType);
                        }
                    case ConstantValueTypeDiscriminator.UInt32:
                        uint uint32Value = value.UInt32Value;
                        switch (destinationType)
                        {
                            case SpecialType.System_Byte: return (byte)uint32Value;
                            case SpecialType.System_Char: return (char)uint32Value;
                            case SpecialType.System_UInt16: return (ushort)uint32Value;
                            case SpecialType.System_UInt32: return (uint)uint32Value;
                            case SpecialType.System_UInt64: return (ulong)uint32Value;
                            case SpecialType.System_SByte: return (sbyte)uint32Value;
                            case SpecialType.System_Int16: return (short)uint32Value;
                            case SpecialType.System_Int32: return (int)uint32Value;
                            case SpecialType.System_Int64: return (long)uint32Value;
                            case SpecialType.System_Single: return (double)(float)uint32Value;
                            case SpecialType.System_Double: return (double)uint32Value;
                            case SpecialType.System_Decimal: return (decimal)uint32Value;
                            default: throw ExceptionUtilities.UnexpectedValue(destinationType);
                        }
                    case ConstantValueTypeDiscriminator.UInt64:
                        ulong uint64Value = value.UInt64Value;
                        switch (destinationType)
                        {
                            case SpecialType.System_Byte: return (byte)uint64Value;
                            case SpecialType.System_Char: return (char)uint64Value;
                            case SpecialType.System_UInt16: return (ushort)uint64Value;
                            case SpecialType.System_UInt32: return (uint)uint64Value;
                            case SpecialType.System_UInt64: return (ulong)uint64Value;
                            case SpecialType.System_SByte: return (sbyte)uint64Value;
                            case SpecialType.System_Int16: return (short)uint64Value;
                            case SpecialType.System_Int32: return (int)uint64Value;
                            case SpecialType.System_Int64: return (long)uint64Value;
                            case SpecialType.System_Single: return (double)(float)uint64Value;
                            case SpecialType.System_Double: return (double)uint64Value;
                            case SpecialType.System_Decimal: return (decimal)uint64Value;
                            default: throw ExceptionUtilities.UnexpectedValue(destinationType);
                        }
                    case ConstantValueTypeDiscriminator.SByte:
                        sbyte sbyteValue = value.SByteValue;
                        switch (destinationType)
                        {
                            case SpecialType.System_Byte: return (byte)sbyteValue;
                            case SpecialType.System_Char: return (char)sbyteValue;
                            case SpecialType.System_UInt16: return (ushort)sbyteValue;
                            case SpecialType.System_UInt32: return (uint)sbyteValue;
                            case SpecialType.System_UInt64: return (ulong)sbyteValue;
                            case SpecialType.System_SByte: return (sbyte)sbyteValue;
                            case SpecialType.System_Int16: return (short)sbyteValue;
                            case SpecialType.System_Int32: return (int)sbyteValue;
                            case SpecialType.System_Int64: return (long)sbyteValue;
                            case SpecialType.System_Single:
                            case SpecialType.System_Double: return (double)sbyteValue;
                            case SpecialType.System_Decimal: return (decimal)sbyteValue;
                            default: throw ExceptionUtilities.UnexpectedValue(destinationType);
                        }
                    case ConstantValueTypeDiscriminator.Int16:
                        short int16Value = value.Int16Value;
                        switch (destinationType)
                        {
                            case SpecialType.System_Byte: return (byte)int16Value;
                            case SpecialType.System_Char: return (char)int16Value;
                            case SpecialType.System_UInt16: return (ushort)int16Value;
                            case SpecialType.System_UInt32: return (uint)int16Value;
                            case SpecialType.System_UInt64: return (ulong)int16Value;
                            case SpecialType.System_SByte: return (sbyte)int16Value;
                            case SpecialType.System_Int16: return (short)int16Value;
                            case SpecialType.System_Int32: return (int)int16Value;
                            case SpecialType.System_Int64: return (long)int16Value;
                            case SpecialType.System_Single:
                            case SpecialType.System_Double: return (double)int16Value;
                            case SpecialType.System_Decimal: return (decimal)int16Value;
                            default: throw ExceptionUtilities.UnexpectedValue(destinationType);
                        }
                    case ConstantValueTypeDiscriminator.Int32:
                        int int32Value = value.Int32Value;
                        switch (destinationType)
                        {
                            case SpecialType.System_Byte: return (byte)int32Value;
                            case SpecialType.System_Char: return (char)int32Value;
                            case SpecialType.System_UInt16: return (ushort)int32Value;
                            case SpecialType.System_UInt32: return (uint)int32Value;
                            case SpecialType.System_UInt64: return (ulong)int32Value;
                            case SpecialType.System_SByte: return (sbyte)int32Value;
                            case SpecialType.System_Int16: return (short)int32Value;
                            case SpecialType.System_Int32: return (int)int32Value;
                            case SpecialType.System_Int64: return (long)int32Value;
                            case SpecialType.System_Single: return (double)(float)int32Value;
                            case SpecialType.System_Double: return (double)int32Value;
                            case SpecialType.System_Decimal: return (decimal)int32Value;
                            default: throw ExceptionUtilities.UnexpectedValue(destinationType);
                        }
                    case ConstantValueTypeDiscriminator.Int64:
                        long int64Value = value.Int64Value;
                        switch (destinationType)
                        {
                            case SpecialType.System_Byte: return (byte)int64Value;
                            case SpecialType.System_Char: return (char)int64Value;
                            case SpecialType.System_UInt16: return (ushort)int64Value;
                            case SpecialType.System_UInt32: return (uint)int64Value;
                            case SpecialType.System_UInt64: return (ulong)int64Value;
                            case SpecialType.System_SByte: return (sbyte)int64Value;
                            case SpecialType.System_Int16: return (short)int64Value;
                            case SpecialType.System_Int32: return (int)int64Value;
                            case SpecialType.System_Int64: return (long)int64Value;
                            case SpecialType.System_Single: return (double)(float)int64Value;
                            case SpecialType.System_Double: return (double)int64Value;
                            case SpecialType.System_Decimal: return (decimal)int64Value;
                            default: throw ExceptionUtilities.UnexpectedValue(destinationType);
                        }
                    case ConstantValueTypeDiscriminator.Single:
                    case ConstantValueTypeDiscriminator.Double:
                        // This code used to invoke CheckConstantBounds and return constant zero if the value is not within the target type.
                        // The C# spec says that in this case the result of the conversion is an unspecified value of the destination type.
                        // Zero is a perfectly valid unspecified value, so that behavior was formally correct.
                        // But it did not agree with the behavior of the native C# compiler, that apparently returned a value that
                        // would resulted from a runtime conversion with normal CLR overflow behavior.
                        // To avoid breaking programs that might accidentally rely on that unspecified behavior
                        // we now removed that check and just allow conversion to overflow.
                        double doubleValue = value.DoubleValue;
                        switch (destinationType)
                        {
                            case SpecialType.System_Byte: return (byte)doubleValue;
                            case SpecialType.System_Char: return (char)doubleValue;
                            case SpecialType.System_UInt16: return (ushort)doubleValue;
                            case SpecialType.System_UInt32: return (uint)doubleValue;
                            case SpecialType.System_UInt64: return (ulong)doubleValue;
                            case SpecialType.System_SByte: return (sbyte)doubleValue;
                            case SpecialType.System_Int16: return (short)doubleValue;
                            case SpecialType.System_Int32: return (int)doubleValue;
                            case SpecialType.System_Int64: return (long)doubleValue;
                            case SpecialType.System_Single: return (double)(float)doubleValue;
                            case SpecialType.System_Double: return (double)doubleValue;
                            case SpecialType.System_Decimal: return (value.Discriminator == ConstantValueTypeDiscriminator.Single) ? (decimal)(float)doubleValue : (decimal)doubleValue;
                            default: throw ExceptionUtilities.UnexpectedValue(destinationType);
                        }
                    case ConstantValueTypeDiscriminator.Decimal:
                        decimal decimalValue = CheckConstantBounds(destinationType, value.DecimalValue) ? value.DecimalValue : 0m;
                        switch (destinationType)
                        {
                            case SpecialType.System_Byte: return (byte)decimalValue;
                            case SpecialType.System_Char: return (char)decimalValue;
                            case SpecialType.System_UInt16: return (ushort)decimalValue;
                            case SpecialType.System_UInt32: return (uint)decimalValue;
                            case SpecialType.System_UInt64: return (ulong)decimalValue;
                            case SpecialType.System_SByte: return (sbyte)decimalValue;
                            case SpecialType.System_Int16: return (short)decimalValue;
                            case SpecialType.System_Int32: return (int)decimalValue;
                            case SpecialType.System_Int64: return (long)decimalValue;
                            case SpecialType.System_Single: return (double)(float)decimalValue;
                            case SpecialType.System_Double: return (double)decimalValue;
                            case SpecialType.System_Decimal: return (decimal)decimalValue;
                            default: throw ExceptionUtilities.UnexpectedValue(destinationType);
                        }
                    default:
                        throw ExceptionUtilities.UnexpectedValue(value.Discriminator);
                }
            }

            // all cases should have been handled in the switch above.
            // return value.Value;
        }

        public static bool CheckConstantBounds(SpecialType destinationType, ConstantValue value)
        {
            if (value.IsBad)
            {
                //assume that the constant was intended to be in bounds
                return true;
            }

            // Compute whether the value fits into the bounds of the given destination type without
            // error. We know that the constant will fit into either a double or a decimal, so
            // convert it to one of those and then check the bounds on that.
            var canonicalValue = CanonicalizeConstant(value);
            return canonicalValue is decimal ?
                CheckConstantBounds(destinationType, (decimal)canonicalValue) :
                CheckConstantBounds(destinationType, (double)canonicalValue);
        }

        private static bool CheckConstantBounds(SpecialType destinationType, double value)
        {
            // Dev10 checks (minValue - 1) < value < (maxValue + 1).
            // See ExpressionBinder::isConstantInRange.
            switch (destinationType)
            {
                case SpecialType.System_Byte: return (byte.MinValue - 1D) < value && value < (byte.MaxValue + 1D);
                case SpecialType.System_Char: return (char.MinValue - 1D) < value && value < (char.MaxValue + 1D);
                case SpecialType.System_UInt16: return (ushort.MinValue - 1D) < value && value < (ushort.MaxValue + 1D);
                case SpecialType.System_UInt32: return (uint.MinValue - 1D) < value && value < (uint.MaxValue + 1D);
                case SpecialType.System_UInt64: return (ulong.MinValue - 1D) < value && value < (ulong.MaxValue + 1D);
                case SpecialType.System_SByte: return (sbyte.MinValue - 1D) < value && value < (sbyte.MaxValue + 1D);
                case SpecialType.System_Int16: return (short.MinValue - 1D) < value && value < (short.MaxValue + 1D);
                case SpecialType.System_Int32: return (int.MinValue - 1D) < value && value < (int.MaxValue + 1D);
                // Note: Using <= to compare the min value matches the native compiler.
                case SpecialType.System_Int64: return (long.MinValue - 1D) <= value && value < (long.MaxValue + 1D);
                case SpecialType.System_Decimal: return ((double)decimal.MinValue - 1D) < value && value < ((double)decimal.MaxValue + 1D);
            }

            return true;
        }

        private static bool CheckConstantBounds(SpecialType destinationType, decimal value)
        {
            // Dev10 checks (minValue - 1) < value < (MaxValue + 1) + 1).
            // See ExpressionBinder::isConstantInRange.
            switch (destinationType)
            {
                case SpecialType.System_Byte: return (byte.MinValue - 1M) < value && value < (byte.MaxValue + 1M);
                case SpecialType.System_Char: return (char.MinValue - 1M) < value && value < (char.MaxValue + 1M);
                case SpecialType.System_UInt16: return (ushort.MinValue - 1M) < value && value < (ushort.MaxValue + 1M);
                case SpecialType.System_UInt32: return (uint.MinValue - 1M) < value && value < (uint.MaxValue + 1M);
                case SpecialType.System_UInt64: return (ulong.MinValue - 1M) < value && value < (ulong.MaxValue + 1M);
                case SpecialType.System_SByte: return (sbyte.MinValue - 1M) < value && value < (sbyte.MaxValue + 1M);
                case SpecialType.System_Int16: return (short.MinValue - 1M) < value && value < (short.MaxValue + 1M);
                case SpecialType.System_Int32: return (int.MinValue - 1M) < value && value < (int.MaxValue + 1M);
                case SpecialType.System_Int64: return (long.MinValue - 1M) < value && value < (long.MaxValue + 1M);
            }

            return true;
        }

        // Takes in a constant of any kind and returns the constant as either a double or decimal
        private static object CanonicalizeConstant(ConstantValue value)
        {
            switch (value.Discriminator)
            {
                case ConstantValueTypeDiscriminator.SByte: return (decimal)value.SByteValue;
                case ConstantValueTypeDiscriminator.Int16: return (decimal)value.Int16Value;
                case ConstantValueTypeDiscriminator.Int32: return (decimal)value.Int32Value;
                case ConstantValueTypeDiscriminator.Int64: return (decimal)value.Int64Value;
                case ConstantValueTypeDiscriminator.Byte: return (decimal)value.ByteValue;
                case ConstantValueTypeDiscriminator.Char: return (decimal)value.CharValue;
                case ConstantValueTypeDiscriminator.UInt16: return (decimal)value.UInt16Value;
                case ConstantValueTypeDiscriminator.UInt32: return (decimal)value.UInt32Value;
                case ConstantValueTypeDiscriminator.UInt64: return (decimal)value.UInt64Value;
                case ConstantValueTypeDiscriminator.Single:
                case ConstantValueTypeDiscriminator.Double: return value.DoubleValue;
                case ConstantValueTypeDiscriminator.Decimal: return value.DecimalValue;
                default: throw ExceptionUtilities.UnexpectedValue(value.Discriminator);
            }

            // all cases handled in the switch, above.
        }
    }
}<|MERGE_RESOLUTION|>--- conflicted
+++ resolved
@@ -348,12 +348,8 @@
             switch (conversion.Kind)
             {
                 case ConversionKind.StackAllocToPointerType:
-<<<<<<< HEAD
+                    ReportUnsafeIfNotAllowed(syntax.Location, diagnostics);
                     stackAllocType = new PointerTypeSymbol(TypeSymbolWithAnnotations.Create(elementType));
-=======
-                    ReportUnsafeIfNotAllowed(syntax.Location, diagnostics);
-                    stackAllocType = new PointerTypeSymbol(elementType);
->>>>>>> 79ae6bcf
                     break;
                 case ConversionKind.StackAllocToSpanType:
                     CheckFeatureAvailability(syntax, MessageID.IDS_FeatureRefStructs, diagnostics);
