--- conflicted
+++ resolved
@@ -568,9 +568,6 @@
             return null;
         }
 
-<<<<<<< HEAD
-        private bool IsSingleViableAttributeType(LookupResult result, out Symbol symbol, ref CompoundUseSiteInfo<AssemblySymbol> attributeTypeViabilityUseSiteInfo)
-=======
         private static bool NameAndArityMatchRecursively(Symbol x, Symbol y)
         {
             while (true)
@@ -594,8 +591,7 @@
             static bool isRoot(Symbol symbol) => symbol is null || symbol is NamespaceSymbol { IsGlobalNamespace: true };
         }
 
-        private bool IsSingleViableAttributeType(LookupResult result, out Symbol symbol)
->>>>>>> 37429b83
+        private bool IsSingleViableAttributeType(LookupResult result, out Symbol symbol, ref CompoundUseSiteInfo<AssemblySymbol> attributeTypeViabilityUseSiteInfo)
         {
             if (IsAmbiguousResult(result, out symbol))
             {
