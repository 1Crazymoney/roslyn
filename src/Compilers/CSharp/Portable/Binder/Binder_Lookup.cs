--- conflicted
+++ resolved
@@ -1072,11 +1072,6 @@
                 HashSet<NamedTypeSymbol> seenInterfaces = null;
                 if (interfaces.Length > 1)
                 {
-<<<<<<< HEAD
-                    LookupMembersWithoutInheritance(tmp, baseInterface, name, arity, options, originalBinder, accessThroughType, diagnose, ref useSiteInfo, basesBeingResolved);
-                    MergeHidingLookupResults(current, tmp, basesBeingResolved, ref useSiteInfo);
-                    tmp.Clear();
-=======
                     seenInterfaces = new HashSet<NamedTypeSymbol>(Symbols.SymbolEqualityComparer.IgnoringNullable);
                 }
 
@@ -1084,11 +1079,10 @@
                 {
                     if (seenInterfaces is null || seenInterfaces.Add(baseInterface))
                     {
-                        LookupMembersWithoutInheritance(tmp, baseInterface, name, arity, options, originalBinder, accessThroughType, diagnose, ref useSiteDiagnostics, basesBeingResolved);
-                        MergeHidingLookupResults(current, tmp, basesBeingResolved, ref useSiteDiagnostics);
+                        LookupMembersWithoutInheritance(tmp, baseInterface, name, arity, options, originalBinder, accessThroughType, diagnose, ref useSiteInfo, basesBeingResolved);
+                        MergeHidingLookupResults(current, tmp, basesBeingResolved, ref useSiteInfo);
                         tmp.Clear();
                     }
->>>>>>> 230d0d0c
                 }
                 tmp.Free();
             }
