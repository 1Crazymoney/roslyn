﻿// Copyright (c) Microsoft.  All Rights Reserved.  Licensed under the Apache License, Version 2.0.  See License.txt in the project root for license information.

using Microsoft.CodeAnalysis.CSharp.Symbols;
using Microsoft.CodeAnalysis.CSharp.Syntax;
using Roslyn.Utilities;
using System.Collections.Generic;
using System.Collections.Immutable;
using System.Diagnostics;

namespace Microsoft.CodeAnalysis.CSharp
{
    partial class Binder
    {
        private BoundExpression BindIsPatternExpression(IsPatternExpressionSyntax node, DiagnosticBag diagnostics)
        {
            var expression = BindValue(node.Expression, diagnostics, BindValueKind.RValue);
            var hasErrors = IsOperandErrors(node, ref expression, diagnostics);
            var expressionType = expression.Type;
            if ((object)expressionType == null || expressionType.SpecialType == SpecialType.System_Void)
            {
                expressionType = CreateErrorType();
                if (!hasErrors)
                {
                    // value expected
                    diagnostics.Add(ErrorCode.ERR_BadIsPatternExpression, node.Expression.Location, expression.Display);
                    hasErrors = true;
                }
            }

            var pattern = BindPattern(node.Pattern, expressionType, hasErrors, diagnostics);
            if (!hasErrors && pattern is BoundDeclarationPattern p && !p.IsVar && expression.ConstantValue == ConstantValue.Null)
            {
                diagnostics.Add(ErrorCode.WRN_IsAlwaysFalse, node.Location, p.DeclaredType.Type);
            }

            return new BoundIsPatternExpression(
                node, expression, pattern, GetSpecialType(SpecialType.System_Boolean, diagnostics, node), hasErrors);
        }

        internal BoundPattern BindPattern(
            PatternSyntax node,
            TypeSymbol operandType,
            bool hasErrors,
            DiagnosticBag diagnostics,
            bool wasSwitchCase = false)
        {
            switch (node.Kind())
            {
                case SyntaxKind.DeclarationPattern:
                    return BindDeclarationPattern(
                        (DeclarationPatternSyntax)node, operandType, hasErrors, diagnostics);

                case SyntaxKind.ConstantPattern:
                    return BindConstantPattern(
                        (ConstantPatternSyntax)node, operandType, hasErrors, diagnostics, wasSwitchCase);

                default:
                    throw ExceptionUtilities.UnexpectedValue(node.Kind());
            }
        }

        private BoundConstantPattern BindConstantPattern(
            ConstantPatternSyntax node,
            TypeSymbol operandType,
            bool hasErrors,
            DiagnosticBag diagnostics,
            bool wasSwitchCase)
        {
            bool wasExpression;
            return BindConstantPattern(node, operandType, node.Expression, hasErrors, diagnostics, out wasExpression, wasSwitchCase);
        }

        internal BoundConstantPattern BindConstantPattern(
            CSharpSyntaxNode node,
            TypeSymbol operandType,
            ExpressionSyntax patternExpression,
            bool hasErrors,
            DiagnosticBag diagnostics,
            out bool wasExpression,
            bool wasSwitchCase)
        {
            var expression = BindValue(patternExpression, diagnostics, BindValueKind.RValue);
            ConstantValue constantValueOpt = null;
            var convertedExpression = ConvertPatternExpression(operandType, patternExpression, expression, ref constantValueOpt, diagnostics);
            wasExpression = expression.Type?.IsErrorType() != true;
            if (!convertedExpression.HasErrors && constantValueOpt == null)
            {
                diagnostics.Add(ErrorCode.ERR_ConstantExpected, patternExpression.Location);
                hasErrors = true;
            }

            return new BoundConstantPattern(node, convertedExpression, constantValueOpt, hasErrors);
        }

        internal BoundExpression ConvertPatternExpression(TypeSymbol inputType, CSharpSyntaxNode node, BoundExpression expression, ref ConstantValue constantValue, DiagnosticBag diagnostics)
        {
            // NOTE: This will allow user-defined conversions, even though they're not allowed here.  This is acceptable
            // because the result of a user-defined conversion does not have a ConstantValue and we'll report a diagnostic
            // to that effect later.
            BoundExpression convertedExpression = GenerateConversionForAssignment(inputType, expression, diagnostics);

            if (convertedExpression.Kind == BoundKind.Conversion)
            {
                var conversion = (BoundConversion)convertedExpression;
                var operand = conversion.Operand;
                if (inputType.IsNullableType() && (convertedExpression.ConstantValue == null || !convertedExpression.ConstantValue.IsNull))
                {
                    // Null is a special case here because we want to compare null to the Nullable<T> itself, not to the underlying type.
                    var discardedDiagnostics = DiagnosticBag.GetInstance(); // We are not intested in the diagnostic that get created here
                    convertedExpression = CreateConversion(operand, inputType.GetNullableUnderlyingType(), discardedDiagnostics);
                    discardedDiagnostics.Free();
                }
                else if ((conversion.ConversionKind == ConversionKind.Boxing || conversion.ConversionKind == ConversionKind.ImplicitReference)
                    && operand.ConstantValue != null && convertedExpression.ConstantValue == null)
                {
                    // A boxed constant (or string converted to object) is a special case because we prefer
                    // to compare to the pre-converted value by casting the input value to the type of the constant
                    // (that is, unboxing or downcasting it) and then testing the resulting value using primitives.
                    // That is much more efficient than calling object.Equals(x, y), and we can share the downcasted
                    // input value among many constant tests.
                    convertedExpression = operand;
                }
                else if (conversion.ConversionKind == ConversionKind.NoConversion && convertedExpression.Type?.IsErrorType() == true)
                {
                    convertedExpression = operand;
                }
            }

            constantValue = convertedExpression.ConstantValue;
            return convertedExpression;
        }

        /// <summary>
        /// Check that the pattern type is valid for the operand. Return true if an error was reported.
        /// </summary>
        private bool CheckValidPatternType(
            CSharpSyntaxNode typeSyntax,
            TypeSymbol operandType,
            TypeSymbol patternType,
            bool patternTypeWasInSource,
            bool isVar,
            DiagnosticBag diagnostics)
        {
            Debug.Assert((object)operandType != null);
            Debug.Assert((object)patternType != null);

            if (operandType.IsErrorType() || patternType.IsErrorType())
            {
                return false;
            }
            else if (patternType.IsNullableType() && !isVar && patternTypeWasInSource)
            {
                // It is an error to use pattern-matching with a nullable type, because you'll never get null. Use the underlying type.
                Error(diagnostics, ErrorCode.ERR_PatternNullableType, typeSyntax, patternType, patternType.GetNullableUnderlyingType());
                return true;
            }
            else if (patternType.IsStatic)
            {
                Error(diagnostics, ErrorCode.ERR_VarDeclIsStaticClass, typeSyntax, patternType);
                return true;
            }
            else if (!isVar)
            {
                if (patternType.IsDynamic())
                {
                    Error(diagnostics, ErrorCode.ERR_PatternDynamicType, typeSyntax);
                    return true;
                }

                HashSet<DiagnosticInfo> useSiteDiagnostics = null;
                var matchPossible = ExpressionOfTypeMatchesPatternType(Conversions, operandType, patternType, ref useSiteDiagnostics, out Conversion conversion, operandConstantValue: null, operandCouldBeNull: true);
                diagnostics.Add(typeSyntax, useSiteDiagnostics);
                if (matchPossible != false)
                {
                    if (!conversion.Exists && (operandType.ContainsTypeParameter() || patternType.ContainsTypeParameter()))
                    {
                        // permit pattern-matching when one of the types is an open type in C# 7.1.
                        LanguageVersion requiredVersion = MessageID.IDS_FeatureGenericPatternMatching.RequiredVersion();
                        if (requiredVersion > Compilation.LanguageVersion)
                        {
                            Error(diagnostics, ErrorCode.ERR_PatternWrongGenericTypeInVersion, typeSyntax,
                                operandType, patternType,
                                Compilation.LanguageVersion.ToDisplayString(),
                                new CSharpRequiredLanguageVersion(requiredVersion));
                            return true;
                        }
                    }
                }
                else
                {
                    Error(diagnostics, ErrorCode.ERR_PatternWrongType, typeSyntax, operandType, patternType);
                    return true;
                }
            }

            return false;
        }

        /// <summary>
        /// Does an expression of type <paramref name="expressionType"/> "match" a pattern that looks for
        /// type <paramref name="patternType"/>?
        /// 'true' if the matched type catches all of them, 'false' if it catches none of them, and
        /// 'null' if it might catch some of them.
        /// </summary>
        internal static bool? ExpressionOfTypeMatchesPatternType(
            Conversions conversions,
            TypeSymbol expressionType,
            TypeSymbol patternType,
            ref HashSet<DiagnosticInfo> useSiteDiagnostics,
            out Conversion conversion,
            ConstantValue operandConstantValue = null,
            bool operandCouldBeNull = false)
        {
            Debug.Assert((object)expressionType != null);
            if (expressionType.IsDynamic())
            {
                // if operand is the dynamic type, we do the same thing as though it were object
                expressionType = conversions.CorLibrary.GetSpecialType(SpecialType.System_Object);
            }

            conversion = conversions.ClassifyConversionFromType(expressionType, patternType, ref useSiteDiagnostics);
            var result = Binder.GetIsOperatorConstantResult(expressionType, patternType, conversion.Kind, operandConstantValue, operandCouldBeNull);
            return
                (result == null) ? (bool?)null :
                (result == ConstantValue.True) ? true :
                (result == ConstantValue.False) ? false :
                throw ExceptionUtilities.UnexpectedValue(result);
        }

        private BoundPattern BindDeclarationPattern(
            DeclarationPatternSyntax node,
            TypeSymbol operandType,
            bool hasErrors,
            DiagnosticBag diagnostics)
        {
            Debug.Assert(operandType != (object)null);

            var typeSyntax = node.Type;

            bool isVar;
            AliasSymbol aliasOpt;
            TypeSymbolWithAnnotations declType = BindType(typeSyntax, diagnostics, out isVar, out aliasOpt);
            if (isVar)
            {
                declType = TypeSymbolWithAnnotations.Create(operandType);
            }

            if (declType == (object)null)
            {
                Debug.Assert(hasErrors);
                declType = TypeSymbolWithAnnotations.Create(this.CreateErrorType("var"));
            }

            var boundDeclType = new BoundTypeExpression(typeSyntax, aliasOpt, inferredType: isVar, type: declType.TypeSymbol);
            if (IsOperatorErrors(node, operandType, boundDeclType, diagnostics))
            {
                hasErrors = true;
            }
            else
            {
<<<<<<< HEAD
                hasErrors |= CheckValidPatternType(typeSyntax, operand, operandType, declType.TypeSymbol,
=======
                hasErrors |= CheckValidPatternType(typeSyntax, operandType, declType,
>>>>>>> 3b5a3354
                                                   isVar: isVar, patternTypeWasInSource: true, diagnostics: diagnostics);
            }

            switch (node.Designation.Kind())
            {
                case SyntaxKind.SingleVariableDesignation:
                    break;
                case SyntaxKind.DiscardDesignation:
                    return new BoundDeclarationPattern(node, null, boundDeclType, isVar, hasErrors);
                default:
                    throw ExceptionUtilities.UnexpectedValue(node.Designation.Kind());
            }

            var designation = (SingleVariableDesignationSyntax)node.Designation;
            var identifier = designation.Identifier;
            SourceLocalSymbol localSymbol = this.LookupLocal(identifier);

            if (localSymbol != (object)null)
            {
                if ((InConstructorInitializer || InFieldInitializer) && ContainingMemberOrLambda.ContainingSymbol.Kind == SymbolKind.NamedType)
                {
                    Error(diagnostics, ErrorCode.ERR_ExpressionVariableInConstructorOrFieldInitializer, node);
                }

                localSymbol.SetTypeSymbol(declType);

                // Check for variable declaration errors.
                hasErrors |= localSymbol.ScopeBinder.ValidateDeclarationNameConflictsInScope(localSymbol, diagnostics);

                if (!hasErrors)
                {
                    hasErrors = CheckRestrictedTypeInAsync(this.ContainingMemberOrLambda, declType.TypeSymbol, diagnostics, typeSyntax);
                }

                return new BoundDeclarationPattern(node, localSymbol, boundDeclType, isVar, hasErrors);
            }
            else
            {
                // We should have the right binder in the chain for a script or interactive, so we use the field for the pattern.
                Debug.Assert(node.SyntaxTree.Options.Kind != SourceCodeKind.Regular);
                GlobalExpressionVariable expressionVariableField = LookupDeclaredField(designation);
                DiagnosticBag tempDiagnostics = DiagnosticBag.GetInstance();
                expressionVariableField.SetType(declType, tempDiagnostics);
                tempDiagnostics.Free();
                BoundExpression receiver = SynthesizeReceiver(node, expressionVariableField, diagnostics);
                var variableAccess = new BoundFieldAccess(node, receiver, expressionVariableField, null, hasErrors);
                return new BoundDeclarationPattern(node, expressionVariableField, variableAccess, boundDeclType, isVar, hasErrors);
            }
        }

    }
}<|MERGE_RESOLUTION|>--- conflicted
+++ resolved
@@ -258,11 +258,7 @@
             }
             else
             {
-<<<<<<< HEAD
-                hasErrors |= CheckValidPatternType(typeSyntax, operand, operandType, declType.TypeSymbol,
-=======
-                hasErrors |= CheckValidPatternType(typeSyntax, operandType, declType,
->>>>>>> 3b5a3354
+                hasErrors |= CheckValidPatternType(typeSyntax, operandType, declType.TypeSymbol,
                                                    isVar: isVar, patternTypeWasInSource: true, diagnostics: diagnostics);
             }
 
