--- conflicted
+++ resolved
@@ -127,19 +127,14 @@
             // The switch expression conversion is "lowest priority", so that if there is a conversion from the expression's
             // type it will be preferred over the switch expression conversion.  Technically, we would want the language
             // specification to say that the switch expression conversion only "exists" if there is no implicit conversion
-<<<<<<< HEAD
-            // from the type, and we accomplish that by making it lowest priority.
-            return GetSwitchExpressionConversion(sourceExpression, destination, ref useSiteInfo);
-=======
             // from the type, and we accomplish that by making it lowest priority.  The same is true for the conditional
             // expression conversion.
-            conversion = GetSwitchExpressionConversion(sourceExpression, destination, ref useSiteDiagnostics);
+            conversion = GetSwitchExpressionConversion(sourceExpression, destination, ref useSiteInfo);
             if (conversion.Exists)
             {
                 return conversion;
             }
-            return GetConditionalExpressionConversion(sourceExpression, destination, ref useSiteDiagnostics);
->>>>>>> 7e9bff78
+            return GetConditionalExpressionConversion(sourceExpression, destination, ref useSiteInfo);
         }
 
         /// <summary>
