﻿<?xml version="1.0" encoding="utf-8"?>
<xliff xmlns="urn:oasis:names:tc:xliff:document:1.2" xmlns:xsi="http://www.w3.org/2001/XMLSchema-instance" version="1.2" xsi:schemaLocation="urn:oasis:names:tc:xliff:document:1.2 xliff-core-1.2-transitional.xsd">
  <file datatype="xml" source-language="en" target-language="ko" original="../CSharpResources.resx">
    <body>
      <trans-unit id="IDS_NULL">
        <source>&lt;null&gt;</source>
        <target state="translated">&lt;null&gt;</target>
        <note />
      </trans-unit>
      <trans-unit id="IDS_ThrowExpression">
        <source>&lt;throw expression&gt;</source>
        <target state="translated">&lt;Throw 식&gt;</target>
        <note />
      </trans-unit>
      <trans-unit id="IDS_RELATEDERROR">
        <source>(Location of symbol related to previous error)</source>
        <target state="translated">(이전 오류와 관련된 기호 위치)</target>
        <note />
      </trans-unit>
      <trans-unit id="IDS_RELATEDWARNING">
        <source>(Location of symbol related to previous warning)</source>
        <target state="translated">(이전 경고와 관련된 기호 위치)</target>
        <note />
      </trans-unit>
      <trans-unit id="IDS_XMLIGNORED">
        <source>&lt;!-- Badly formed XML comment ignored for member "{0}" --&gt;</source>
        <target state="translated">&lt;!-- "{0}" 멤버에 대해 잘못된 형식의 XML 주석은 무시됩니다. --&gt;</target>
        <note />
      </trans-unit>
      <trans-unit id="IDS_XMLIGNORED2">
        <source> Badly formed XML file "{0}" cannot be included </source>
        <target state="translated"> 잘못된 형식의 XML 파일 "{0}"을(를) 포함할 수 없습니다. </target>
        <note />
      </trans-unit>
      <trans-unit id="IDS_XMLFAILEDINCLUDE">
        <source> Failed to insert some or all of included XML </source>
        <target state="translated"> 포함된 XML의 일부 또는 전부를 삽입하지 못했습니다. </target>
        <note />
      </trans-unit>
      <trans-unit id="IDS_XMLBADINCLUDE">
        <source> Include tag is invalid </source>
        <target state="translated"> Include 태그가 잘못되었습니다. </target>
        <note />
      </trans-unit>
      <trans-unit id="IDS_XMLNOINCLUDE">
        <source> No matching elements were found for the following include tag </source>
        <target state="translated"> 다음 include 태그와 짝이 맞는 요소를 찾을 수 없습니다. </target>
        <note />
      </trans-unit>
      <trans-unit id="IDS_XMLMISSINGINCLUDEFILE">
        <source>Missing file attribute</source>
        <target state="translated">파일 특성이 없습니다.</target>
        <note />
      </trans-unit>
      <trans-unit id="IDS_XMLMISSINGINCLUDEPATH">
        <source>Missing path attribute</source>
        <target state="translated">path 특성이 없습니다.</target>
        <note />
      </trans-unit>
      <trans-unit id="IDS_GlobalNamespace">
        <source>&lt;global namespace&gt;</source>
        <target state="translated">&lt;전역 네임스페이스&gt;</target>
        <note />
      </trans-unit>
      <trans-unit id="IDS_FeatureGenerics">
        <source>generics</source>
        <target state="translated">제네릭</target>
        <note />
      </trans-unit>
      <trans-unit id="IDS_FeatureAnonDelegates">
        <source>anonymous methods</source>
        <target state="translated">무명 메서드</target>
        <note />
      </trans-unit>
      <trans-unit id="IDS_FeatureModuleAttrLoc">
        <source>module as an attribute target specifier</source>
        <target state="translated">모듈(특성 대상 지정자)</target>
        <note />
      </trans-unit>
      <trans-unit id="IDS_FeatureGlobalNamespace">
        <source>namespace alias qualifier</source>
        <target state="translated">네임스페이스 별칭 한정자</target>
        <note />
      </trans-unit>
      <trans-unit id="IDS_FeatureFixedBuffer">
        <source>fixed size buffers</source>
        <target state="translated">고정 크기 버퍼</target>
        <note />
      </trans-unit>
      <trans-unit id="IDS_FeaturePragma">
        <source>#pragma</source>
        <target state="translated">#pragma</target>
        <note />
      </trans-unit>
      <trans-unit id="IDS_FeatureStaticClasses">
        <source>static classes</source>
        <target state="translated">정적 클래스</target>
        <note />
      </trans-unit>
      <trans-unit id="IDS_FeatureReadOnlyStructs">
        <source>readonly structs</source>
        <target state="translated">읽기 전용 구조체</target>
        <note />
      </trans-unit>
      <trans-unit id="IDS_FeaturePartialTypes">
        <source>partial types</source>
        <target state="translated">부분 형식(Partial Type)</target>
        <note />
      </trans-unit>
      <trans-unit id="IDS_FeatureAsync">
        <source>async function</source>
        <target state="translated">비동기 함수</target>
        <note />
      </trans-unit>
      <trans-unit id="IDS_FeatureSwitchOnBool">
        <source>switch on boolean type</source>
        <target state="translated">부울 형식으로 전환</target>
        <note />
      </trans-unit>
      <trans-unit id="IDS_MethodGroup">
        <source>method group</source>
        <target state="translated">메서드 그룹</target>
        <note />
      </trans-unit>
      <trans-unit id="IDS_AnonMethod">
        <source>anonymous method</source>
        <target state="translated">무명 메서드</target>
        <note />
      </trans-unit>
      <trans-unit id="IDS_Lambda">
        <source>lambda expression</source>
        <target state="translated">람다 식</target>
        <note />
      </trans-unit>
      <trans-unit id="IDS_Collection">
        <source>collection</source>
        <target state="translated">컬렉션</target>
        <note />
      </trans-unit>
      <trans-unit id="IDS_FeaturePropertyAccessorMods">
        <source>access modifiers on properties</source>
        <target state="translated">속성에 대한 액세스 한정자</target>
        <note />
      </trans-unit>
      <trans-unit id="IDS_FeatureExternAlias">
        <source>extern alias</source>
        <target state="translated">extern 별칭</target>
        <note />
      </trans-unit>
      <trans-unit id="IDS_FeatureIterators">
        <source>iterators</source>
        <target state="translated">반복기</target>
        <note />
      </trans-unit>
      <trans-unit id="IDS_FeatureDefault">
        <source>default operator</source>
        <target state="translated">기본 연산자</target>
        <note />
      </trans-unit>
      <trans-unit id="IDS_FeatureDefaultLiteral">
        <source>default literal</source>
        <target state="translated">기본 리터럴</target>
        <note />
      </trans-unit>
      <trans-unit id="IDS_FeaturePrivateProtected">
        <source>private protected</source>
        <target state="translated">private protected</target>
        <note />
      </trans-unit>
      <trans-unit id="IDS_FeatureNullable">
        <source>nullable types</source>
        <target state="translated">nullable 형식</target>
        <note />
      </trans-unit>
      <trans-unit id="IDS_FeaturePatternMatching">
        <source>pattern matching</source>
        <target state="translated">패턴 일치</target>
        <note />
      </trans-unit>
      <trans-unit id="IDS_FeatureExpressionBodiedAccessor">
        <source>expression body property accessor</source>
        <target state="translated">식 본문 속성 접근자</target>
        <note />
      </trans-unit>
      <trans-unit id="IDS_FeatureExpressionBodiedDeOrConstructor">
        <source>expression body constructor and destructor</source>
        <target state="translated">식 본문 생성자 및 소멸자</target>
        <note />
      </trans-unit>
      <trans-unit id="IDS_FeatureThrowExpression">
        <source>throw expression</source>
        <target state="translated">Throw 식</target>
        <note />
      </trans-unit>
      <trans-unit id="IDS_FeatureImplicitArray">
        <source>implicitly typed array</source>
        <target state="translated">암시적으로 형식화된 배열</target>
        <note />
      </trans-unit>
      <trans-unit id="IDS_FeatureImplicitLocal">
        <source>implicitly typed local variable</source>
        <target state="translated">암시적으로 형식화된 지역 변수</target>
        <note />
      </trans-unit>
      <trans-unit id="IDS_FeatureAnonymousTypes">
        <source>anonymous types</source>
        <target state="translated">익명 형식</target>
        <note />
      </trans-unit>
      <trans-unit id="IDS_FeatureAutoImplementedProperties">
        <source>automatically implemented properties</source>
        <target state="translated">자동으로 구현된 속성</target>
        <note />
      </trans-unit>
      <trans-unit id="IDS_FeatureReadonlyAutoImplementedProperties">
        <source>readonly automatically implemented properties</source>
        <target state="translated">자동으로 구현된 읽기 전용 속성</target>
        <note />
      </trans-unit>
      <trans-unit id="IDS_FeatureObjectInitializer">
        <source>object initializer</source>
        <target state="translated">개체 이니셜라이저</target>
        <note />
      </trans-unit>
      <trans-unit id="IDS_FeatureCollectionInitializer">
        <source>collection initializer</source>
        <target state="translated">컬렉션 이니셜라이저</target>
        <note />
      </trans-unit>
      <trans-unit id="IDS_FeatureQueryExpression">
        <source>query expression</source>
        <target state="translated">쿼리 식</target>
        <note />
      </trans-unit>
      <trans-unit id="IDS_FeatureExtensionMethod">
        <source>extension method</source>
        <target state="translated">확장 메서드</target>
        <note />
      </trans-unit>
      <trans-unit id="IDS_FeaturePartialMethod">
        <source>partial method</source>
        <target state="translated">부분 메서드(Partial Method)</target>
        <note />
      </trans-unit>
      <trans-unit id="IDS_SK_METHOD">
        <source>method</source>
        <target state="translated">메서드</target>
        <note />
      </trans-unit>
      <trans-unit id="IDS_SK_TYPE">
        <source>type</source>
        <target state="translated">형식</target>
        <note />
      </trans-unit>
      <trans-unit id="IDS_SK_NAMESPACE">
        <source>namespace</source>
        <target state="translated">네임스페이스</target>
        <note />
      </trans-unit>
      <trans-unit id="IDS_SK_FIELD">
        <source>field</source>
        <target state="translated">필드</target>
        <note />
      </trans-unit>
      <trans-unit id="IDS_SK_PROPERTY">
        <source>property</source>
        <target state="translated">속성</target>
        <note />
      </trans-unit>
      <trans-unit id="IDS_SK_UNKNOWN">
        <source>element</source>
        <target state="translated">요소</target>
        <note />
      </trans-unit>
      <trans-unit id="IDS_SK_VARIABLE">
        <source>variable</source>
        <target state="translated">변수</target>
        <note />
      </trans-unit>
      <trans-unit id="IDS_SK_LABEL">
        <source>label</source>
        <target state="translated">레이블</target>
        <note />
      </trans-unit>
      <trans-unit id="IDS_SK_EVENT">
        <source>event</source>
        <target state="translated">이벤트</target>
        <note />
      </trans-unit>
      <trans-unit id="IDS_SK_TYVAR">
        <source>type parameter</source>
        <target state="translated">형식 매개 변수</target>
        <note />
      </trans-unit>
      <trans-unit id="IDS_SK_ALIAS">
        <source>using alias</source>
        <target state="translated">using 별칭</target>
        <note />
      </trans-unit>
      <trans-unit id="IDS_SK_EXTERNALIAS">
        <source>extern alias</source>
        <target state="translated">extern 별칭</target>
        <note />
      </trans-unit>
      <trans-unit id="IDS_SK_CONSTRUCTOR">
        <source>constructor</source>
        <target state="translated">생성자</target>
        <note />
      </trans-unit>
      <trans-unit id="IDS_FOREACHLOCAL">
        <source>foreach iteration variable</source>
        <target state="translated">foreach 반복 변수</target>
        <note />
      </trans-unit>
      <trans-unit id="IDS_FIXEDLOCAL">
        <source>fixed variable</source>
        <target state="translated">fixed 변수</target>
        <note />
      </trans-unit>
      <trans-unit id="IDS_USINGLOCAL">
        <source>using variable</source>
        <target state="translated">using 변수</target>
        <note />
      </trans-unit>
      <trans-unit id="IDS_Contravariant">
        <source>contravariant</source>
        <target state="translated">반공변(contravariant)</target>
        <note />
      </trans-unit>
      <trans-unit id="IDS_Contravariantly">
        <source>contravariantly</source>
        <target state="translated">반공변(contravariant) 방식</target>
        <note />
      </trans-unit>
      <trans-unit id="IDS_Covariant">
        <source>covariant</source>
        <target state="translated">공변(covariant)</target>
        <note />
      </trans-unit>
      <trans-unit id="IDS_Covariantly">
        <source>covariantly</source>
        <target state="translated">공변(covariant) 방식</target>
        <note />
      </trans-unit>
      <trans-unit id="IDS_Invariantly">
        <source>invariantly</source>
        <target state="translated">불변(invariantly)</target>
        <note />
      </trans-unit>
      <trans-unit id="IDS_FeatureDynamic">
        <source>dynamic</source>
        <target state="translated">동적</target>
        <note />
      </trans-unit>
      <trans-unit id="IDS_FeatureNamedArgument">
        <source>named argument</source>
        <target state="translated">명명된 인수</target>
        <note />
      </trans-unit>
      <trans-unit id="IDS_FeatureOptionalParameter">
        <source>optional parameter</source>
        <target state="translated">선택적 매개 변수</target>
        <note />
      </trans-unit>
      <trans-unit id="IDS_FeatureExceptionFilter">
        <source>exception filter</source>
        <target state="translated">예외 필터</target>
        <note />
      </trans-unit>
      <trans-unit id="IDS_FeatureTypeVariance">
        <source>type variance</source>
        <target state="translated">형식 가변성(variance)</target>
        <note />
      </trans-unit>
      <trans-unit id="XML_InvalidToken">
        <source>The character(s) '{0}' cannot be used at this location.</source>
        <target state="translated">{0}' 문자를 이 위치에 사용할 수 없습니다.</target>
        <note />
      </trans-unit>
      <trans-unit id="XML_IncorrectComment">
        <source>Incorrect syntax was used in a comment.</source>
        <target state="translated">주석에 잘못된 구문이 사용되었습니다.</target>
        <note />
      </trans-unit>
      <trans-unit id="XML_InvalidCharEntity">
        <source>An invalid character was found inside an entity reference.</source>
        <target state="translated">엔터티 참조 내에서 잘못된 문자를 찾았습니다.</target>
        <note />
      </trans-unit>
      <trans-unit id="XML_ExpectedEndOfTag">
        <source>Expected '&gt;' or '/&gt;' to close tag '{0}'.</source>
        <target state="translated">{0}' 닫기 태그에 '&gt;' 또는 '/&gt;'가 필요합니다.</target>
        <note />
      </trans-unit>
      <trans-unit id="XML_ExpectedIdentifier">
        <source>An identifier was expected.</source>
        <target state="translated">식별자가 필요합니다.</target>
        <note />
      </trans-unit>
      <trans-unit id="XML_InvalidUnicodeChar">
        <source>Invalid unicode character.</source>
        <target state="translated">잘못된 유니코드 문자입니다.</target>
        <note />
      </trans-unit>
      <trans-unit id="XML_InvalidWhitespace">
        <source>Whitespace is not allowed at this location.</source>
        <target state="translated">이 위치에는 공백이 허용되지 않습니다.</target>
        <note />
      </trans-unit>
      <trans-unit id="XML_LessThanInAttributeValue">
        <source>The character '&lt;' cannot be used in an attribute value.</source>
        <target state="translated">특성 값에 '&lt;' 문자를 사용할 수 없습니다.</target>
        <note />
      </trans-unit>
      <trans-unit id="XML_MissingEqualsAttribute">
        <source>Missing equals sign between attribute and attribute value.</source>
        <target state="translated">특성과 특성 값 사이에 등호가 없습니다.</target>
        <note />
      </trans-unit>
      <trans-unit id="XML_RefUndefinedEntity_1">
        <source>Reference to undefined entity '{0}'.</source>
        <target state="translated">정의되지 않은 엔터티 '{0}'에 대한 참조입니다.</target>
        <note />
      </trans-unit>
      <trans-unit id="XML_StringLiteralNoStartQuote">
        <source>A string literal was expected, but no opening quotation mark was found.</source>
        <target state="translated">문자열 리터럴이 필요하지만 여는 큰따옴표가 없습니다.</target>
        <note />
      </trans-unit>
      <trans-unit id="XML_StringLiteralNoEndQuote">
        <source>Missing closing quotation mark for string literal.</source>
        <target state="translated">문자열 리터럴에 닫는 큰따옴표가 없습니다.</target>
        <note />
      </trans-unit>
      <trans-unit id="XML_StringLiteralNonAsciiQuote">
        <source>Non-ASCII quotations marks may not be used around string literals.</source>
        <target state="translated">ASCII가 아닌 따옴표는 문자열 리터럴 주위에 사용할 수 없습니다.</target>
        <note />
      </trans-unit>
      <trans-unit id="XML_EndTagNotExpected">
        <source>End tag was not expected at this location.</source>
        <target state="translated">이 위치에서 끝 태그가 필요하지 않습니다.</target>
        <note />
      </trans-unit>
      <trans-unit id="XML_ElementTypeMatch">
        <source>End tag '{0}' does not match the start tag '{1}'.</source>
        <target state="translated">{0}' 끝 태그가 '{1}' 시작 태그와 일치하지 않습니다.</target>
        <note />
      </trans-unit>
      <trans-unit id="XML_EndTagExpected">
        <source>Expected an end tag for element '{0}'.</source>
        <target state="translated">{0}' 요소에 대한 끝 태그가 필요합니다.</target>
        <note />
      </trans-unit>
      <trans-unit id="XML_WhitespaceMissing">
        <source>Required white space was missing.</source>
        <target state="translated">필요한 공백이 없습니다.</target>
        <note />
      </trans-unit>
      <trans-unit id="XML_ExpectedEndOfXml">
        <source>Unexpected character at this location.</source>
        <target state="translated">이 위치에 예기치 않은 문자가 있습니다.</target>
        <note />
      </trans-unit>
      <trans-unit id="XML_CDataEndTagNotAllowed">
        <source>The literal string ']]&gt;' is not allowed in element content.</source>
        <target state="translated">요소 콘텐츠에는 ']]&gt;' 리터럴 문자열이 허용되지 않습니다.</target>
        <note />
      </trans-unit>
      <trans-unit id="XML_DuplicateAttribute">
        <source>Duplicate '{0}' attribute</source>
        <target state="translated">{0}' 특성이 중복되었습니다.</target>
        <note />
      </trans-unit>
      <trans-unit id="ERR_NoMetadataFile">
        <source>Metadata file '{0}' could not be found</source>
        <target state="translated">{0}' 메타데이터 파일을 찾을 수 없습니다.</target>
        <note />
      </trans-unit>
      <trans-unit id="ERR_MetadataReferencesNotSupported">
        <source>Metadata references are not supported.</source>
        <target state="translated">메타데이터 참조는 지원되지 않습니다.</target>
        <note />
      </trans-unit>
      <trans-unit id="FTL_MetadataCantOpenFile">
        <source>Metadata file '{0}' could not be opened -- {1}</source>
        <target state="translated">{0}' 메타데이터 파일을 열 수 없습니다. {1}</target>
        <note />
      </trans-unit>
      <trans-unit id="ERR_NoTypeDef">
        <source>The type '{0}' is defined in an assembly that is not referenced. You must add a reference to assembly '{1}'.</source>
        <target state="translated">{0}' 형식이 참조되지 않은 어셈블리에 정의되었습니다. '{1}' 어셈블리에 참조를 추가해야 합니다.</target>
        <note />
      </trans-unit>
      <trans-unit id="ERR_NoTypeDefFromModule">
        <source>The type '{0}' is defined in a module that has not been added. You must add the module '{1}'.</source>
        <target state="translated">{0}' 형식이 추가되지 않은 모듈에 정의되었습니다. '{1}' 모듈을 추가해야 합니다.</target>
        <note />
      </trans-unit>
      <trans-unit id="ERR_OutputWriteFailed">
        <source>Could not write to output file '{0}' -- '{1}'</source>
        <target state="translated">출력 파일 '{0}'에 쓸 수 없습니다. '{1}'</target>
        <note />
      </trans-unit>
      <trans-unit id="ERR_MultipleEntryPoints">
        <source>Program has more than one entry point defined. Compile with /main to specify the type that contains the entry point.</source>
        <target state="translated">프로그램에 진입점이 두 개 이상 정의되어 있습니다. /main으로 컴파일하여 진입점이 포함된 형식을 지정하세요.</target>
        <note />
      </trans-unit>
      <trans-unit id="ERR_BadBinaryOps">
        <source>Operator '{0}' cannot be applied to operands of type '{1}' and '{2}'</source>
        <target state="translated">{0}' 연산자는 '{1}' 및 '{2}' 형식의 피연산자에 적용할 수 없습니다.</target>
        <note />
      </trans-unit>
      <trans-unit id="ERR_IntDivByZero">
        <source>Division by constant zero</source>
        <target state="translated">상수 0으로 나누었습니다.</target>
        <note />
      </trans-unit>
      <trans-unit id="ERR_BadIndexLHS">
        <source>Cannot apply indexing with [] to an expression of type '{0}'</source>
        <target state="translated">[]을 사용하는 인덱싱을 '{0}' 형식의 식에 적용할 수 없습니다.</target>
        <note />
      </trans-unit>
      <trans-unit id="ERR_BadIndexCount">
        <source>Wrong number of indices inside []; expected {0}</source>
        <target state="translated">[] 내부의 인덱스 수가 잘못되었습니다. {0}개가 필요합니다.</target>
        <note />
      </trans-unit>
      <trans-unit id="ERR_BadUnaryOp">
        <source>Operator '{0}' cannot be applied to operand of type '{1}'</source>
        <target state="translated">{0}' 연산자는 '{1}' 형식의 피연산자에 적용할 수 없습니다.</target>
        <note />
      </trans-unit>
      <trans-unit id="ERR_BadOpOnNullOrDefault">
        <source>Operator '{0}' cannot be applied to operand '{1}'</source>
        <target state="translated">{0}' 연산자는 '{1}' 피연산자에 적용할 수 없습니다.</target>
        <note />
      </trans-unit>
      <trans-unit id="ERR_ThisInStaticMeth">
        <source>Keyword 'this' is not valid in a static property, static method, or static field initializer</source>
        <target state="translated">정적 속성, 정적 메서드 또는 정적 필드 이니셜라이저에는 'this' 키워드를 사용할 수 없습니다.</target>
        <note />
      </trans-unit>
      <trans-unit id="ERR_ThisInBadContext">
        <source>Keyword 'this' is not available in the current context</source>
        <target state="translated">현재 컨텍스트에서는 'this' 키워드를 사용할 수 없습니다.</target>
        <note />
      </trans-unit>
      <trans-unit id="WRN_InvalidMainSig">
        <source>'{0}' has the wrong signature to be an entry point</source>
        <target state="translated">'{0}'의 시그니처가 잘못되어 진입점이 될 수 없습니다.</target>
        <note />
      </trans-unit>
      <trans-unit id="WRN_InvalidMainSig_Title">
        <source>Method has the wrong signature to be an entry point</source>
        <target state="translated">메서드의 서명이 잘못되어 진입점이 될 수 없습니다.</target>
        <note />
      </trans-unit>
      <trans-unit id="ERR_NoImplicitConv">
        <source>Cannot implicitly convert type '{0}' to '{1}'</source>
        <target state="translated">암시적으로 '{0}' 형식을 '{1}' 형식으로 변환할 수 없습니다.</target>
        <note />
      </trans-unit>
      <trans-unit id="ERR_NoExplicitConv">
        <source>Cannot convert type '{0}' to '{1}'</source>
        <target state="translated">{0}' 형식을 '{1}' 형식으로 변환할 수 없습니다.</target>
        <note />
      </trans-unit>
      <trans-unit id="ERR_ConstOutOfRange">
        <source>Constant value '{0}' cannot be converted to a '{1}'</source>
        <target state="translated">{0}' 상수 값을 '{1}'(으)로 변환할 수 없습니다.</target>
        <note />
      </trans-unit>
      <trans-unit id="ERR_AmbigBinaryOps">
        <source>Operator '{0}' is ambiguous on operands of type '{1}' and '{2}'</source>
        <target state="translated">{0}' 연산자가 모호하여 '{1}' 및 '{2}' 형식의 피연산자에 사용할 수 없습니다.</target>
        <note />
      </trans-unit>
      <trans-unit id="ERR_AmbigBinaryOpsOnDefault">
        <source>Operator '{0}' is ambiguous on operands 'default' and 'default'</source>
        <target state="translated">{0}' 연산자가 모호하여 'default' 및 'default' 피연산자에 사용할 수 없습니다.</target>
        <note />
      </trans-unit>
      <trans-unit id="ERR_AmbigUnaryOp">
        <source>Operator '{0}' is ambiguous on an operand of type '{1}'</source>
        <target state="translated">{0}' 연산자가 모호하여 '{1}' 형식의 피연산자에 사용할 수 없습니다.</target>
        <note />
      </trans-unit>
      <trans-unit id="ERR_InAttrOnOutParam">
        <source>An out parameter cannot have the In attribute</source>
        <target state="translated">out 매개 변수에는 In 특성을 사용할 수 없습니다.</target>
        <note />
      </trans-unit>
      <trans-unit id="ERR_ValueCantBeNull">
        <source>Cannot convert null to '{0}' because it is a non-nullable value type</source>
        <target state="translated">{0}'은(는) null을 허용하지 않는 값 형식이므로 null을 이 형식으로 변환할 수 없습니다.</target>
        <note />
      </trans-unit>
      <trans-unit id="ERR_NoExplicitBuiltinConv">
        <source>Cannot convert type '{0}' to '{1}' via a reference conversion, boxing conversion, unboxing conversion, wrapping conversion, or null type conversion</source>
        <target state="translated">참조 변환, boxing 변환, unboxing 변환, 래핑 변환 또는 null 형식 변환을 통해 '{0}' 형식을 '{1}'(으)로 변환할 수 없습니다.</target>
        <note />
      </trans-unit>
      <trans-unit id="FTL_DebugEmitFailure">
        <source>Unexpected error writing debug information -- '{0}'</source>
        <target state="translated">디버그 정보를 쓰는 동안 예기치 않은 오류가 발생했습니다. '{0}'</target>
        <note />
      </trans-unit>
      <trans-unit id="ERR_BadVisReturnType">
        <source>Inconsistent accessibility: return type '{1}' is less accessible than method '{0}'</source>
        <target state="translated">일관성 없는 액세스 가능성: '{1}' 반환 형식이 '{0}' 메서드보다 액세스하기 어렵습니다.</target>
        <note />
      </trans-unit>
      <trans-unit id="ERR_BadVisParamType">
        <source>Inconsistent accessibility: parameter type '{1}' is less accessible than method '{0}'</source>
        <target state="translated">일관성 없는 액세스 가능성: '{1}' 매개 변수 형식이 '{0}' 메서드보다 액세스하기 어렵습니다.</target>
        <note />
      </trans-unit>
      <trans-unit id="ERR_BadVisFieldType">
        <source>Inconsistent accessibility: field type '{1}' is less accessible than field '{0}'</source>
        <target state="translated">일관성 없는 액세스 가능성: '{1}' 필드 형식이 '{0}' 필드보다 액세스하기 어렵습니다.</target>
        <note />
      </trans-unit>
      <trans-unit id="ERR_BadVisPropertyType">
        <source>Inconsistent accessibility: property type '{1}' is less accessible than property '{0}'</source>
        <target state="translated">일관성 없는 액세스 가능성: '{1}' 속성 형식이 '{0}' 속성보다 액세스하기 어렵습니다.</target>
        <note />
      </trans-unit>
      <trans-unit id="ERR_BadVisIndexerReturn">
        <source>Inconsistent accessibility: indexer return type '{1}' is less accessible than indexer '{0}'</source>
        <target state="translated">일관성 없는 액세스 가능성: '{1}' 인덱서 반환 형식이 '{0}' 인덱서보다 액세스하기 어렵습니다.</target>
        <note />
      </trans-unit>
      <trans-unit id="ERR_BadVisIndexerParam">
        <source>Inconsistent accessibility: parameter type '{1}' is less accessible than indexer '{0}'</source>
        <target state="translated">일관성 없는 액세스 가능성: '{1}' 매개 변수 형식이 '{0}' 인덱서보다 액세스하기 어렵습니다.</target>
        <note />
      </trans-unit>
      <trans-unit id="ERR_BadVisOpReturn">
        <source>Inconsistent accessibility: return type '{1}' is less accessible than operator '{0}'</source>
        <target state="translated">일관성 없는 액세스 가능성: '{1}' 반환 형식이 '{0}' 연산자보다 액세스하기 어렵습니다.</target>
        <note />
      </trans-unit>
      <trans-unit id="ERR_BadVisOpParam">
        <source>Inconsistent accessibility: parameter type '{1}' is less accessible than operator '{0}'</source>
        <target state="translated">일관성 없는 액세스 가능성: '{1}' 매개 변수 형식이 '{0}' 연산자보다 액세스하기 어렵습니다.</target>
        <note />
      </trans-unit>
      <trans-unit id="ERR_BadVisDelegateReturn">
        <source>Inconsistent accessibility: return type '{1}' is less accessible than delegate '{0}'</source>
        <target state="translated">일관성 없는 액세스 가능성: '{1}' 반환 형식이 '{0}' 대리자보다 액세스하기 어렵습니다.</target>
        <note />
      </trans-unit>
      <trans-unit id="ERR_BadVisDelegateParam">
        <source>Inconsistent accessibility: parameter type '{1}' is less accessible than delegate '{0}'</source>
        <target state="translated">일관성 없는 액세스 가능성: '{1}' 매개 변수 형식이 '{0}' 대리자보다 액세스하기 어렵습니다.</target>
        <note />
      </trans-unit>
      <trans-unit id="ERR_BadVisBaseClass">
        <source>Inconsistent accessibility: base class '{1}' is less accessible than class '{0}'</source>
        <target state="translated">일관성 없는 액세스 가능성: '{1}' 기본 클래스가 '{0}' 클래스보다 액세스하기 어렵습니다.</target>
        <note />
      </trans-unit>
      <trans-unit id="ERR_BadVisBaseInterface">
        <source>Inconsistent accessibility: base interface '{1}' is less accessible than interface '{0}'</source>
        <target state="translated">일관성 없는 액세스 가능성: '{1}' 기본 인터페이스가 '{0}' 인터페이스보다 액세스하기 어렵습니다.</target>
        <note />
      </trans-unit>
      <trans-unit id="ERR_EventNeedsBothAccessors">
        <source>'{0}': event property must have both add and remove accessors</source>
        <target state="translated">'{0}': 이벤트 속성에는 add 및 remove 접근자가 둘 다 있어야 합니다.</target>
        <note />
      </trans-unit>
      <trans-unit id="ERR_EventNotDelegate">
        <source>'{0}': event must be of a delegate type</source>
        <target state="translated">'{0}': 이벤트는 대리자 형식이어야 합니다.</target>
        <note />
      </trans-unit>
      <trans-unit id="WRN_UnreferencedEvent">
        <source>The event '{0}' is never used</source>
        <target state="translated">{0}' 이벤트가 사용되지 않았습니다.</target>
        <note />
      </trans-unit>
      <trans-unit id="WRN_UnreferencedEvent_Title">
        <source>Event is never used</source>
        <target state="translated">이벤트가 사용되지 않습니다.</target>
        <note />
      </trans-unit>
      <trans-unit id="ERR_InterfaceEventInitializer">
        <source>'{0}': event in interface cannot have initializer</source>
        <target state="translated">'{0}': 인터페이스의 이벤트에는 이니셜라이저를 사용할 수 없습니다.</target>
        <note />
      </trans-unit>
      <trans-unit id="ERR_EventPropertyInInterface">
        <source>An event in an interface cannot have add or remove accessors</source>
        <target state="translated">인터페이스의 이벤트에는 add 또는 remove 접근자를 사용할 수 없습니다.</target>
        <note />
      </trans-unit>
      <trans-unit id="ERR_BadEventUsage">
        <source>The event '{0}' can only appear on the left hand side of += or -= (except when used from within the type '{1}')</source>
        <target state="translated">{0}' 이벤트는 += 또는 -=의 왼쪽에만 사용할 수 있습니다. 단 이 이벤트가 '{1}' 형식에서 사용될 때에는 예외입니다.</target>
        <note />
      </trans-unit>
      <trans-unit id="ERR_ExplicitEventFieldImpl">
        <source>An explicit interface implementation of an event must use event accessor syntax</source>
        <target state="translated">이벤트의 명시적 인터페이스를 구현할 때에는 이벤트 접근자 구문을 사용해야 합니다.</target>
        <note />
      </trans-unit>
      <trans-unit id="ERR_CantOverrideNonEvent">
        <source>'{0}': cannot override; '{1}' is not an event</source>
        <target state="translated">'{0}': 재정의할 수 없습니다. '{1}'은(는) 이벤트가 아닙니다.</target>
        <note />
      </trans-unit>
      <trans-unit id="ERR_AddRemoveMustHaveBody">
        <source>An add or remove accessor must have a body</source>
        <target state="translated">add 또는 remove 접근자에는 본문이 있어야 합니다.</target>
        <note />
      </trans-unit>
      <trans-unit id="ERR_AbstractEventInitializer">
        <source>'{0}': abstract event cannot have initializer</source>
        <target state="translated">'{0}': 추상 이벤트에는 이니셜라이저를 사용할 수 없습니다.</target>
        <note />
      </trans-unit>
      <trans-unit id="ERR_ReservedAssemblyName">
        <source>The assembly name '{0}' is reserved and cannot be used as a reference in an interactive session</source>
        <target state="translated">{0}' 어셈블리 이름은 예약된 것이므로 대화형 세션에 참조로 사용할 수 없습니다.</target>
        <note />
      </trans-unit>
      <trans-unit id="ERR_ReservedEnumerator">
        <source>The enumerator name '{0}' is reserved and cannot be used</source>
        <target state="translated">{0}' 열거자 이름은 예약된 것이므로 사용할 수 없습니다.</target>
        <note />
      </trans-unit>
      <trans-unit id="ERR_AsMustHaveReferenceType">
        <source>The as operator must be used with a reference type or nullable type ('{0}' is a non-nullable value type)</source>
        <target state="translated">as 연산자는 참조 형식 또는 null 허용 형식과 함께 사용해야 합니다. '{0}'은(는) null을 허용하지 않는 값 형식입니다.</target>
        <note />
      </trans-unit>
      <trans-unit id="WRN_LowercaseEllSuffix">
        <source>The 'l' suffix is easily confused with the digit '1' -- use 'L' for clarity</source>
        <target state="translated">접미사 'l'은 숫자 '1'과 쉽게 혼동됩니다. 쉽게 구별할 수 있도록 'L'을 사용하세요.</target>
        <note />
      </trans-unit>
      <trans-unit id="WRN_LowercaseEllSuffix_Title">
        <source>The 'l' suffix is easily confused with the digit '1'</source>
        <target state="translated">접미사 'l'은 숫자 '1'과 쉽게 혼동됩니다.</target>
        <note />
      </trans-unit>
      <trans-unit id="ERR_BadEventUsageNoField">
        <source>The event '{0}' can only appear on the left hand side of += or -=</source>
        <target state="translated">{0}' 이벤트는 += 또는 -=의 왼쪽에만 올 수 있습니다.</target>
        <note />
      </trans-unit>
      <trans-unit id="ERR_ConstraintOnlyAllowedOnGenericDecl">
        <source>Constraints are not allowed on non-generic declarations</source>
        <target state="translated">제네릭이 아닌 선언에는 제약 조건을 사용할 수 없습니다.</target>
        <note />
      </trans-unit>
      <trans-unit id="ERR_TypeParamMustBeIdentifier">
        <source>Type parameter declaration must be an identifier not a type</source>
        <target state="translated">형식 매개 변수 선언은 형식이 아니라 식별자여야 합니다.</target>
        <note />
      </trans-unit>
      <trans-unit id="ERR_MemberReserved">
        <source>Type '{1}' already reserves a member called '{0}' with the same parameter types</source>
        <target state="translated">{1}' 형식에서 매개 변수 형식이 같은 '{0}' 멤버를 이미 예약했습니다.</target>
        <note />
      </trans-unit>
      <trans-unit id="ERR_DuplicateParamName">
        <source>The parameter name '{0}' is a duplicate</source>
        <target state="translated">{0}' 매개 변수 이름이 중복되었습니다.</target>
        <note />
      </trans-unit>
      <trans-unit id="ERR_DuplicateNameInNS">
        <source>The namespace '{1}' already contains a definition for '{0}'</source>
        <target state="translated">{0}' 네임스페이스에 이미 '{1}'에 대한 정의가 포함되어 있습니다.</target>
        <note />
      </trans-unit>
      <trans-unit id="ERR_DuplicateNameInClass">
        <source>The type '{0}' already contains a definition for '{1}'</source>
        <target state="translated">{0}' 형식에 이미 '{1}'에 대한 정의가 포함되어 있습니다.</target>
        <note />
      </trans-unit>
      <trans-unit id="ERR_NameNotInContext">
        <source>The name '{0}' does not exist in the current context</source>
        <target state="translated">{0}' 이름이 현재 컨텍스트에 없습니다.</target>
        <note />
      </trans-unit>
      <trans-unit id="ERR_NameNotInContextPossibleMissingReference">
        <source>The name '{0}' does not exist in the current context (are you missing a reference to assembly '{1}'?)</source>
        <target state="translated">{0}' 이름이 현재 컨텍스트에 없습니다. '{1}' 어셈블리에 참조가 있는지 확인하세요.</target>
        <note />
      </trans-unit>
      <trans-unit id="ERR_AmbigContext">
        <source>'{0}' is an ambiguous reference between '{1}' and '{2}'</source>
        <target state="translated">'{0}'은(는) '{1}' 및 '{2}' 사이에 모호한 참조입니다.</target>
        <note />
      </trans-unit>
      <trans-unit id="WRN_DuplicateUsing">
        <source>The using directive for '{0}' appeared previously in this namespace</source>
        <target state="translated">{0}'에 대한 using 지시문을 이 네임스페이스에서 이전에 사용했습니다.</target>
        <note />
      </trans-unit>
      <trans-unit id="WRN_DuplicateUsing_Title">
        <source>Using directive appeared previously in this namespace</source>
        <target state="translated">using 지시문을 이전에 이 네임스페이스에서 사용했습니다.</target>
        <note />
      </trans-unit>
      <trans-unit id="ERR_BadMemberFlag">
        <source>The modifier '{0}' is not valid for this item</source>
        <target state="translated">이 항목의 '{0}' 한정자가 유효하지 않습니다.</target>
        <note />
      </trans-unit>
      <trans-unit id="ERR_BadMemberProtection">
        <source>More than one protection modifier</source>
        <target state="translated">보호 한정자가 두 개 이상 있습니다.</target>
        <note />
      </trans-unit>
      <trans-unit id="WRN_NewRequired">
        <source>'{0}' hides inherited member '{1}'. Use the new keyword if hiding was intended.</source>
        <target state="translated">'{0}'은(는) 상속된 '{1}' 멤버를 숨깁니다. 숨기려면 new 키워드를 사용하세요.</target>
        <note />
      </trans-unit>
      <trans-unit id="WRN_NewRequired_Title">
        <source>Member hides inherited member; missing new keyword</source>
        <target state="translated">멤버가 상속된 멤버를 숨깁니다. new 키워드가 없습니다.</target>
        <note />
      </trans-unit>
      <trans-unit id="WRN_NewRequired_Description">
        <source>A variable was declared with the same name as a variable in a base class. However, the new keyword was not used. This warning informs you that you should use new; the variable is declared as if new had been used in the declaration.</source>
        <target state="translated">변수가 기본 클래스의 변수와 동일한 이름으로 선언되었습니다. 그러나 new 키워드가 사용되지 않았습니다. 이 경고는 new를 사용해야 하므로 선언에 new가 사용된 경우처럼 변수가 선언됨을 알려줍니다.</target>
        <note />
      </trans-unit>
      <trans-unit id="WRN_NewNotRequired">
        <source>The member '{0}' does not hide an accessible member. The new keyword is not required.</source>
        <target state="translated">{0}' 멤버는 액세스 가능한 멤버를 숨기지 않으므로 new 키워드가 필요하지 않습니다.</target>
        <note />
      </trans-unit>
      <trans-unit id="WRN_NewNotRequired_Title">
        <source>Member does not hide an inherited member; new keyword is not required</source>
        <target state="translated">멤버는 상속된 멤버를 숨기지 않으므로 new 키워드가 필요하지 않습니다.</target>
        <note />
      </trans-unit>
      <trans-unit id="ERR_CircConstValue">
        <source>The evaluation of the constant value for '{0}' involves a circular definition</source>
        <target state="translated">{0}'에 대한 상수 값 계산에 순환 정의가 포함되어 있습니다.</target>
        <note />
      </trans-unit>
      <trans-unit id="ERR_MemberAlreadyExists">
        <source>Type '{1}' already defines a member called '{0}' with the same parameter types</source>
        <target state="translated">{1}' 형식은 동일한 매개 변수 형식을 가진 '{0}' 멤버를 미리 정의합니다.</target>
        <note />
      </trans-unit>
      <trans-unit id="ERR_StaticNotVirtual">
        <source>A static member '{0}' cannot be marked as override, virtual, or abstract</source>
        <target state="translated">{0}' 정적 멤버는 override, virtual 또는 abstract로 표시할 수 없습니다.</target>
        <note />
      </trans-unit>
      <trans-unit id="ERR_OverrideNotNew">
        <source>A member '{0}' marked as override cannot be marked as new or virtual</source>
        <target state="translated">override로 표시된 '{0}' 멤버는 new 또는 virtual로 표시할 수 없습니다.</target>
        <note />
      </trans-unit>
      <trans-unit id="WRN_NewOrOverrideExpected">
        <source>'{0}' hides inherited member '{1}'. To make the current member override that implementation, add the override keyword. Otherwise add the new keyword.</source>
        <target state="translated">'{0}'은(는) 상속된 '{1}' 멤버를 숨깁니다. 현재 멤버가 해당 구현을 재정의하도록 하려면 override 키워드를 추가하세요. 그렇지 않으면 new 키워드를 추가하세요.</target>
        <note />
      </trans-unit>
      <trans-unit id="WRN_NewOrOverrideExpected_Title">
        <source>Member hides inherited member; missing override keyword</source>
        <target state="translated">멤버가 상속된 멤버를 숨깁니다. override 키워드가 없습니다.</target>
        <note />
      </trans-unit>
      <trans-unit id="ERR_OverrideNotExpected">
        <source>'{0}': no suitable method found to override</source>
        <target state="translated">'{0}': 재정의할 적절한 메서드를 찾을 수 없습니다.</target>
        <note />
      </trans-unit>
      <trans-unit id="ERR_NamespaceUnexpected">
        <source>A namespace cannot directly contain members such as fields or methods</source>
        <target state="translated">네임스페이스는 필드나 메서드와 같은 멤버를 직접 포함할 수 없습니다.</target>
        <note />
      </trans-unit>
      <trans-unit id="ERR_NoSuchMember">
        <source>'{0}' does not contain a definition for '{1}'</source>
        <target state="translated">'{0}'에는 '{1}'에 대한 정의가 포함되어 있지 않습니다.</target>
        <note />
      </trans-unit>
      <trans-unit id="ERR_BadSKknown">
        <source>'{0}' is a {1} but is used like a {2}</source>
        <target state="translated">'{0}'은(는) {1}이지만 {2}처럼 사용됩니다.</target>
        <note />
      </trans-unit>
      <trans-unit id="ERR_BadSKunknown">
        <source>'{0}' is a {1}, which is not valid in the given context</source>
        <target state="translated">'{0}'은(는) 지정한 컨텍스트에서 유효하지 않은 {1}입니다.</target>
        <note />
      </trans-unit>
      <trans-unit id="ERR_ObjectRequired">
        <source>An object reference is required for the non-static field, method, or property '{0}'</source>
        <target state="translated">static이 아닌 필드, 메서드 또는 속성 '{0}'에 개체 참조가 필요합니다.</target>
        <note />
      </trans-unit>
      <trans-unit id="ERR_AmbigCall">
        <source>The call is ambiguous between the following methods or properties: '{0}' and '{1}'</source>
        <target state="translated">{0}' 및 '{1}'의 메서드 또는 속성 간 호출이 모호합니다.</target>
        <note />
      </trans-unit>
      <trans-unit id="ERR_BadAccess">
        <source>'{0}' is inaccessible due to its protection level</source>
        <target state="translated">'보호 수준 때문에 '{0}'에 액세스할 수 없습니다.</target>
        <note />
      </trans-unit>
      <trans-unit id="ERR_MethDelegateMismatch">
        <source>No overload for '{0}' matches delegate '{1}'</source>
        <target state="translated">{1}' 대리자와 일치하는 '{0}'에 대한 오버로드가 없습니다.</target>
        <note />
      </trans-unit>
      <trans-unit id="ERR_RetObjectRequired">
        <source>An object of a type convertible to '{0}' is required</source>
        <target state="translated">{0}'(으)로 변환할 수 있는 형식의 개체가 필요합니다.</target>
        <note />
      </trans-unit>
      <trans-unit id="ERR_RetNoObjectRequired">
        <source>Since '{0}' returns void, a return keyword must not be followed by an object expression</source>
        <target state="translated">{0}'이(가) void를 반환하므로 return 키워드 뒤에 개체 식이 나오면 안 됩니다.</target>
        <note />
      </trans-unit>
      <trans-unit id="ERR_LocalDuplicate">
        <source>A local variable or function named '{0}' is already defined in this scope</source>
        <target state="translated">이름이 '{0}'인 지역 변수 또는 함수가 이미 이 범위 안에 정의되어 있습니다.</target>
        <note />
      </trans-unit>
      <trans-unit id="ERR_AssgLvalueExpected">
        <source>The left-hand side of an assignment must be a variable, property or indexer</source>
        <target state="translated">할당식의 왼쪽은 변수, 속성 또는 인덱서여야 합니다.</target>
        <note />
      </trans-unit>
      <trans-unit id="ERR_StaticConstParam">
        <source>'{0}': a static constructor must be parameterless</source>
        <target state="translated">'{0}': 정적 생성자에는 매개 변수가 없어야 합니다.</target>
        <note />
      </trans-unit>
      <trans-unit id="ERR_NotConstantExpression">
        <source>The expression being assigned to '{0}' must be constant</source>
        <target state="translated">{0}'에 할당할 식은 상수여야 합니다.</target>
        <note />
      </trans-unit>
      <trans-unit id="ERR_NotNullConstRefField">
        <source>'{0}' is of type '{1}'. A const field of a reference type other than string can only be initialized with null.</source>
        <target state="translated">'{0}'의 형식이 '{1}'입니다. 참조 형식이 문자열이 아닌 const 필드는 null로만 초기화할 수 있습니다.</target>
        <note />
      </trans-unit>
      <trans-unit id="ERR_LocalIllegallyOverrides">
        <source>A local or parameter named '{0}' cannot be declared in this scope because that name is used in an enclosing local scope to define a local or parameter</source>
        <target state="translated">이름이 '{0}'인 지역 또는 매개 변수는 이 범위에서 선언될 수 없습니다. 해당 이름이 지역 또는 매개 변수를 정의하기 위해 바깥쪽 지역 범위에서 사용되었습니다.</target>
        <note />
      </trans-unit>
      <trans-unit id="ERR_BadUsingNamespace">
        <source>A 'using namespace' directive can only be applied to namespaces; '{0}' is a type not a namespace. Consider a 'using static' directive instead</source>
        <target state="translated">using namespace' 지시문은 네임스페이스에만 적용할 수 있습니다. '{0}'은(는) 네임스페이스가 아니라 형식입니다. 대신 'using static' 지시문을 사용하세요.</target>
        <note />
      </trans-unit>
      <trans-unit id="ERR_BadUsingType">
        <source>A 'using static' directive can only be applied to types; '{0}' is a namespace not a type. Consider a 'using namespace' directive instead</source>
        <target state="translated">using static' 지시문은 형식에만 적용할 수 있습니다. '{0}'은(는) 형식이 아니라 네임스페이스입니다. 대신 'using namespace' 지시문을 사용하세요.</target>
        <note />
      </trans-unit>
      <trans-unit id="ERR_NoAliasHere">
        <source>A 'using static' directive cannot be used to declare an alias</source>
        <target state="translated">using static' 지시문을 사용하여 별칭을 선언할 수는 없습니다.</target>
        <note />
      </trans-unit>
      <trans-unit id="ERR_NoBreakOrCont">
        <source>No enclosing loop out of which to break or continue</source>
        <target state="translated">break 또는 continue되어 빠져 나갈 루프가 없습니다.</target>
        <note />
      </trans-unit>
      <trans-unit id="ERR_DuplicateLabel">
        <source>The label '{0}' is a duplicate</source>
        <target state="translated">{0}' 레이블이 중복되었습니다.</target>
        <note />
      </trans-unit>
      <trans-unit id="ERR_NoConstructors">
        <source>The type '{0}' has no constructors defined</source>
        <target state="translated">{0}' 형식에 정의된 생성자가 없습니다.</target>
        <note />
      </trans-unit>
      <trans-unit id="ERR_NoNewAbstract">
        <source>Cannot create an instance of the abstract class or interface '{0}'</source>
        <target state="translated">{0}' 추상 클래스 또는 인터페이스의 인스턴스를 만들 수 없습니다.</target>
        <note />
      </trans-unit>
      <trans-unit id="ERR_ConstValueRequired">
        <source>A const field requires a value to be provided</source>
        <target state="translated">const 필드에 값을 입력해야 합니다.</target>
        <note />
      </trans-unit>
      <trans-unit id="ERR_CircularBase">
        <source>Circular base class dependency involving '{0}' and '{1}'</source>
        <target state="translated">{0}' 및 '{1}'과(와) 관련된 순환 기본 클래스 종속성입니다.</target>
        <note />
      </trans-unit>
      <trans-unit id="ERR_BadDelegateConstructor">
        <source>The delegate '{0}' does not have a valid constructor</source>
        <target state="translated">{0}' 대리자에는 유효한 생성자가 없습니다.</target>
        <note />
      </trans-unit>
      <trans-unit id="ERR_MethodNameExpected">
        <source>Method name expected</source>
        <target state="translated">메서드 이름이 필요합니다.</target>
        <note />
      </trans-unit>
      <trans-unit id="ERR_ConstantExpected">
        <source>A constant value is expected</source>
        <target state="translated">상수 값이 필요합니다.</target>
        <note />
      </trans-unit>
      <trans-unit id="ERR_V6SwitchGoverningTypeValueExpected">
        <source>A switch expression or case label must be a bool, char, string, integral, enum, or corresponding nullable type in C# 6 and earlier.</source>
        <target state="translated">C# 6 이전 버전에서 switch 식 또는 case 레이블은 bool, char, string, integral, enum 또는 해당하는 nullable 형식이어야 합니다.</target>
        <note />
      </trans-unit>
      <trans-unit id="ERR_IntegralTypeValueExpected">
        <source>A value of an integral type expected</source>
        <target state="translated">정수 계열 형식 값이 필요합니다.</target>
        <note />
      </trans-unit>
      <trans-unit id="ERR_DuplicateCaseLabel">
        <source>The switch statement contains multiple cases with the label value '{0}'</source>
        <target state="translated">switch 문에 '{0}' 레이블 값을 사용하는 경우가 여러 개 포함되어 있습니다.</target>
        <note />
      </trans-unit>
      <trans-unit id="ERR_InvalidGotoCase">
        <source>A goto case is only valid inside a switch statement</source>
        <target state="translated">goto case는 switch 문 내부에서만 사용할 수 있습니다.</target>
        <note />
      </trans-unit>
      <trans-unit id="ERR_PropertyLacksGet">
        <source>The property or indexer '{0}' cannot be used in this context because it lacks the get accessor</source>
        <target state="translated">{0}' 속성 또는 인덱서는 get 접근자가 없으므로 이 컨텍스트에서 사용할 수 없습니다.</target>
        <note />
      </trans-unit>
      <trans-unit id="ERR_BadExceptionType">
        <source>The type caught or thrown must be derived from System.Exception</source>
        <target state="translated">Catch 또는 Throw된 형식은 System.Exception에서 파생되어야 합니다.</target>
        <note />
      </trans-unit>
      <trans-unit id="ERR_BadEmptyThrow">
        <source>A throw statement with no arguments is not allowed outside of a catch clause</source>
        <target state="translated">인수가 없는 Throw 문은 Catch 절 외부에서 사용할 수 없습니다.</target>
        <note />
      </trans-unit>
      <trans-unit id="ERR_BadFinallyLeave">
        <source>Control cannot leave the body of a finally clause</source>
        <target state="translated">제어가 finally 절의 본문을 벗어날 수 없습니다.</target>
        <note />
      </trans-unit>
      <trans-unit id="ERR_LabelShadow">
        <source>The label '{0}' shadows another label by the same name in a contained scope</source>
        <target state="translated">{0}' 레이블은 포함된 범위에서 같은 이름으로 다른 레이블을 숨깁니다.</target>
        <note />
      </trans-unit>
      <trans-unit id="ERR_LabelNotFound">
        <source>No such label '{0}' within the scope of the goto statement</source>
        <target state="translated">goto 문의 범위 내에 '{0}' 레이블이 없습니다.</target>
        <note />
      </trans-unit>
      <trans-unit id="ERR_UnreachableCatch">
        <source>A previous catch clause already catches all exceptions of this or of a super type ('{0}')</source>
        <target state="translated">이전의 catch 절에서 이 형식이나 상위 형식('{0}')의 예외를 모두 catch합니다.</target>
        <note />
      </trans-unit>
      <trans-unit id="WRN_FilterIsConstantTrue">
        <source>Filter expression is a constant 'true', consider removing the filter</source>
        <target state="translated">필터 식이 상수 'true'입니다. 필터를 제거해 보세요.</target>
        <note />
      </trans-unit>
      <trans-unit id="WRN_FilterIsConstantTrue_Title">
        <source>Filter expression is a constant 'true'</source>
        <target state="translated">필터 식이 상수 'true'입니다.</target>
        <note />
      </trans-unit>
      <trans-unit id="ERR_ReturnExpected">
        <source>'{0}': not all code paths return a value</source>
        <target state="translated">'{0}': 코드 경로 중 일부만 값을 반환합니다.</target>
        <note />
      </trans-unit>
      <trans-unit id="WRN_UnreachableCode">
        <source>Unreachable code detected</source>
        <target state="translated">접근할 수 없는 코드가 있습니다.</target>
        <note />
      </trans-unit>
      <trans-unit id="WRN_UnreachableCode_Title">
        <source>Unreachable code detected</source>
        <target state="translated">접근할 수 없는 코드가 있습니다.</target>
        <note />
      </trans-unit>
      <trans-unit id="ERR_SwitchFallThrough">
        <source>Control cannot fall through from one case label ('{0}') to another</source>
        <target state="translated">한 case 레이블('{0}')에서 다른 case 레이블로 제어를 이동할 수 없습니다.</target>
        <note />
      </trans-unit>
      <trans-unit id="WRN_UnreferencedLabel">
        <source>This label has not been referenced</source>
        <target state="translated">이 레이블은 참조되지 않았습니다.</target>
        <note />
      </trans-unit>
      <trans-unit id="WRN_UnreferencedLabel_Title">
        <source>This label has not been referenced</source>
        <target state="translated">이 레이블은 참조되지 않았습니다.</target>
        <note />
      </trans-unit>
      <trans-unit id="ERR_UseDefViolation">
        <source>Use of unassigned local variable '{0}'</source>
        <target state="translated">할당되지 않은 '{0}' 지역 변수를 사용했습니다.</target>
        <note />
      </trans-unit>
      <trans-unit id="WRN_UnreferencedVar">
        <source>The variable '{0}' is declared but never used</source>
        <target state="translated">{0}' 변수가 선언되었지만 사용되지 않았습니다.</target>
        <note />
      </trans-unit>
      <trans-unit id="WRN_UnreferencedVar_Title">
        <source>Variable is declared but never used</source>
        <target state="translated">변수가 선언되었지만 사용되지 않았습니다.</target>
        <note />
      </trans-unit>
      <trans-unit id="WRN_UnreferencedField">
        <source>The field '{0}' is never used</source>
        <target state="translated">{0}' 필드가 사용되지 않았습니다.</target>
        <note />
      </trans-unit>
      <trans-unit id="WRN_UnreferencedField_Title">
        <source>Field is never used</source>
        <target state="translated">필드가 사용되지 않습니다.</target>
        <note />
      </trans-unit>
      <trans-unit id="ERR_UseDefViolationField">
        <source>Use of possibly unassigned field '{0}'</source>
        <target state="translated">할당되지 않은 '{0}' 필드를 사용하고 있는 것 같습니다.</target>
        <note />
      </trans-unit>
      <trans-unit id="ERR_UseDefViolationProperty">
        <source>Use of possibly unassigned auto-implemented property '{0}'</source>
        <target state="translated">할당되지 않은 자동 구현 속성 '{0}'을(를) 사용하고 있는 것 같습니다.</target>
        <note />
      </trans-unit>
      <trans-unit id="ERR_UnassignedThis">
        <source>Field '{0}' must be fully assigned before control is returned to the caller</source>
        <target state="translated">제어를 호출자에게 반환하려면 '{0}' 필드가 완전히 할당되어야 합니다.</target>
        <note />
      </trans-unit>
      <trans-unit id="ERR_AmbigQM">
        <source>Type of conditional expression cannot be determined because '{0}' and '{1}' implicitly convert to one another</source>
        <target state="translated">{0}'과(와) '{1}'은(는) 서로 암시적으로 변환되므로 조건식의 형식을 확인할 수 없습니다.</target>
        <note />
      </trans-unit>
      <trans-unit id="ERR_InvalidQM">
        <source>Type of conditional expression cannot be determined because there is no implicit conversion between '{0}' and '{1}'</source>
        <target state="translated">{0}'과(와) '{1}' 사이에 암시적 변환이 없으므로 조건식의 형식을 확인할 수 없습니다.</target>
        <note />
      </trans-unit>
      <trans-unit id="ERR_NoBaseClass">
        <source>A base class is required for a 'base' reference</source>
        <target state="translated">base' 참조에는 기본 클래스가 필요합니다.</target>
        <note />
      </trans-unit>
      <trans-unit id="ERR_BaseIllegal">
        <source>Use of keyword 'base' is not valid in this context</source>
        <target state="translated">이 컨텍스트에서는 'base' 키워드를 사용할 수 없습니다.</target>
        <note />
      </trans-unit>
      <trans-unit id="ERR_ObjectProhibited">
        <source>Member '{0}' cannot be accessed with an instance reference; qualify it with a type name instead</source>
        <target state="translated">{0}' 멤버는 인스턴스 참조를 사용하여 액세스할 수 없습니다. 대신 형식 이름을 사용하여 한정하세요.</target>
        <note />
      </trans-unit>
      <trans-unit id="ERR_ParamUnassigned">
        <source>The out parameter '{0}' must be assigned to before control leaves the current method</source>
        <target state="translated">제어가 현재 메서드를 벗어나기 전에 '{0}' out 매개 변수를 할당해야 합니다.</target>
        <note />
      </trans-unit>
      <trans-unit id="ERR_InvalidArray">
        <source>Invalid rank specifier: expected ',' or ']'</source>
        <target state="translated">잘못된 차수 지정자입니다. ',' 또는 ']'가 필요합니다.</target>
        <note />
      </trans-unit>
      <trans-unit id="ERR_ExternHasBody">
        <source>'{0}' cannot be extern and declare a body</source>
        <target state="translated">'{0}'은(는) extern일 수 없으며 본문을 선언합니다.</target>
        <note />
      </trans-unit>
      <trans-unit id="ERR_ExternHasConstructorInitializer">
        <source>'{0}' cannot be extern and have a constructor initializer</source>
        <target state="translated">'{0}'은(는) extern일 수 없으며 생성자 이니셜라이저가 있으면 안 됩니다.</target>
        <note />
      </trans-unit>
      <trans-unit id="ERR_AbstractAndExtern">
        <source>'{0}' cannot be both extern and abstract</source>
        <target state="translated">'{0}'은(는) extern 및 abstract일 수 없습니다.</target>
        <note />
      </trans-unit>
      <trans-unit id="ERR_BadAttributeParamType">
        <source>Attribute constructor parameter '{0}' has type '{1}', which is not a valid attribute parameter type</source>
        <target state="translated">특성 생성자 매개 변수 '{0}'이(가) 유효한 특성 매개 변수 형식이 아닌 '{1}' 형식을 사용하고 있습니다.</target>
        <note />
      </trans-unit>
      <trans-unit id="ERR_BadAttributeArgument">
        <source>An attribute argument must be a constant expression, typeof expression or array creation expression of an attribute parameter type</source>
        <target state="translated">특성 인수는 특성 매개 변수 형식의 배열 생성 식, 상수 식 또는 typeof 식이어야 합니다.</target>
        <note />
      </trans-unit>
      <trans-unit id="ERR_BadAttributeParamDefaultArgument">
        <source>Attribute constructor parameter '{0}' is optional, but no default parameter value was specified.</source>
        <target state="translated">특성 생성자 매개 변수 '{0}'은(는) 선택 사항이지만 기본 매개 변수 값이 지정되지 않았습니다.</target>
        <note />
      </trans-unit>
      <trans-unit id="WRN_IsAlwaysTrue">
        <source>The given expression is always of the provided ('{0}') type</source>
        <target state="translated">지정된 식은 항상 제공된 ('{0}') 형식입니다.</target>
        <note />
      </trans-unit>
      <trans-unit id="WRN_IsAlwaysTrue_Title">
        <source>'is' expression's given expression is always of the provided type</source>
        <target state="translated">'is' 식의 지정된 식이 항상 제공된 형식입니다.</target>
        <note />
      </trans-unit>
      <trans-unit id="WRN_IsAlwaysFalse">
        <source>The given expression is never of the provided ('{0}') type</source>
        <target state="translated">지정된 식은 제공된 ('{0}') 형식이 아닙니다.</target>
        <note />
      </trans-unit>
      <trans-unit id="WRN_IsAlwaysFalse_Title">
        <source>'is' expression's given expression is never of the provided type</source>
        <target state="translated">'is' 식의 지정된 식이 제공된 형식이 아닙니다.</target>
        <note />
      </trans-unit>
      <trans-unit id="ERR_LockNeedsReference">
        <source>'{0}' is not a reference type as required by the lock statement</source>
        <target state="translated">'{0}'은(는) lock 문에 필요한 참조 형식이 아닙니다.</target>
        <note />
      </trans-unit>
      <trans-unit id="ERR_NullNotValid">
        <source>Use of null is not valid in this context</source>
        <target state="translated">이 컨텍스트에서는 null을 사용할 수 없습니다.</target>
        <note />
      </trans-unit>
      <trans-unit id="ERR_DefaultLiteralNotValid">
        <source>Use of default literal is not valid in this context</source>
        <target state="translated">이 컨텍스트에서는 기본 리터럴을 사용할 수 없습니다.</target>
        <note />
      </trans-unit>
      <trans-unit id="ERR_UseDefViolationThis">
        <source>The 'this' object cannot be used before all of its fields are assigned to</source>
        <target state="translated">모든 필드에 값을 할당하기 전에는 'this' 개체를 사용할 수 없습니다.</target>
        <note />
      </trans-unit>
      <trans-unit id="ERR_ArgsInvalid">
        <source>The __arglist construct is valid only within a variable argument method</source>
        <target state="translated">__arglist 구문은 가변 인수 메서드 내에서만 사용할 수 있습니다.</target>
        <note />
      </trans-unit>
      <trans-unit id="ERR_PtrExpected">
        <source>The * or -&gt; operator must be applied to a pointer</source>
        <target state="translated">* 또는 -&gt; 연산자는 포인터에 적용되어야 합니다.</target>
        <note />
      </trans-unit>
      <trans-unit id="ERR_PtrIndexSingle">
        <source>A pointer must be indexed by only one value</source>
        <target state="translated">포인터는 한 값에 의해서만 인덱싱되어야 합니다.</target>
        <note />
      </trans-unit>
      <trans-unit id="WRN_ByRefNonAgileField">
        <source>Using '{0}' as a ref or out value or taking its address may cause a runtime exception because it is a field of a marshal-by-reference class</source>
        <target state="translated">{0}'은(는) 참조로 마샬링하는 클래스의 필드이므로 ref 또는 out 값으로 사용하거나 해당 주소를 가져오면 런타임 예외가 발생할 수 있습니다.</target>
        <note />
      </trans-unit>
      <trans-unit id="WRN_ByRefNonAgileField_Title">
        <source>Using a field of a marshal-by-reference class as a ref or out value or taking its address may cause a runtime exception</source>
        <target state="translated">참조로 마샬링하는 클래스의 필드를 ref 또는 out 값으로 사용하거나 해당 주소를 가져오면 런타임 예외가 발생할 수 있습니다.</target>
        <note />
      </trans-unit>
      <trans-unit id="ERR_AssgReadonlyStatic">
        <source>A static readonly field cannot be assigned to (except in a static constructor or a variable initializer)</source>
        <target state="translated">정적 읽기 전용 필드에는 할당할 수 없습니다. 단 정적 생성자 또는 변수 이니셜라이저에서는 예외입니다.</target>
        <note />
      </trans-unit>
      <trans-unit id="ERR_RefReadonlyStatic">
        <source>A static readonly field cannot be used as a ref or out value (except in a static constructor)</source>
        <target state="translated">정적 읽기 전용 필드는 ref 또는 out 값으로 사용할 수 없습니다. 단 정적 생성자에서는 예외입니다.</target>
        <note />
      </trans-unit>
      <trans-unit id="ERR_AssgReadonlyProp">
        <source>Property or indexer '{0}' cannot be assigned to -- it is read only</source>
        <target state="translated">{0}' 속성 또는 인덱서는 읽기 전용이므로 할당할 수 없습니다.</target>
        <note />
      </trans-unit>
      <trans-unit id="ERR_IllegalStatement">
        <source>Only assignment, call, increment, decrement, and new object expressions can be used as a statement</source>
        <target state="translated">할당, 호출, 증가, 감소 및 새 개체 식만 문으로 사용할 수 있습니다.</target>
        <note />
      </trans-unit>
      <trans-unit id="ERR_BadGetEnumerator">
        <source>foreach requires that the return type '{0}' of '{1}' must have a suitable public MoveNext method and public Current property</source>
        <target state="translated">foreach의 반환 형식 '{1}'('{0}')에는 적절한 공용 MoveNext 메서드 및 공용 Current 속성이 있어야 합니다.</target>
        <note />
      </trans-unit>
      <trans-unit id="ERR_TooManyLocals">
        <source>Only 65534 locals, including those generated by the compiler, are allowed</source>
        <target state="translated">지역 변수는 컴파일러가 생성한 것을 포함하여 65534개까지만 사용할 수 있습니다.</target>
        <note />
      </trans-unit>
      <trans-unit id="ERR_AbstractBaseCall">
        <source>Cannot call an abstract base member: '{0}'</source>
        <target state="translated">추상 기본 멤버를 호출할 수 없습니다. '{0}'</target>
        <note />
      </trans-unit>
      <trans-unit id="ERR_RefProperty">
        <source>A property or indexer may not be passed as an out or ref parameter</source>
        <target state="translated">속성 또는 인덱서는 out 또는 ref 매개 변수로 전달할 수 없습니다.</target>
        <note />
      </trans-unit>
      <trans-unit id="ERR_ManagedAddr">
        <source>Cannot take the address of, get the size of, or declare a pointer to a managed type ('{0}')</source>
        <target state="translated">관리되는 형식('{0}')의 주소 또는 크기를 가져오거나 해당 형식에 대한 포인터를 선언할 수 없습니다.</target>
        <note />
      </trans-unit>
      <trans-unit id="ERR_BadFixedInitType">
        <source>The type of a local declared in a fixed statement must be a pointer type</source>
        <target state="translated">fixed 문에 선언된 지역 변수의 형식은 포인터 형식이어야 합니다.</target>
        <note />
      </trans-unit>
      <trans-unit id="ERR_FixedMustInit">
        <source>You must provide an initializer in a fixed or using statement declaration</source>
        <target state="translated">fixed 또는 using 문 선언에 이니셜라이저를 입력해야 합니다.</target>
        <note />
      </trans-unit>
      <trans-unit id="ERR_InvalidAddrOp">
        <source>Cannot take the address of the given expression</source>
        <target state="translated">지정된 식의 주소를 가져올 수 없습니다.</target>
        <note />
      </trans-unit>
      <trans-unit id="ERR_FixedNeeded">
        <source>You can only take the address of an unfixed expression inside of a fixed statement initializer</source>
        <target state="translated">고정되지 않은 식의 주소는 fixed 문의 이니셜라이저를 통해서만 가져올 수 있습니다.</target>
        <note />
      </trans-unit>
      <trans-unit id="ERR_FixedNotNeeded">
        <source>You cannot use the fixed statement to take the address of an already fixed expression</source>
        <target state="translated">이미 고정된 식의 주소를 가져오는 데 fixed 문을 사용할 수 없습니다.</target>
        <note />
      </trans-unit>
      <trans-unit id="ERR_UnsafeNeeded">
        <source>Pointers and fixed size buffers may only be used in an unsafe context</source>
        <target state="translated">포인터와 고정 크기 버퍼는 안전하지 않은 컨텍스트에서만 사용할 수 있습니다.</target>
        <note />
      </trans-unit>
      <trans-unit id="ERR_OpTFRetType">
        <source>The return type of operator True or False must be bool</source>
        <target state="translated">True 또는 False 연산자의 반환 형식은 bool이어야 합니다.</target>
        <note />
      </trans-unit>
      <trans-unit id="ERR_OperatorNeedsMatch">
        <source>The operator '{0}' requires a matching operator '{1}' to also be defined</source>
        <target state="translated">{0}' 연산자를 사용하려면 짝이 되는 '{1}' 연산자도 정의해야 합니다.</target>
        <note />
      </trans-unit>
      <trans-unit id="ERR_BadBoolOp">
        <source>In order to be applicable as a short circuit operator a user-defined logical operator ('{0}') must have the same return type and parameter types</source>
        <target state="translated">사용자 정의 논리 연산자('{0}')를 단락(short circuit) 연산자로 사용하려면 동일한 반환 형식과 매개 변수 형식을 사용해야 합니다.</target>
        <note />
      </trans-unit>
      <trans-unit id="ERR_MustHaveOpTF">
        <source>In order for '{0}' to be applicable as a short circuit operator, its declaring type '{1}' must define operator true and operator false</source>
        <target state="translated">{0}'을(를) 단락(short circuit) 연산자로 사용하려면 선언 형식 '{1}'이(가) true 및 false 연산자를 정의해야 합니다.</target>
        <note />
      </trans-unit>
      <trans-unit id="WRN_UnreferencedVarAssg">
        <source>The variable '{0}' is assigned but its value is never used</source>
        <target state="translated">{0}' 할당되었지만 사용되지 않았습니다.</target>
        <note />
      </trans-unit>
      <trans-unit id="WRN_UnreferencedVarAssg_Title">
        <source>Variable is assigned but its value is never used</source>
        <target state="translated">변수가 할당되었지만 해당 값이 사용되지 않았습니다.</target>
        <note />
      </trans-unit>
      <trans-unit id="ERR_CheckedOverflow">
        <source>The operation overflows at compile time in checked mode</source>
        <target state="translated">checked 모드에서 컴파일하면 작업이 오버플로됩니다.</target>
        <note />
      </trans-unit>
      <trans-unit id="ERR_ConstOutOfRangeChecked">
        <source>Constant value '{0}' cannot be converted to a '{1}' (use 'unchecked' syntax to override)</source>
        <target state="translated">{0}' 상수 값을 '{1}'(으)로 변환할 수 없습니다. 재정의하려면 'unchecked' 구문을 사용하세요.</target>
        <note />
      </trans-unit>
      <trans-unit id="ERR_BadVarargs">
        <source>A method with vararg cannot be generic, be in a generic type, or have a params parameter</source>
        <target state="translated">vararg가 있는 메서드는 제네릭이거나 제네릭 형식일 수 없으며 params 매개 변수를 포함할 수 없습니다.</target>
        <note />
      </trans-unit>
      <trans-unit id="ERR_ParamsMustBeArray">
        <source>The params parameter must be a single dimensional array</source>
        <target state="translated">매개 변수 배열은 1차원 배열이어야 합니다.</target>
        <note />
      </trans-unit>
      <trans-unit id="ERR_IllegalArglist">
        <source>An __arglist expression may only appear inside of a call or new expression</source>
        <target state="translated">__arglist 식은 call 또는 new 식 내부에만 있어야 합니다.</target>
        <note />
      </trans-unit>
      <trans-unit id="ERR_IllegalUnsafe">
        <source>Unsafe code may only appear if compiling with /unsafe</source>
        <target state="translated">안전하지 않은 코드는 /unsafe를 사용하여 컴파일하는 경우에만 나타날 수 있습니다.</target>
        <note />
      </trans-unit>
      <trans-unit id="ERR_AmbigMember">
        <source>Ambiguity between '{0}' and '{1}'</source>
        <target state="translated">{0}'과(와) '{1}' 사이에 모호성이 있습니다.</target>
        <note />
      </trans-unit>
      <trans-unit id="ERR_BadForeachDecl">
        <source>Type and identifier are both required in a foreach statement</source>
        <target state="translated">foreach 문에는 형식과 식별자가 모두 필요합니다.</target>
        <note />
      </trans-unit>
      <trans-unit id="ERR_ParamsLast">
        <source>A params parameter must be the last parameter in a formal parameter list</source>
        <target state="translated">params 매개 변수는 정식 매개 변수 목록에서 마지막에 있어야 합니다.</target>
        <note />
      </trans-unit>
      <trans-unit id="ERR_SizeofUnsafe">
        <source>'{0}' does not have a predefined size, therefore sizeof can only be used in an unsafe context (consider using System.Runtime.InteropServices.Marshal.SizeOf)</source>
        <target state="translated">'{0}'에 미리 정의된 크기가 없으므로 sizeof는 안전하지 않은 컨텍스트에서만 사용할 수 있습니다. System.Runtime.InteropServices.Marshal.SizeOf를 사용하세요.</target>
        <note />
      </trans-unit>
      <trans-unit id="ERR_DottedTypeNameNotFoundInNS">
        <source>The type or namespace name '{0}' does not exist in the namespace '{1}' (are you missing an assembly reference?)</source>
        <target state="translated">{1}' 네임스페이스에 '{0}' 형식 또는 네임스페이스 이름이 없습니다. 어셈블리 참조가 있는지 확인하세요.</target>
        <note />
      </trans-unit>
      <trans-unit id="ERR_FieldInitRefNonstatic">
        <source>A field initializer cannot reference the non-static field, method, or property '{0}'</source>
        <target state="translated">필드 이니셜라이저는 static이 아닌 필드, 메서드 또는 '{0}' 속성을 참조할 수 없습니다.</target>
        <note />
      </trans-unit>
      <trans-unit id="ERR_SealedNonOverride">
        <source>'{0}' cannot be sealed because it is not an override</source>
        <target state="translated">'{0}'은(는) override가 아니므로 sealed가 될 수 없습니다.</target>
        <note />
      </trans-unit>
      <trans-unit id="ERR_CantOverrideSealed">
        <source>'{0}': cannot override inherited member '{1}' because it is sealed</source>
        <target state="translated">'{0}': 상속된 '{1}' 멤버는 봉인되어 있으므로 재정의할 수 없습니다.</target>
        <note />
      </trans-unit>
      <trans-unit id="ERR_VoidError">
        <source>The operation in question is undefined on void pointers</source>
        <target state="translated">요청한 작업이 void 포인터에 정의되어 있지 않습니다.</target>
        <note />
      </trans-unit>
      <trans-unit id="ERR_ConditionalOnOverride">
        <source>The Conditional attribute is not valid on '{0}' because it is an override method</source>
        <target state="translated">{0}'은(는) 재정의 메서드이기 때문에 Conditional 특성이 유효하지 않습니다.</target>
        <note />
      </trans-unit>
      <trans-unit id="ERR_PointerInAsOrIs">
        <source>Neither 'is' nor 'as' is valid on pointer types</source>
        <target state="translated">포인터 형식에는 'is' 또는 'as'를 사용할 수 없습니다.</target>
        <note />
      </trans-unit>
      <trans-unit id="ERR_CallingFinalizeDeprecated">
        <source>Destructors and object.Finalize cannot be called directly. Consider calling IDisposable.Dispose if available.</source>
        <target state="translated">소멸자 및 object.Finalize는 직접 호출할 수 없습니다. 가능한 경우 IDisposable.Dispose를 호출하세요.</target>
        <note />
      </trans-unit>
      <trans-unit id="ERR_SingleTypeNameNotFound">
        <source>The type or namespace name '{0}' could not be found (are you missing a using directive or an assembly reference?)</source>
        <target state="translated">{0}' 형식 또는 네임스페이스 이름을 찾을 수 없습니다. using 지시문 또는 어셈블리 참조가 있는지 확인하세요.</target>
        <note />
      </trans-unit>
      <trans-unit id="ERR_NegativeStackAllocSize">
        <source>Cannot use a negative size with stackalloc</source>
        <target state="translated">stackalloc에는 음수 크기를 사용할 수 없습니다.</target>
        <note />
      </trans-unit>
      <trans-unit id="ERR_NegativeArraySize">
        <source>Cannot create an array with a negative size</source>
        <target state="translated">음수 크기의 배열은 만들 수 없습니다.</target>
        <note />
      </trans-unit>
      <trans-unit id="ERR_OverrideFinalizeDeprecated">
        <source>Do not override object.Finalize. Instead, provide a destructor.</source>
        <target state="translated">object.Finalize를 재정의하는 대신 소멸자를 제공하세요.</target>
        <note />
      </trans-unit>
      <trans-unit id="ERR_CallingBaseFinalizeDeprecated">
        <source>Do not directly call your base class Finalize method. It is called automatically from your destructor.</source>
        <target state="translated">기본 클래스 Finalize 메서드를 직접 호출하지 마세요. 이 메서드는 소멸자에서 자동으로 호출됩니다.</target>
        <note />
      </trans-unit>
      <trans-unit id="WRN_NegativeArrayIndex">
        <source>Indexing an array with a negative index (array indices always start at zero)</source>
        <target state="translated">음수 인덱스를 사용하여 배열을 인덱싱했습니다. 배열 인덱스는 항상 0부터 시작합니다.</target>
        <note />
      </trans-unit>
      <trans-unit id="WRN_NegativeArrayIndex_Title">
        <source>Indexing an array with a negative index</source>
        <target state="translated">음수 인덱스를 사용하여 배열을 인덱싱했습니다.</target>
        <note />
      </trans-unit>
      <trans-unit id="WRN_BadRefCompareLeft">
        <source>Possible unintended reference comparison; to get a value comparison, cast the left hand side to type '{0}'</source>
        <target state="translated">의도하지 않은 참조 비교가 있을 수 있습니다. 값 비교를 가져오려면 왼쪽을 '{0}' 형식으로 캐스팅하세요.</target>
        <note />
      </trans-unit>
      <trans-unit id="WRN_BadRefCompareLeft_Title">
        <source>Possible unintended reference comparison; left hand side needs cast</source>
        <target state="translated">의도하지 않은 참조 비교가 있을 수 있습니다. 왼쪽을 캐스팅해야 합니다.</target>
        <note />
      </trans-unit>
      <trans-unit id="WRN_BadRefCompareRight">
        <source>Possible unintended reference comparison; to get a value comparison, cast the right hand side to type '{0}'</source>
        <target state="translated">의도하지 않은 참조 비교가 있을 수 있습니다. 값 비교를 가져오려면 오른쪽을 '{0}' 형식으로 캐스팅하세요.</target>
        <note />
      </trans-unit>
      <trans-unit id="WRN_BadRefCompareRight_Title">
        <source>Possible unintended reference comparison; right hand side needs cast</source>
        <target state="translated">의도하지 않은 참조 비교가 있을 수 있습니다. 오른쪽을 캐스팅해야 합니다.</target>
        <note />
      </trans-unit>
      <trans-unit id="ERR_BadCastInFixed">
        <source>The right hand side of a fixed statement assignment may not be a cast expression</source>
        <target state="translated">fixed 문의 오른쪽에는 캐스트 식을 할당할 수 없습니다.</target>
        <note />
      </trans-unit>
      <trans-unit id="ERR_StackallocInCatchFinally">
        <source>stackalloc may not be used in a catch or finally block</source>
        <target state="translated">stackalloc는 catch 또는 finally 블록에 사용할 수 없습니다.</target>
        <note />
      </trans-unit>
      <trans-unit id="ERR_VarargsLast">
        <source>An __arglist parameter must be the last parameter in a formal parameter list</source>
        <target state="translated">__arglist 매개 변수는 정식 매개 변수 목록의 마지막에 있어야 합니다.</target>
        <note />
      </trans-unit>
      <trans-unit id="ERR_MissingPartial">
        <source>Missing partial modifier on declaration of type '{0}'; another partial declaration of this type exists</source>
        <target state="translated">{0}' 형식의 선언에 partial 한정자가 없습니다. 형식이 같은 다른 partial 선언이 이미 있습니다.</target>
        <note />
      </trans-unit>
      <trans-unit id="ERR_PartialTypeKindConflict">
        <source>Partial declarations of '{0}' must be all classes, all structs, or all interfaces</source>
        <target state="translated">{0}'의 partial 선언은 모두 클래스, 구조체 또는 인터페이스여야 합니다.</target>
        <note />
      </trans-unit>
      <trans-unit id="ERR_PartialModifierConflict">
        <source>Partial declarations of '{0}' have conflicting accessibility modifiers</source>
        <target state="translated">{0}'의 partial 선언에 충돌하는 액세스 가능성 한정자가 포함되어 있습니다.</target>
        <note />
      </trans-unit>
      <trans-unit id="ERR_PartialMultipleBases">
        <source>Partial declarations of '{0}' must not specify different base classes</source>
        <target state="translated">{0}'의 partial 선언에는 서로 다른 기본 클래스를 지정할 수 없습니다.</target>
        <note />
      </trans-unit>
      <trans-unit id="ERR_PartialWrongTypeParams">
        <source>Partial declarations of '{0}' must have the same type parameter names in the same order</source>
        <target state="translated">{0}'의 partial 선언은 형식 매개 변수 이름과 그 순서가 같아야 합니다.</target>
        <note />
      </trans-unit>
      <trans-unit id="ERR_PartialWrongConstraints">
        <source>Partial declarations of '{0}' have inconsistent constraints for type parameter '{1}'</source>
        <target state="translated">{0}'의 partial 선언에는 '{1}' 형식 매개 변수의 제약 조건에 일관성이 없습니다.</target>
        <note />
      </trans-unit>
      <trans-unit id="ERR_NoImplicitConvCast">
        <source>Cannot implicitly convert type '{0}' to '{1}'. An explicit conversion exists (are you missing a cast?)</source>
        <target state="translated">암시적으로 '{0}' 형식을 '{1}' 형식으로 변환할 수 없습니다. 명시적 변환이 있습니다. 캐스트가 있는지 확인하세요.</target>
        <note />
      </trans-unit>
      <trans-unit id="ERR_PartialMisplaced">
        <source>The 'partial' modifier can only appear immediately before 'class', 'struct', 'interface', or 'void'</source>
        <target state="translated">partial' 한정자는 'class', 'struct', 'interface' 또는 'void' 바로 앞에만 올 수 있습니다.</target>
        <note />
      </trans-unit>
      <trans-unit id="ERR_ImportedCircularBase">
        <source>Imported type '{0}' is invalid. It contains a circular base class dependency.</source>
        <target state="translated">가져온 '{0}' 형식이 잘못되었습니다. 이 형식에는 기본 클래스 순환 종속성이 포함되어 있습니다.</target>
        <note />
      </trans-unit>
      <trans-unit id="ERR_UseDefViolationOut">
        <source>Use of unassigned out parameter '{0}'</source>
        <target state="translated">할당되지 않은 '{0}' out 매개 변수를 사용합니다.</target>
        <note />
      </trans-unit>
      <trans-unit id="ERR_ArraySizeInDeclaration">
        <source>Array size cannot be specified in a variable declaration (try initializing with a 'new' expression)</source>
        <target state="translated">변수 선언에는 배열 크기를 지정할 수 없습니다. 'new' 식을 사용하여 초기화해 보세요.</target>
        <note />
      </trans-unit>
      <trans-unit id="ERR_InaccessibleGetter">
        <source>The property or indexer '{0}' cannot be used in this context because the get accessor is inaccessible</source>
        <target state="translated">get 접근자에 액세스할 수 없으므로 '{0}' 속성 또는 인덱서는 이 컨텍스트에서 사용할 수 없습니다.</target>
        <note />
      </trans-unit>
      <trans-unit id="ERR_InaccessibleSetter">
        <source>The property or indexer '{0}' cannot be used in this context because the set accessor is inaccessible</source>
        <target state="translated">set 접근자에 액세스할 수 없으므로 '{0}' 속성 또는 인덱서는 이 컨텍스트에서 사용할 수 없습니다.</target>
        <note />
      </trans-unit>
      <trans-unit id="ERR_InvalidPropertyAccessMod">
        <source>The accessibility modifier of the '{0}' accessor must be more restrictive than the property or indexer '{1}'</source>
        <target state="translated">{0}' 접근자의 액세스 가능성 한정자는 '{1}' 속성 또는 인덱서보다 제한적이어야 합니다.</target>
        <note />
      </trans-unit>
      <trans-unit id="ERR_DuplicatePropertyAccessMods">
        <source>Cannot specify accessibility modifiers for both accessors of the property or indexer '{0}'</source>
        <target state="translated">{0}' 속성 또는 인덱서의 두 접근자에 대해 액세스 가능성 한정자를 지정할 수 없습니다.</target>
        <note />
      </trans-unit>
      <trans-unit id="ERR_PropertyAccessModInInterface">
        <source>'{0}': accessibility modifiers may not be used on accessors in an interface</source>
        <target state="translated">'{0}': 액세스 가능성 한정자는 인터페이스의 접근자에 사용할 수 없습니다.</target>
        <note />
      </trans-unit>
      <trans-unit id="ERR_AccessModMissingAccessor">
        <source>'{0}': accessibility modifiers on accessors may only be used if the property or indexer has both a get and a set accessor</source>
        <target state="translated">'{0}': 접근자의 액세스 가능성 한정자는 속성 또는 인덱서에 get 접근자와 set 접근자가 모두 있는 경우에만 사용할 수 있습니다.</target>
        <note />
      </trans-unit>
      <trans-unit id="ERR_UnimplementedInterfaceAccessor">
        <source>'{0}' does not implement interface member '{1}'. '{2}' is not public.</source>
        <target state="translated">'{0}'은(는) '{1}' 인터페이스 멤버를 구현하지 않습니다. '{2}'이(가) public이 아닙니다.</target>
        <note />
      </trans-unit>
      <trans-unit id="WRN_PatternIsAmbiguous">
        <source>'{0}' does not implement the '{1}' pattern. '{2}' is ambiguous with '{3}'.</source>
        <target state="translated">'{0}'이(가) '{1}' 패턴을 구현하지 않습니다. '{2}'이(가) '{3}'에서 모호합니다.</target>
        <note />
      </trans-unit>
      <trans-unit id="WRN_PatternIsAmbiguous_Title">
        <source>Type does not implement the collection pattern; members are ambiguous</source>
        <target state="translated">형식은 컬렉션 패턴을 구현하지 않습니다. 멤버가 모호합니다.</target>
        <note />
      </trans-unit>
      <trans-unit id="WRN_PatternStaticOrInaccessible">
        <source>'{0}' does not implement the '{1}' pattern. '{2}' is either static or not public.</source>
        <target state="translated">'{0}'이(가) '{1}' 패턴을 구현하지 않습니다. '{2}'이(가) public이 아니거나 static입니다.</target>
        <note />
      </trans-unit>
      <trans-unit id="WRN_PatternStaticOrInaccessible_Title">
        <source>Type does not implement the collection pattern; member is either static or not public</source>
        <target state="translated">형식은 컬렉션 패턴을 구현하지 않습니다. 멤버가 public이 아니거나 static입니다.</target>
        <note />
      </trans-unit>
      <trans-unit id="WRN_PatternBadSignature">
        <source>'{0}' does not implement the '{1}' pattern. '{2}' has the wrong signature.</source>
        <target state="translated">'{0}'이(가) '{1}' 패턴을 구현하지 않습니다. '{2}'에 잘못된 시그니처가 있습니다.</target>
        <note />
      </trans-unit>
      <trans-unit id="WRN_PatternBadSignature_Title">
        <source>Type does not implement the collection pattern; member has the wrong signature</source>
        <target state="translated">형식은 컬렉션 패턴을 구현하지 않습니다. 멤버의 서명이 잘못되었습니다.</target>
        <note />
      </trans-unit>
      <trans-unit id="ERR_FriendRefNotEqualToThis">
        <source>Friend access was granted by '{0}', but the public key of the output assembly does not match that specified by the attribute in the granting assembly.</source>
        <target state="translated">{0}'에서 friend 액세스 권한을 부여했지만, 출력 어셈블리의 공용 키가 부여한 어셈블리의 특성에서 지정된 키와 일치하지 않습니다.</target>
        <note />
      </trans-unit>
      <trans-unit id="ERR_FriendRefSigningMismatch">
        <source>Friend access was granted by '{0}', but the strong name signing state of the output assembly does not match that of the granting assembly.</source>
        <target state="translated">{0}'에서 friend 액세스 권한을 부여했지만, 출력 어셈블리의 강력한 이름 서명 상태가 부여한 어셈블리의 상태와 일치하지 않습니다.</target>
        <note />
      </trans-unit>
      <trans-unit id="WRN_SequentialOnPartialClass">
        <source>There is no defined ordering between fields in multiple declarations of partial struct '{0}'. To specify an ordering, all instance fields must be in the same declaration.</source>
        <target state="translated">partial 구조체 '{0}'의 여러 선언에서 필드 간 순서가 정의되어 있지 않습니다. 순서를 지정하려면 모든 인스턴스 필드가 같은 선언에 있어야 합니다.</target>
        <note />
      </trans-unit>
      <trans-unit id="WRN_SequentialOnPartialClass_Title">
        <source>There is no defined ordering between fields in multiple declarations of partial struct</source>
        <target state="translated">partial 구조체의 여러 선언에서 필드 간 순서가 정의되어 있지 않습니다.</target>
        <note />
      </trans-unit>
      <trans-unit id="ERR_BadConstType">
        <source>The type '{0}' cannot be declared const</source>
        <target state="translated">{0}' 형식은 const로 선언할 수 없습니다.</target>
        <note />
      </trans-unit>
      <trans-unit id="ERR_NoNewTyvar">
        <source>Cannot create an instance of the variable type '{0}' because it does not have the new() constraint</source>
        <target state="translated">{0}' 변수 형식에 new() 제약 조건이 없으므로 이 변수 형식의 인스턴스를 만들 수 없습니다.</target>
        <note />
      </trans-unit>
      <trans-unit id="ERR_BadArity">
        <source>Using the generic {1} '{0}' requires {2} type arguments</source>
        <target state="translated">제네릭 {1} '{0}'을(를) 사용하려면 {2} 형식 인수가 필요합니다.</target>
        <note />
      </trans-unit>
      <trans-unit id="ERR_BadTypeArgument">
        <source>The type '{0}' may not be used as a type argument</source>
        <target state="translated">{0}' 형식은 형식 인수로 사용할 수 없습니다.</target>
        <note />
      </trans-unit>
      <trans-unit id="ERR_TypeArgsNotAllowed">
        <source>The {1} '{0}' cannot be used with type arguments</source>
        <target state="translated">{1} '{0}'은(는) 형식 인수와 함께 사용할 수 없습니다.</target>
        <note />
      </trans-unit>
      <trans-unit id="ERR_HasNoTypeVars">
        <source>The non-generic {1} '{0}' cannot be used with type arguments</source>
        <target state="translated">제네릭이 아닌 {1} '{0}'은(는) 형식 인수와 함께 사용할 수 없습니다.</target>
        <note />
      </trans-unit>
      <trans-unit id="ERR_NewConstraintNotSatisfied">
        <source>'{2}' must be a non-abstract type with a public parameterless constructor in order to use it as parameter '{1}' in the generic type or method '{0}'</source>
        <target state="translated">'제네릭 형식 또는 메서드 '{0}'에서 '{1}' 매개 변수로 사용하려면 '{2}'이(가) 매개 변수가 없는 public 생성자를 사용하는 비추상 형식이어야 합니다.</target>
        <note />
      </trans-unit>
      <trans-unit id="ERR_GenericConstraintNotSatisfiedRefType">
        <source>The type '{3}' cannot be used as type parameter '{2}' in the generic type or method '{0}'. There is no implicit reference conversion from '{3}' to '{1}'.</source>
        <target state="translated">{3}' 형식은 제네릭 형식 또는 '{0}' 메서드에서 '{2}' 형식 매개 변수로 사용할 수 없습니다. '{3}'에서 '{1}'(으)로의 암시적 참조 변환이 없습니다.</target>
        <note />
      </trans-unit>
      <trans-unit id="ERR_GenericConstraintNotSatisfiedNullableEnum">
        <source>The type '{3}' cannot be used as type parameter '{2}' in the generic type or method '{0}'. The nullable type '{3}' does not satisfy the constraint of '{1}'.</source>
        <target state="translated">{3}' 형식은 제네릭 형식 또는 '{0}' 메서드에서 '{2}' 형식 매개 변수로 사용할 수 없습니다. '{3}' null 허용 형식이 '{1}' 제약 조건을 충족하지 않습니다.</target>
        <note />
      </trans-unit>
      <trans-unit id="ERR_GenericConstraintNotSatisfiedNullableInterface">
        <source>The type '{3}' cannot be used as type parameter '{2}' in the generic type or method '{0}'. The nullable type '{3}' does not satisfy the constraint of '{1}'. Nullable types can not satisfy any interface constraints.</source>
        <target state="translated">{3}' 형식은 제네릭 형식 또는 '{0}' 메서드에서 '{2}' 형식 매개 변수로 사용할 수 없습니다. '{3}' null 허용 형식이 '{1}' 제약 조건을 충족하지 않습니다. null 허용 형식은 어떠한 인터페이스 제약 조건도 만족할 수 없습니다.</target>
        <note />
      </trans-unit>
      <trans-unit id="ERR_GenericConstraintNotSatisfiedTyVar">
        <source>The type '{3}' cannot be used as type parameter '{2}' in the generic type or method '{0}'. There is no boxing conversion or type parameter conversion from '{3}' to '{1}'.</source>
        <target state="translated">{3}' 형식은 제네릭 형식 또는 '{0}' 메서드에서 '{2}' 형식 매개 변수로 사용할 수 없습니다. '{3}'에서 '{1}'(으)로의 boxing 변환 또는 형식 매개 변수 변환이 없습니다.</target>
        <note />
      </trans-unit>
      <trans-unit id="ERR_GenericConstraintNotSatisfiedValType">
        <source>The type '{3}' cannot be used as type parameter '{2}' in the generic type or method '{0}'. There is no boxing conversion from '{3}' to '{1}'.</source>
        <target state="translated">{3}' 형식은 제네릭 형식 또는 '{0}' 메서드에서 '{2}' 형식 매개 변수로 사용할 수 없습니다. '{3}'에서 '{1}'(으)로의 boxing 변환이 없습니다.</target>
        <note />
      </trans-unit>
      <trans-unit id="ERR_DuplicateGeneratedName">
        <source>The parameter name '{0}' conflicts with an automatically-generated parameter name</source>
        <target state="translated">매개 변수 이름 '{0}'이(가) 자동으로 생성된 매개 변수 이름과 충돌합니다.</target>
        <note />
      </trans-unit>
      <trans-unit id="ERR_GlobalSingleTypeNameNotFound">
        <source>The type or namespace name '{0}' could not be found in the global namespace (are you missing an assembly reference?)</source>
        <target state="translated">전역 네임스페이스에 '{0}' 형식 또는 네임스페이스 이름이 없습니다. 어셈블리 참조가 있는지 확인하세요.</target>
        <note />
      </trans-unit>
      <trans-unit id="ERR_NewBoundMustBeLast">
        <source>The new() constraint must be the last constraint specified</source>
        <target state="translated">new() 제약 조건은 마지막에 지정해야 합니다.</target>
        <note />
      </trans-unit>
      <trans-unit id="WRN_MainCantBeGeneric">
        <source>'{0}': an entry point cannot be generic or in a generic type</source>
        <target state="translated">'{0}': 진입점은 제네릭 또는 제네릭 형식일 수 없습니다.</target>
        <note />
      </trans-unit>
      <trans-unit id="WRN_MainCantBeGeneric_Title">
        <source>An entry point cannot be generic or in a generic type</source>
        <target state="translated">진입점은 제네릭 또는 제네릭 형식일 수 없습니다.</target>
        <note />
      </trans-unit>
      <trans-unit id="ERR_TypeVarCantBeNull">
        <source>Cannot convert null to type parameter '{0}' because it could be a non-nullable value type. Consider using 'default({0})' instead.</source>
        <target state="translated">null을 허용하지 않는 값 형식일 수 있으므로 null을 '{0}' 형식 매개 변수로 변환할 수 없습니다. 대신 'default({0})'를 사용하세요.</target>
        <note />
      </trans-unit>
      <trans-unit id="ERR_AttributeCantBeGeneric">
        <source>Cannot apply attribute class '{0}' because it is generic</source>
        <target state="translated">제네릭이므로 '{0}' 특성 클래스를 적용할 수 없습니다.</target>
        <note />
      </trans-unit>
      <trans-unit id="ERR_DuplicateBound">
        <source>Duplicate constraint '{0}' for type parameter '{1}'</source>
        <target state="translated">{1}' 형식 매개 변수에 대한 '{0}' 제약 조건이 중복되었습니다.</target>
        <note />
      </trans-unit>
      <trans-unit id="ERR_ClassBoundNotFirst">
        <source>The class type constraint '{0}' must come before any other constraints</source>
        <target state="translated">클래스 형식 제약 조건 '{0}'은(는) 다른 모든 제약 조건보다 앞에 와야 합니다.</target>
        <note />
      </trans-unit>
      <trans-unit id="ERR_BadRetType">
        <source>'{1} {0}' has the wrong return type</source>
        <target state="translated">'{1} {0}'에 잘못된 반환 형식이 있습니다.</target>
        <note />
      </trans-unit>
      <trans-unit id="ERR_DelegateRefMismatch">
        <source>Ref mismatch between '{0}' and delegate '{1}'</source>
        <target state="translated">{0}'과(와) 대리자 '{1}' 사이의 참조 불일치</target>
        <note />
      </trans-unit>
      <trans-unit id="ERR_DuplicateConstraintClause">
        <source>A constraint clause has already been specified for type parameter '{0}'. All of the constraints for a type parameter must be specified in a single where clause.</source>
        <target state="translated">{0}' 형식 매개 변수의 제약 조건 절을 이미 지정했습니다. 형식 매개 변수의 모든 제약 조건은 하나의 where 절에 지정해야 합니다.</target>
        <note />
      </trans-unit>
      <trans-unit id="ERR_CantInferMethTypeArgs">
        <source>The type arguments for method '{0}' cannot be inferred from the usage. Try specifying the type arguments explicitly.</source>
        <target state="translated">{0}' 메서드의 형식 인수를 유추할 수 없습니다. 형식 인수를 명시적으로 지정하세요.</target>
        <note />
      </trans-unit>
      <trans-unit id="ERR_LocalSameNameAsTypeParam">
        <source>'{0}': a parameter, local variable, or local function cannot have the same name as a method type parameter</source>
        <target state="translated">'{0}': 매개 변수, 지역 변수 또는 지역 함수는 메서드 형식 매개 변수와 같은 이름을 사용할 수 없습니다.</target>
        <note />
      </trans-unit>
      <trans-unit id="ERR_AsWithTypeVar">
        <source>The type parameter '{0}' cannot be used with the 'as' operator because it does not have a class type constraint nor a 'class' constraint</source>
        <target state="translated">형식 매개 변수 '{0}'에는 클래스 형식 제약 조건이나 'class' 제약 조건이 없으므로 'as' 연산자와 함께 사용할 수 없습니다.</target>
        <note />
      </trans-unit>
      <trans-unit id="WRN_UnreferencedFieldAssg">
        <source>The field '{0}' is assigned but its value is never used</source>
        <target state="translated">{0}' 필드가 할당되었지만 사용되지 않았습니다.</target>
        <note />
      </trans-unit>
      <trans-unit id="WRN_UnreferencedFieldAssg_Title">
        <source>Field is assigned but its value is never used</source>
        <target state="translated">필드가 할당되었지만 사용되지 않았습니다.</target>
        <note />
      </trans-unit>
      <trans-unit id="ERR_BadIndexerNameAttr">
        <source>The '{0}' attribute is valid only on an indexer that is not an explicit interface member declaration</source>
        <target state="translated">{0}' 특성은 명시적 인터페이스 멤버 선언이 아닌 인덱서에서만 유효합니다.</target>
        <note />
      </trans-unit>
      <trans-unit id="ERR_AttrArgWithTypeVars">
        <source>'{0}': an attribute argument cannot use type parameters</source>
        <target state="translated">'{0}': 특성 인수는 형식 매개 변수를 사용할 수 없습니다.</target>
        <note />
      </trans-unit>
      <trans-unit id="ERR_NewTyvarWithArgs">
        <source>'{0}': cannot provide arguments when creating an instance of a variable type</source>
        <target state="translated">'{0}': 변수 형식의 인스턴스를 만들 때에는 인수를 지정할 수 없습니다.</target>
        <note />
      </trans-unit>
      <trans-unit id="ERR_AbstractSealedStatic">
        <source>'{0}': an abstract class cannot be sealed or static</source>
        <target state="translated">'{0}': 추상 클래스는 sealed 또는 static일 수 없습니다.</target>
        <note />
      </trans-unit>
      <trans-unit id="WRN_AmbiguousXMLReference">
        <source>Ambiguous reference in cref attribute: '{0}'. Assuming '{1}', but could have also matched other overloads including '{2}'.</source>
        <target state="translated">cref 특성에 모호한 참조가 있습니다. '{0}'. '{1}'(으)로 간주하지만 '{2}'을(를) 포함하여 다른 오버로드와 일치할 수도 있습니다.</target>
        <note />
      </trans-unit>
      <trans-unit id="WRN_AmbiguousXMLReference_Title">
        <source>Ambiguous reference in cref attribute</source>
        <target state="translated">cref 특성에 모호한 참조가 있음</target>
        <note />
      </trans-unit>
      <trans-unit id="WRN_VolatileByRef">
        <source>'{0}': a reference to a volatile field will not be treated as volatile</source>
        <target state="translated">'{0}': volatile 필드에 대한 참조는 volatile로 처리되지 않습니다.</target>
        <note />
      </trans-unit>
      <trans-unit id="WRN_VolatileByRef_Title">
        <source>A reference to a volatile field will not be treated as volatile</source>
        <target state="translated">volatile 필드에 대한 참조는 volatile로 처리되지 않습니다.</target>
        <note />
      </trans-unit>
      <trans-unit id="WRN_VolatileByRef_Description">
        <source>A volatile field should not normally be used as a ref or out value, since it will not be treated as volatile. There are exceptions to this, such as when calling an interlocked API.</source>
        <target state="translated">일반적으로 volatile 필드는 volatile로 처리되지 않으므로 ref 또는 out 값으로 사용해서는 안 됩니다. 단, interlocked API를 호출하는 등의 경우에는 예외입니다.</target>
        <note />
      </trans-unit>
      <trans-unit id="ERR_ComImportWithImpl">
        <source>Since '{1}' has the ComImport attribute, '{0}' must be extern or abstract</source>
        <target state="translated">{1}'에 ComImport 특성이 있으므로 '{0}'은(는) extern 또는 abstract여야 합니다.</target>
        <note />
      </trans-unit>
      <trans-unit id="ERR_ComImportWithBase">
        <source>'{0}': a class with the ComImport attribute cannot specify a base class</source>
        <target state="translated">'{0}': ComImport 특성이 있는 클래스는 기본 클래스를 지정할 수 없습니다.</target>
        <note />
      </trans-unit>
      <trans-unit id="ERR_ImplBadConstraints">
        <source>The constraints for type parameter '{0}' of method '{1}' must match the constraints for type parameter '{2}' of interface method '{3}'. Consider using an explicit interface implementation instead.</source>
        <target state="translated">{1}' 메서드의 '{0}' 형식 매개 변수에 대한 제약 조건이 '{3}' 인터페이스 메서드의 '{2}' 형식 매개 변수에 대한 제약 조건과 일치해야 합니다. 명시적 인터페이스 구현을 대신 사용하세요.</target>
        <note />
      </trans-unit>
      <trans-unit id="ERR_ImplBadTupleNames">
        <source>The tuple element names in the signature of method '{0}' must match the tuple element names of interface method '{1}' (including on the return type).</source>
        <target state="translated">{0}' 메서드의 서명에 있는 튜플 요소 이름은 인터페이스 메서드 '{1}'의 튜플 요소 이름(반환 형식에 포함)과 일치해야 합니다.</target>
        <note />
      </trans-unit>
      <trans-unit id="ERR_DottedTypeNameNotFoundInAgg">
        <source>The type name '{0}' does not exist in the type '{1}'</source>
        <target state="translated">{0}' 형식 이름이 '{1}' 형식에 없습니다.</target>
        <note />
      </trans-unit>
      <trans-unit id="ERR_MethGrpToNonDel">
        <source>Cannot convert method group '{0}' to non-delegate type '{1}'. Did you intend to invoke the method?</source>
        <target state="translated">{0}' 메서드 그룹을 비대리자 형식 '{1}'(으)로 변환할 수 없습니다. 메서드를 호출하시겠습니까?</target>
        <note />
      </trans-unit>
      <trans-unit id="ERR_BadExternAlias">
        <source>The extern alias '{0}' was not specified in a /reference option</source>
        <target state="translated">/reference 옵션에 extern 별칭('{0}')을 지정하지 않았습니다.</target>
        <note />
      </trans-unit>
      <trans-unit id="ERR_ColColWithTypeAlias">
        <source>Cannot use alias '{0}' with '::' since the alias references a type. Use '.' instead.</source>
        <target state="translated">{0}' 별칭은 형식을 참조하므로 '::'과 함께 사용할 수 없습니다. 대신 '.'를 사용하세요.</target>
        <note />
      </trans-unit>
      <trans-unit id="ERR_AliasNotFound">
        <source>Alias '{0}' not found</source>
        <target state="translated">{0}' 별칭을 찾을 수 없습니다.</target>
        <note />
      </trans-unit>
      <trans-unit id="ERR_SameFullNameAggAgg">
        <source>The type '{1}' exists in both '{0}' and '{2}'</source>
        <target state="translated">{1}' 형식이 '{0}' 및 '{2}'에 모두 있습니다.</target>
        <note />
      </trans-unit>
      <trans-unit id="ERR_SameFullNameNsAgg">
        <source>The namespace '{1}' in '{0}' conflicts with the type '{3}' in '{2}'</source>
        <target state="translated">{0}'의 '{1}' 네임스페이스가 '{2}'의 '{3}' 형식과 충돌합니다.</target>
        <note />
      </trans-unit>
      <trans-unit id="WRN_SameFullNameThisNsAgg">
        <source>The namespace '{1}' in '{0}' conflicts with the imported type '{3}' in '{2}'. Using the namespace defined in '{0}'.</source>
        <target state="translated">{0}'의 '{1}' 네임스페이스가 '{2}'에서 가져온 형식 '{3}'과(와) 충돌합니다. '{0}'에 정의된 네임스페이스를 사용합니다.</target>
        <note />
      </trans-unit>
      <trans-unit id="WRN_SameFullNameThisNsAgg_Title">
        <source>Namespace conflicts with imported type</source>
        <target state="translated">네임스페이스가 가져온 형식과 충돌합니다.</target>
        <note />
      </trans-unit>
      <trans-unit id="WRN_SameFullNameThisAggAgg">
        <source>The type '{1}' in '{0}' conflicts with the imported type '{3}' in '{2}'. Using the type defined in '{0}'.</source>
        <target state="translated">{0}'의 '{1}' 형식이 '{2}'에서 가져온 형식 '{3}'과(와) 충돌합니다. '{0}'에 정의된 형식을 사용합니다.</target>
        <note />
      </trans-unit>
      <trans-unit id="WRN_SameFullNameThisAggAgg_Title">
        <source>Type conflicts with imported type</source>
        <target state="translated">형식이 가져온 형식과 충돌합니다.</target>
        <note />
      </trans-unit>
      <trans-unit id="WRN_SameFullNameThisAggNs">
        <source>The type '{1}' in '{0}' conflicts with the imported namespace '{3}' in '{2}'. Using the type defined in '{0}'.</source>
        <target state="translated">{0}'의 '{1}' 형식이 '{2}'에서 가져온 네임스페이스 '{3}'과(와) 충돌합니다. '{0}'에 정의된 형식을 사용합니다.</target>
        <note />
      </trans-unit>
      <trans-unit id="WRN_SameFullNameThisAggNs_Title">
        <source>Type conflicts with imported namespace</source>
        <target state="translated">형식이 가져온 네임스페이스와 충돌합니다.</target>
        <note />
      </trans-unit>
      <trans-unit id="ERR_SameFullNameThisAggThisNs">
        <source>The type '{1}' in '{0}' conflicts with the namespace '{3}' in '{2}'</source>
        <target state="translated">{0}'의 '{1}' 형식이 '{2}'의 '{3}' 네임스페이스와 충돌합니다.</target>
        <note />
      </trans-unit>
      <trans-unit id="ERR_ExternAfterElements">
        <source>An extern alias declaration must precede all other elements defined in the namespace</source>
        <target state="translated">extern 별칭 선언은 네임스페이스에 정의된 다른 모든 요소보다 앞에 와야 합니다.</target>
        <note />
      </trans-unit>
      <trans-unit id="WRN_GlobalAliasDefn">
        <source>Defining an alias named 'global' is ill-advised since 'global::' always references the global namespace and not an alias</source>
        <target state="translated">global::'은 별칭이 아니라 전역 네임스페이스를 항상 참조하므로 별칭 이름을 'global'로 정의하지 않는 것이 좋습니다.</target>
        <note />
      </trans-unit>
      <trans-unit id="WRN_GlobalAliasDefn_Title">
        <source>Defining an alias named 'global' is ill-advised</source>
        <target state="translated">별칭 이름을 'global'로 정의하지 않는 것이 좋습니다.</target>
        <note />
      </trans-unit>
      <trans-unit id="ERR_SealedStaticClass">
        <source>'{0}': a class cannot be both static and sealed</source>
        <target state="translated">'{0}': 클래스는 static이면서 sealed일 수 없습니다.</target>
        <note />
      </trans-unit>
      <trans-unit id="ERR_PrivateAbstractAccessor">
        <source>'{0}': abstract properties cannot have private accessors</source>
        <target state="translated">'{0}': 추상 속성에는 전용 접근자를 사용할 수 없습니다.</target>
        <note />
      </trans-unit>
      <trans-unit id="ERR_ValueExpected">
        <source>Syntax error; value expected</source>
        <target state="translated">구문 오류입니다. 값이 필요합니다.</target>
        <note />
      </trans-unit>
      <trans-unit id="ERR_UnboxNotLValue">
        <source>Cannot modify the result of an unboxing conversion</source>
        <target state="translated">unboxing 변환 결과는 수정할 수 없습니다.</target>
        <note />
      </trans-unit>
      <trans-unit id="ERR_AnonMethGrpInForEach">
        <source>Foreach cannot operate on a '{0}'. Did you intend to invoke the '{0}'?</source>
        <target state="translated">{0}'에서는 foreach를 수행할 수 없습니다. '{0}'을(를) 호출하시겠습니까?</target>
        <note />
      </trans-unit>
      <trans-unit id="ERR_BadIncDecRetType">
        <source>The return type for ++ or -- operator must match the parameter type or be derived from the parameter type</source>
        <target state="translated">++ 또는 -- 연산자의 반환 형식은 매개 변수 형식이거나 매개 변수 형식에서 파생되어야 합니다.</target>
        <note />
      </trans-unit>
      <trans-unit id="ERR_RefValBoundMustBeFirst">
        <source>The 'class' or 'struct' constraint must come before any other constraints</source>
        <target state="translated">class' 또는 'struct' 제약 조건은 다른 모든 제약 조건보다 앞에 와야 합니다.</target>
        <note />
      </trans-unit>
      <trans-unit id="ERR_RefValBoundWithClass">
        <source>'{0}': cannot specify both a constraint class and the 'class' or 'struct' constraint</source>
        <target state="translated">'{0}': constraint 클래스와 'class' 또는 'struct' 제약 조건을 둘 다 지정할 수는 없습니다.</target>
        <note />
      </trans-unit>
      <trans-unit id="ERR_NewBoundWithVal">
        <source>The 'new()' constraint cannot be used with the 'struct' constraint</source>
        <target state="translated">new()' 제약 조건은 'struct' 제약 조건과 함께 사용할 수 없습니다.</target>
        <note />
      </trans-unit>
      <trans-unit id="ERR_RefConstraintNotSatisfied">
        <source>The type '{2}' must be a reference type in order to use it as parameter '{1}' in the generic type or method '{0}'</source>
        <target state="translated">제네릭 형식 또는 메서드 '{0}'에서 '{2}' 형식을 '{1}' 매개 변수로 사용하려면 해당 형식이 참조 형식이어야 합니다.</target>
        <note />
      </trans-unit>
      <trans-unit id="ERR_ValConstraintNotSatisfied">
        <source>The type '{2}' must be a non-nullable value type in order to use it as parameter '{1}' in the generic type or method '{0}'</source>
        <target state="translated">제네릭 형식 또는 메서드 '{0}'에서 '{2}' 형식을 '{1}' 매개 변수로 사용하려면 해당 형식이 null을 허용하지 않는 값 형식이어야 합니다.</target>
        <note />
      </trans-unit>
      <trans-unit id="ERR_CircularConstraint">
        <source>Circular constraint dependency involving '{0}' and '{1}'</source>
        <target state="translated">{0}' 및 '{1}'과(와) 관련된 순환 제약 조건 종속성입니다.</target>
        <note />
      </trans-unit>
      <trans-unit id="ERR_BaseConstraintConflict">
        <source>Type parameter '{0}' inherits conflicting constraints '{1}' and '{2}'</source>
        <target state="translated">형식 매개 변수 '{0}'이(가) 상속하는 '{1}' 및 '{2}' 제약 조건이 충돌합니다.</target>
        <note />
      </trans-unit>
      <trans-unit id="ERR_ConWithValCon">
        <source>Type parameter '{1}' has the 'struct' constraint so '{1}' cannot be used as a constraint for '{0}'</source>
        <target state="translated">형식 매개 변수 '{1}'에 'struct' 제약 조건이 있으므로 '{1}'은(는) '{0}'에 대한 제약 조건으로 사용할 수 없습니다.</target>
        <note />
      </trans-unit>
      <trans-unit id="ERR_AmbigUDConv">
        <source>Ambiguous user defined conversions '{0}' and '{1}' when converting from '{2}' to '{3}'</source>
        <target state="translated">{2}'에서 '{3}(으)로 변환하는 동안 모호한 사용자 정의 변환 '{0}' 및 '{1}'이(가) 발생했습니다.</target>
        <note />
      </trans-unit>
      <trans-unit id="WRN_AlwaysNull">
        <source>The result of the expression is always 'null' of type '{0}'</source>
        <target state="translated">식의 결과 값은 항상 '{0}' 형식의 'null'입니다.</target>
        <note />
      </trans-unit>
      <trans-unit id="WRN_AlwaysNull_Title">
        <source>The result of the expression is always 'null'</source>
        <target state="translated">식의 결과는 항상 'null'입니다.</target>
        <note />
      </trans-unit>
      <trans-unit id="ERR_RefReturnThis">
        <source>Cannot return 'this' by reference.</source>
        <target state="translated">this'를 참조로 반환할 수 없습니다.</target>
        <note />
      </trans-unit>
      <trans-unit id="ERR_AttributeCtorInParameter">
        <source>Cannot use attribute constructor '{0}' because it is has 'in' parameters.</source>
        <target state="translated">특성 생성자 '{0}'은(는) 'in' 매개 변수가 있으므로 사용할 수 없습니다.</target>
        <note />
      </trans-unit>
      <trans-unit id="ERR_OverrideWithConstraints">
        <source>Constraints for override and explicit interface implementation methods are inherited from the base method, so they cannot be specified directly</source>
        <target state="translated">재정의 및 명시적 인터페이스 구현 메서드에 대한 제약 조건은 기본 메서드에서 상속되므로 직접 지정할 수 없습니다.</target>
        <note />
      </trans-unit>
      <trans-unit id="ERR_AmbigOverride">
        <source>The inherited members '{0}' and '{1}' have the same signature in type '{2}', so they cannot be overridden</source>
        <target state="translated">상속된 멤버 '{0}'과(와) '{1}'은(는) '{2}' 형식에 같은 시그니처가 있으므로 재정의할 수 없습니다.</target>
        <note />
      </trans-unit>
      <trans-unit id="ERR_DecConstError">
        <source>Evaluation of the decimal constant expression failed</source>
        <target state="translated">10진수 상수 식을 계산하지 못했습니다.</target>
        <note />
      </trans-unit>
      <trans-unit id="WRN_CmpAlwaysFalse">
        <source>Comparing with null of type '{0}' always produces 'false'</source>
        <target state="translated">{0}' 형식의 null과 비교하면 결과는 항상 'false'입니다.</target>
        <note />
      </trans-unit>
      <trans-unit id="WRN_CmpAlwaysFalse_Title">
        <source>Comparing with null of struct type always produces 'false'</source>
        <target state="translated">구조체 형식의 null과 비교하면 결과는 항상 'false'입니다.</target>
        <note />
      </trans-unit>
      <trans-unit id="WRN_FinalizeMethod">
        <source>Introducing a 'Finalize' method can interfere with destructor invocation. Did you intend to declare a destructor?</source>
        <target state="translated">Finalize' 메서드를 사용하면 소멸자를 호출하는 데 방해가 될 수 있습니다. 소멸자를 선언하시겠습니까?</target>
        <note />
      </trans-unit>
      <trans-unit id="WRN_FinalizeMethod_Title">
        <source>Introducing a 'Finalize' method can interfere with destructor invocation</source>
        <target state="translated">Finalize' 메서드를 사용하면 소멸자를 호출하는 데 방해가 될 수 있습니다.</target>
        <note />
      </trans-unit>
      <trans-unit id="WRN_FinalizeMethod_Description">
        <source>This warning occurs when you create a class with a method whose signature is public virtual void Finalize.

If such a class is used as a base class and if the deriving class defines a destructor, the destructor will override the base class Finalize method, not Finalize.</source>
        <target state="translated">이 경고는 서명이 공용 가상 void Finalize인 메서드를 포함하는 클래스를 만들 때 발생합니다.

그런 클래스를 기본 클래스로 사용하고 파생 클래스에서 소멸자를 정의하는 경우 소멸자는 Finalize가 아닌 기본 클래스 Finalize 메서드를 재정의합니다.</target>
        <note />
      </trans-unit>
      <trans-unit id="ERR_ExplicitImplParams">
        <source>'{0}' should not have a params parameter since '{1}' does not</source>
        <target state="translated">'{1}'이(가) 없어 '{0}'에 params 매개 변수를 사용할 수 없습니다.</target>
        <note />
      </trans-unit>
      <trans-unit id="WRN_GotoCaseShouldConvert">
        <source>The 'goto case' value is not implicitly convertible to type '{0}'</source>
        <target state="translated">goto case' 값은 '{0}' 형식으로 암시적으로 변환할 수 없습니다.</target>
        <note />
      </trans-unit>
      <trans-unit id="WRN_GotoCaseShouldConvert_Title">
        <source>The 'goto case' value is not implicitly convertible to the switch type</source>
        <target state="translated">goto case' 값은 스위치 형식으로 암시적으로 변환할 수 없습니다.</target>
        <note />
      </trans-unit>
      <trans-unit id="ERR_MethodImplementingAccessor">
        <source>Method '{0}' cannot implement interface accessor '{1}' for type '{2}'. Use an explicit interface implementation.</source>
        <target state="translated">{0}' 메서드는 '{2}' 형식의 인터페이스 접근자 '{1}'을(를) 구현할 수 없습니다. 명시적 인터페이스 구현을 사용하세요.</target>
        <note />
      </trans-unit>
      <trans-unit id="WRN_NubExprIsConstBool">
        <source>The result of the expression is always '{0}' since a value of type '{1}' is never equal to 'null' of type '{2}'</source>
        <target state="translated">{1}' 형식의 값은 '{2}' 형식의 'null'과 같을 수 없으므로 식 결과는 항상 '{0}'입니다.</target>
        <note />
      </trans-unit>
      <trans-unit id="WRN_NubExprIsConstBool_Title">
        <source>The result of the expression is always the same since a value of this type is never equal to 'null'</source>
        <target state="translated">이 형식의 값은 'null'과 같을 수 없으므로 식의 결과가 항상 동일합니다.</target>
        <note />
      </trans-unit>
      <trans-unit id="WRN_NubExprIsConstBool2">
        <source>The result of the expression is always '{0}' since a value of type '{1}' is never equal to 'null' of type '{2}'</source>
        <target state="translated">{1}' 형식의 값은 '{2}' 형식의 'null'과 같을 수 없으므로 식 결과는 항상 '{0}'입니다.</target>
        <note />
      </trans-unit>
      <trans-unit id="WRN_NubExprIsConstBool2_Title">
        <source>The result of the expression is always the same since a value of this type is never equal to 'null'</source>
        <target state="translated">이 형식의 값은 'null'과 같을 수 없으므로 식의 결과가 항상 동일합니다.</target>
        <note />
      </trans-unit>
      <trans-unit id="WRN_ExplicitImplCollision">
        <source>Explicit interface implementation '{0}' matches more than one interface member. Which interface member is actually chosen is implementation-dependent. Consider using a non-explicit implementation instead.</source>
        <target state="translated">명시적 인터페이스 구현 '{0}'에 인터페이스 멤버가 두 개 이상 일치합니다. 실제로 선택되는 인터페이스 멤버는 구현에 따라 다릅니다. 대신 비명시적 구현을 사용해 보세요.</target>
        <note />
      </trans-unit>
      <trans-unit id="WRN_ExplicitImplCollision_Title">
        <source>Explicit interface implementation matches more than one interface member</source>
        <target state="translated">명시적 인터페이스 구현에 인터페이스 멤버가 두 개 이상 일치합니다.</target>
        <note />
      </trans-unit>
      <trans-unit id="ERR_AbstractHasBody">
        <source>'{0}' cannot declare a body because it is marked abstract</source>
        <target state="translated">'{0}'은(는) abstract로 표시되어 있으므로 본문을 선언할 수 없습니다.</target>
        <note />
      </trans-unit>
      <trans-unit id="ERR_ConcreteMissingBody">
        <source>'{0}' must declare a body because it is not marked abstract, extern, or partial</source>
        <target state="translated">'{0}'은(는) abstract, extern 또는 partial로 표시되어 있지 않으므로 본문을 선언해야 합니다.</target>
        <note />
      </trans-unit>
      <trans-unit id="ERR_AbstractAndSealed">
        <source>'{0}' cannot be both abstract and sealed</source>
        <target state="translated">'{0}'은(는) abstract 및 sealed일 수 없습니다.</target>
        <note />
      </trans-unit>
      <trans-unit id="ERR_AbstractNotVirtual">
        <source>The abstract {0} '{1}' cannot be marked virtual</source>
        <target state="translated">추상 {0} '{1}'은(는) virtual로 표시할 수 없습니다.</target>
        <note />
      </trans-unit>
      <trans-unit id="ERR_StaticConstant">
        <source>The constant '{0}' cannot be marked static</source>
        <target state="translated">{0}' 상수는 static으로 표시할 수 없습니다.</target>
        <note />
      </trans-unit>
      <trans-unit id="ERR_CantOverrideNonFunction">
        <source>'{0}': cannot override because '{1}' is not a function</source>
        <target state="translated">'{0}': '{1}'이(가) 함수가 아니므로 재정의할 수 없습니다.</target>
        <note />
      </trans-unit>
      <trans-unit id="ERR_CantOverrideNonVirtual">
        <source>'{0}': cannot override inherited member '{1}' because it is not marked virtual, abstract, or override</source>
        <target state="translated">'{0}': 상속된 '{1}' 멤버는 virtual, abstract 또는 override로 표시되지 않았으므로 재정의할 수 없습니다.</target>
        <note />
      </trans-unit>
      <trans-unit id="ERR_CantChangeAccessOnOverride">
        <source>'{0}': cannot change access modifiers when overriding '{1}' inherited member '{2}'</source>
        <target state="translated">'{0}': '{1}' 상속된 '{2}' 멤버를 재정의할 때 액세스 한정자를 변경할 수 없습니다.</target>
        <note />
      </trans-unit>
      <trans-unit id="ERR_CantChangeTupleNamesOnOverride">
        <source>'{0}': cannot change tuple element names when overriding inherited member '{1}'</source>
        <target state="translated">'{0}': 상속된 멤버 '{1}'을(를) 재정의할 때 튜플 요소 이름을 변경할 수 없습니다.</target>
        <note />
      </trans-unit>
      <trans-unit id="ERR_CantChangeReturnTypeOnOverride">
        <source>'{0}': return type must be '{2}' to match overridden member '{1}'</source>
        <target state="translated">'{0}': 반환 형식이 재정의된 '{1}' 멤버와 일치하려면 '{2}' 형식이어야 합니다.</target>
        <note />
      </trans-unit>
      <trans-unit id="ERR_CantDeriveFromSealedType">
        <source>'{0}': cannot derive from sealed type '{1}'</source>
        <target state="translated">'{0}': sealed 형식 '{1}'에서 파생될 수 없습니다.</target>
        <note />
      </trans-unit>
      <trans-unit id="ERR_AbstractInConcreteClass">
        <source>'{0}' is abstract but it is contained in non-abstract class '{1}'</source>
        <target state="translated">'{0}'은(는) 추상이지만 비추상 클래스인 '{1}'에 포함되어 있습니다.</target>
        <note />
      </trans-unit>
      <trans-unit id="ERR_StaticConstructorWithExplicitConstructorCall">
        <source>'{0}': static constructor cannot have an explicit 'this' or 'base' constructor call</source>
        <target state="translated">'{0}': 정적 생성자에는 명시적 'this' 또는 'base' 생성자 호출을 사용할 수 없습니다.</target>
        <note />
      </trans-unit>
      <trans-unit id="ERR_StaticConstructorWithAccessModifiers">
        <source>'{0}': access modifiers are not allowed on static constructors</source>
        <target state="translated">'{0}': 정적 생성자에서는 액세스 한정자를 사용할 수 없습니다.</target>
        <note />
      </trans-unit>
      <trans-unit id="ERR_RecursiveConstructorCall">
        <source>Constructor '{0}' cannot call itself</source>
        <target state="translated">{0}' 생성자는 자신을 호출할 수 없습니다.</target>
        <note />
      </trans-unit>
      <trans-unit id="ERR_IndirectRecursiveConstructorCall">
        <source>Constructor '{0}' cannot call itself through another constructor</source>
        <target state="translated">{0}' 생성자는 다른 생성자를 통해 자신을 호출할 수 없습니다.</target>
        <note />
      </trans-unit>
      <trans-unit id="ERR_ObjectCallingBaseConstructor">
        <source>'{0}' has no base class and cannot call a base constructor</source>
        <target state="translated">'{0}'에는 기본 클래스가 없으므로 기본 생성자를 호출할 수 없습니다.</target>
        <note />
      </trans-unit>
      <trans-unit id="ERR_PredefinedTypeNotFound">
        <source>Predefined type '{0}' is not defined or imported</source>
        <target state="translated">미리 정의된 형식 '{0}'을(를) 정의하지 않았거나 가져오지 않았습니다.</target>
        <note />
      </trans-unit>
      <trans-unit id="ERR_PredefinedValueTupleTypeNotFound">
        <source>Predefined type '{0}' is not defined or imported</source>
        <target state="translated">미리 정의된 형식 '{0}'을(를) 정의하지 않았거나 가져오지 않았습니다.</target>
        <note />
      </trans-unit>
      <trans-unit id="ERR_PredefinedValueTupleTypeAmbiguous3">
        <source>Predefined type '{0}' is declared in multiple referenced assemblies: '{1}' and '{2}'</source>
        <target state="translated">미리 정의된 형식 '{0}'이(가) 여러 참조된 어셈블리('{1}' 및 '{2}')에서 선언되었습니다.</target>
        <note />
      </trans-unit>
      <trans-unit id="ERR_StructWithBaseConstructorCall">
        <source>'{0}': structs cannot call base class constructors</source>
        <target state="translated">'{0}': 구조체는 기본 클래스 생성자를 호출할 수 없습니다.</target>
        <note />
      </trans-unit>
      <trans-unit id="ERR_StructLayoutCycle">
        <source>Struct member '{0}' of type '{1}' causes a cycle in the struct layout</source>
        <target state="translated">{1}' 형식의 '{0}' 구조체 멤버는 구조체 레이아웃에서 순환됩니다.</target>
        <note />
      </trans-unit>
      <trans-unit id="ERR_InterfacesCannotContainTypes">
        <source>'{0}': interfaces cannot declare types</source>
        <target state="translated">'{0}': 인터페이스는 형식을 선언할 수 없습니다.</target>
        <note />
      </trans-unit>
      <trans-unit id="ERR_InterfacesCantContainFields">
        <source>Interfaces cannot contain fields</source>
        <target state="translated">인터페이스는 필드를 포함할 수 없습니다.</target>
        <note />
      </trans-unit>
      <trans-unit id="ERR_InterfacesCantContainConstructors">
        <source>Interfaces cannot contain constructors</source>
        <target state="translated">인터페이스는 생성자를 포함할 수 없습니다.</target>
        <note />
      </trans-unit>
      <trans-unit id="ERR_NonInterfaceInInterfaceList">
        <source>Type '{0}' in interface list is not an interface</source>
        <target state="translated">인터페이스 목록에 있는 '{0}' 형식이 인터페이스가 아닙니다.</target>
        <note />
      </trans-unit>
      <trans-unit id="ERR_DuplicateInterfaceInBaseList">
        <source>'{0}' is already listed in interface list</source>
        <target state="translated">'{0}'이(가) 이미 인터페이스 목록에 있습니다.</target>
        <note />
      </trans-unit>
      <trans-unit id="ERR_DuplicateInterfaceWithTupleNamesInBaseList">
        <source>'{0}' is already listed in the interface list on type '{2}' with different tuple element names, as '{1}'.</source>
        <target state="translated">'{0}'은(는) 다른 튜플 요소 이름을 사용하는 '{2}' 형식에 대한 인터페이스 목록에 '{1}'(으)로 이미 나열되어 있습니다.</target>
        <note />
      </trans-unit>
      <trans-unit id="ERR_CycleInInterfaceInheritance">
        <source>Inherited interface '{1}' causes a cycle in the interface hierarchy of '{0}'</source>
        <target state="translated">상속된 '{1}' 인터페이스는 '{0}'의 인터페이스 계층 구조에서 순환됩니다.</target>
        <note />
      </trans-unit>
      <trans-unit id="ERR_InterfaceMemberHasBody">
        <source>'{0}': interface members cannot have a definition</source>
        <target state="translated">'{0}': 인터페이스 멤버에는 정의를 사용할 수 없습니다.</target>
        <note />
      </trans-unit>
      <trans-unit id="ERR_HidingAbstractMethod">
        <source>'{0}' hides inherited abstract member '{1}'</source>
        <target state="translated">'{0}'은(는) 상속된 추상 멤버 '{1}'을(를) 숨깁니다.</target>
        <note />
      </trans-unit>
      <trans-unit id="ERR_UnimplementedAbstractMethod">
        <source>'{0}' does not implement inherited abstract member '{1}'</source>
        <target state="translated">'{0}'은(는) 상속된 추상 멤버 '{1}'을(를) 구현하지 않습니다.</target>
        <note />
      </trans-unit>
      <trans-unit id="ERR_UnimplementedInterfaceMember">
        <source>'{0}' does not implement interface member '{1}'</source>
        <target state="translated">'{0}'은(는) '{1}' 인터페이스 멤버를 구현하지 않습니다.</target>
        <note />
      </trans-unit>
      <trans-unit id="ERR_ObjectCantHaveBases">
        <source>The class System.Object cannot have a base class or implement an interface</source>
        <target state="translated">System.Object 클래스는 기본 클래스를 포함할 수 없으며 인터페이스를 구현할 수 없습니다.</target>
        <note />
      </trans-unit>
      <trans-unit id="ERR_ExplicitInterfaceImplementationNotInterface">
        <source>'{0}' in explicit interface declaration is not an interface</source>
        <target state="translated">'명시적 인터페이스 선언에서 '{0}'은(는) 인터페이스가 아닙니다.</target>
        <note />
      </trans-unit>
      <trans-unit id="ERR_InterfaceMemberNotFound">
        <source>'{0}' in explicit interface declaration is not a member of interface</source>
        <target state="translated">'명시적 인터페이스 선언에서 '{0}'은(는) 인터페이스의 멤버가 아닙니다.</target>
        <note />
      </trans-unit>
      <trans-unit id="ERR_ClassDoesntImplementInterface">
        <source>'{0}': containing type does not implement interface '{1}'</source>
        <target state="translated">'{0}': 포함하는 형식이 '{1}' 인터페이스를 구현하지 않습니다.</target>
        <note />
      </trans-unit>
      <trans-unit id="ERR_ExplicitInterfaceImplementationInNonClassOrStruct">
        <source>'{0}': explicit interface declaration can only be declared in a class or struct</source>
        <target state="translated">'{0}': 명시적 인터페이스 선언은 클래스나 구조체에서만 선언할 수 있습니다.</target>
        <note />
      </trans-unit>
      <trans-unit id="ERR_MemberNameSameAsType">
        <source>'{0}': member names cannot be the same as their enclosing type</source>
        <target state="translated">'{0}': 멤버 이름은 바깥쪽 형식과 같을 수 없습니다.</target>
        <note />
      </trans-unit>
      <trans-unit id="ERR_EnumeratorOverflow">
        <source>'{0}': the enumerator value is too large to fit in its type</source>
        <target state="translated">'{0}': 열거자 값이 너무 커서 해당 형식에 맞지 않습니다.</target>
        <note />
      </trans-unit>
      <trans-unit id="ERR_CantOverrideNonProperty">
        <source>'{0}': cannot override because '{1}' is not a property</source>
        <target state="translated">'{0}': '{1}'이(가) 속성이 아니므로 재정의할 수 없습니다.</target>
        <note />
      </trans-unit>
      <trans-unit id="ERR_NoGetToOverride">
        <source>'{0}': cannot override because '{1}' does not have an overridable get accessor</source>
        <target state="translated">'{0}': '{1}'에 재정의 가능한 get 접근자가 없으므로 재정의할 수 없습니다.</target>
        <note />
      </trans-unit>
      <trans-unit id="ERR_NoSetToOverride">
        <source>'{0}': cannot override because '{1}' does not have an overridable set accessor</source>
        <target state="translated">'{0}': '{1}'에 재정의 가능한 set 접근자가 없으므로 재정의할 수 없습니다.</target>
        <note />
      </trans-unit>
      <trans-unit id="ERR_PropertyCantHaveVoidType">
        <source>'{0}': property or indexer cannot have void type</source>
        <target state="translated">'{0}': 속성이나 인덱서에는 void 형식을 사용할 수 없습니다.</target>
        <note />
      </trans-unit>
      <trans-unit id="ERR_PropertyWithNoAccessors">
        <source>'{0}': property or indexer must have at least one accessor</source>
        <target state="translated">'{0}': 속성이나 인덱서에는 접근자가 하나 이상 있어야 합니다.</target>
        <note />
      </trans-unit>
      <trans-unit id="ERR_NewVirtualInSealed">
        <source>'{0}' is a new virtual member in sealed class '{1}'</source>
        <target state="translated">'{0}'은(는) 봉인된 클래스 '{1}'의 새 가상 멤버입니다.</target>
        <note />
      </trans-unit>
      <trans-unit id="ERR_ExplicitPropertyAddingAccessor">
        <source>'{0}' adds an accessor not found in interface member '{1}'</source>
        <target state="translated">'{0}'이(가) '{1}' 인터페이스 멤버에서 찾을 수 없는 접근자를 추가합니다.</target>
        <note />
      </trans-unit>
      <trans-unit id="ERR_ExplicitPropertyMissingAccessor">
        <source>Explicit interface implementation '{0}' is missing accessor '{1}'</source>
        <target state="translated">명시적 인터페이스 구현 '{0}'에 '{1}' 접근자가 없습니다.</target>
        <note />
      </trans-unit>
      <trans-unit id="ERR_ConversionWithInterface">
        <source>'{0}': user-defined conversions to or from an interface are not allowed</source>
        <target state="translated">'{0}': 인터페이스(로)부터의 사용자 정의 변환은 허용되지 않습니다.</target>
        <note />
      </trans-unit>
      <trans-unit id="ERR_ConversionWithBase">
        <source>'{0}': user-defined conversions to or from a base class are not allowed</source>
        <target state="translated">'{0}': 인터페이스(로)부터의 사용자 정의 변환은 허용되지 않습니다.</target>
        <note />
      </trans-unit>
      <trans-unit id="ERR_ConversionWithDerived">
        <source>'{0}': user-defined conversions to or from a derived class are not allowed</source>
        <target state="translated">'{0}': 파생 클래스(로)부터의 사용자 정의 변환은 허용되지 않습니다.</target>
        <note />
      </trans-unit>
      <trans-unit id="ERR_IdentityConversion">
        <source>User-defined operator cannot take an object of the enclosing type and convert to an object of the enclosing type</source>
        <target state="translated">사용자 정의 연산자는 바깥쪽 형식의 개체를 가져와서 바깥쪽 형식의 개체로 변환할 수 없습니다.</target>
        <note />
      </trans-unit>
      <trans-unit id="ERR_ConversionNotInvolvingContainedType">
        <source>User-defined conversion must convert to or from the enclosing type</source>
        <target state="translated">사용자 정의 변환은 바깥쪽 형식으로 변환하거나 바깥쪽 형식으로부터 변환해야 합니다.</target>
        <note />
      </trans-unit>
      <trans-unit id="ERR_DuplicateConversionInClass">
        <source>Duplicate user-defined conversion in type '{0}'</source>
        <target state="translated">{0}' 형식의 사용자 정의 변환이 중복되었습니다.</target>
        <note />
      </trans-unit>
      <trans-unit id="ERR_OperatorsMustBeStatic">
        <source>User-defined operator '{0}' must be declared static and public</source>
        <target state="translated">{0}' 사용자 정의 연산자는 static 및 public으로 선언해야 합니다.</target>
        <note />
      </trans-unit>
      <trans-unit id="ERR_BadIncDecSignature">
        <source>The parameter type for ++ or -- operator must be the containing type</source>
        <target state="translated">++ 또는 -- 연산자의 매개 변수 형식은 포함하는 형식이어야 합니다.</target>
        <note />
      </trans-unit>
      <trans-unit id="ERR_BadUnaryOperatorSignature">
        <source>The parameter of a unary operator must be the containing type</source>
        <target state="translated">단항 연산자의 매개 변수는 포함하는 형식이어야 합니다.</target>
        <note />
      </trans-unit>
      <trans-unit id="ERR_BadBinaryOperatorSignature">
        <source>One of the parameters of a binary operator must be the containing type</source>
        <target state="translated">이항 연산자의 매개 변수 중 하나는 포함하는 형식이어야 합니다.</target>
        <note />
      </trans-unit>
      <trans-unit id="ERR_BadShiftOperatorSignature">
        <source>The first operand of an overloaded shift operator must have the same type as the containing type, and the type of the second operand must be int</source>
        <target state="translated">오버로드된 시프트 연산자의 첫 번째 피연산자는 포함하는 형식과 동일한 형식이어야 하며 두 번째 피연산자는 정수 형식이어야 합니다.</target>
        <note />
      </trans-unit>
      <trans-unit id="ERR_InterfacesCantContainOperators">
        <source>Interfaces cannot contain operators</source>
        <target state="translated">인터페이스는 연산자를 포함할 수 없습니다.</target>
        <note />
      </trans-unit>
      <trans-unit id="ERR_StructsCantContainDefaultConstructor">
        <source>Structs cannot contain explicit parameterless constructors</source>
        <target state="translated">구조체는 매개 변수가 없는 명시적 생성자를 포함할 수 없습니다.</target>
        <note />
      </trans-unit>
      <trans-unit id="ERR_EnumsCantContainDefaultConstructor">
        <source>Enums cannot contain explicit parameterless constructors</source>
        <target state="translated">열거형은 명시적인 매개 변수가 없는 생성자를 포함할 수 없습니다.</target>
        <note />
      </trans-unit>
      <trans-unit id="ERR_CantOverrideBogusMethod">
        <source>'{0}': cannot override '{1}' because it is not supported by the language</source>
        <target state="translated">'{0}': '{1}'은(는) 해당 언어에서 지원되지 않으므로 재정의할 수 없습니다.</target>
        <note />
      </trans-unit>
      <trans-unit id="ERR_BindToBogus">
        <source>'{0}' is not supported by the language</source>
        <target state="translated">'{0}'은(는) 언어에서 지원되지 않습니다.</target>
        <note />
      </trans-unit>
      <trans-unit id="ERR_CantCallSpecialMethod">
        <source>'{0}': cannot explicitly call operator or accessor</source>
        <target state="translated">'{0}': 연산자나 접근자를 명시적으로 호출할 수 없습니다.</target>
        <note />
      </trans-unit>
      <trans-unit id="ERR_BadTypeReference">
        <source>'{0}': cannot reference a type through an expression; try '{1}' instead</source>
        <target state="translated">'{0}': 식을 통해 형식을 참조할 수 없습니다. 대신 '{1}'을(를) 시도하세요.</target>
        <note />
      </trans-unit>
      <trans-unit id="ERR_FieldInitializerInStruct">
        <source>'{0}': cannot have instance property or field initializers in structs</source>
        <target state="translated">'{0}': 구조체에는 인스턴스 속성 또는 이니셜라이저를 사용할 수 없습니다.</target>
        <note />
      </trans-unit>
      <trans-unit id="ERR_BadDestructorName">
        <source>Name of destructor must match name of class</source>
        <target state="translated">소멸자 이름은 클래스 이름과 일치해야 합니다.</target>
        <note />
      </trans-unit>
      <trans-unit id="ERR_OnlyClassesCanContainDestructors">
        <source>Only class types can contain destructors</source>
        <target state="translated">클래스 형식만 소멸자를 포함할 수 있습니다.</target>
        <note />
      </trans-unit>
      <trans-unit id="ERR_ConflictAliasAndMember">
        <source>Namespace '{1}' contains a definition conflicting with alias '{0}'</source>
        <target state="translated">{1}' 네임스페이스에 '{0}' 별칭과 충돌하는 정의가 포함되어 있습니다.</target>
        <note />
      </trans-unit>
      <trans-unit id="ERR_ConflictingAliasAndDefinition">
        <source>Alias '{0}' conflicts with {1} definition</source>
        <target state="translated">{0}' 별칭이 {1} 정의와 충돌합니다.</target>
        <note />
      </trans-unit>
      <trans-unit id="ERR_ConditionalOnSpecialMethod">
        <source>The Conditional attribute is not valid on '{0}' because it is a constructor, destructor, operator, or explicit interface implementation</source>
        <target state="translated">{0}'에는 생성자, 소멸자, 연산자 또는 명시적 인터페이스 구현이기 때문에 Conditional 특성이 유효하지 않습니다.</target>
        <note />
      </trans-unit>
      <trans-unit id="ERR_ConditionalMustReturnVoid">
        <source>The Conditional attribute is not valid on '{0}' because its return type is not void</source>
        <target state="translated">반환 형식이 void가 아니므로 '{0}'에서는 Conditional 특성이 유효하지 않습니다.</target>
        <note />
      </trans-unit>
      <trans-unit id="ERR_DuplicateAttribute">
        <source>Duplicate '{0}' attribute</source>
        <target state="translated">{0}' 특성이 중복되었습니다.</target>
        <note />
      </trans-unit>
      <trans-unit id="ERR_DuplicateAttributeInNetModule">
        <source>Duplicate '{0}' attribute in '{1}'</source>
        <target state="translated">{1}'에서 '{0}' 특성이 중복되었습니다.</target>
        <note />
      </trans-unit>
      <trans-unit id="ERR_ConditionalOnInterfaceMethod">
        <source>The Conditional attribute is not valid on interface members</source>
        <target state="translated">인터페이스 멤버에서는 Conditional 특성을 사용할 수 없습니다.</target>
        <note />
      </trans-unit>
      <trans-unit id="ERR_OperatorCantReturnVoid">
        <source>User-defined operators cannot return void</source>
        <target state="translated">사용자 정의 연산자는 void를 반환할 수 없습니다.</target>
        <note />
      </trans-unit>
      <trans-unit id="ERR_BadDynamicConversion">
        <source>'{0}': user-defined conversions to or from the dynamic type are not allowed</source>
        <target state="translated">'{0}': 동적 유형과의 사용자 정의 변환은 허용되지 않습니다.</target>
        <note />
      </trans-unit>
      <trans-unit id="ERR_InvalidAttributeArgument">
        <source>Invalid value for argument to '{0}' attribute</source>
        <target state="translated">{0}' 특성에 대해 잘못된 인수 값입니다.</target>
        <note />
      </trans-unit>
      <trans-unit id="ERR_ParameterNotValidForType">
        <source>Parameter not valid for the specified unmanaged type.</source>
        <target state="translated">지정한 관리되지 않은 형식에 대한 매개 변수가 잘못되었습니다.</target>
        <note />
      </trans-unit>
      <trans-unit id="ERR_AttributeParameterRequired1">
        <source>Attribute parameter '{0}' must be specified.</source>
        <target state="translated">{0}' 특성 매개 변수를 지정해야 합니다.</target>
        <note />
      </trans-unit>
      <trans-unit id="ERR_AttributeParameterRequired2">
        <source>Attribute parameter '{0}' or '{1}' must be specified.</source>
        <target state="translated">{0}' 또는 '{1}' 특성 매개 변수를 지정해야 합니다.</target>
        <note />
      </trans-unit>
      <trans-unit id="ERR_MarshalUnmanagedTypeNotValidForFields">
        <source>Unmanaged type '{0}' not valid for fields.</source>
        <target state="translated">관리되지 않은 형식 '{0}'은(는) 필드에서 유효하지 않습니다.</target>
        <note />
      </trans-unit>
      <trans-unit id="ERR_MarshalUnmanagedTypeOnlyValidForFields">
        <source>Unmanaged type '{0}' is only valid for fields.</source>
        <target state="translated">관리되지 않은 형식 '{0}'은(는) 필드에서만 유효합니다.</target>
        <note />
      </trans-unit>
      <trans-unit id="ERR_AttributeOnBadSymbolType">
        <source>Attribute '{0}' is not valid on this declaration type. It is only valid on '{1}' declarations.</source>
        <target state="translated">이 선언 형식에서는 '{0}' 특성이 유효하지 않습니다. 이 특성은 '{1}' 선언에서만 유효합니다.</target>
        <note />
      </trans-unit>
      <trans-unit id="ERR_FloatOverflow">
        <source>Floating-point constant is outside the range of type '{0}'</source>
        <target state="translated">부동 소수점 상수가 '{0}' 형식 범위 밖에 있습니다.</target>
        <note />
      </trans-unit>
      <trans-unit id="ERR_ComImportWithoutUuidAttribute">
        <source>The Guid attribute must be specified with the ComImport attribute</source>
        <target state="translated">Guid 특성은 ComImport 특성과 함께 지정해야 합니다.</target>
        <note />
      </trans-unit>
      <trans-unit id="ERR_InvalidNamedArgument">
        <source>Invalid value for named attribute argument '{0}'</source>
        <target state="translated">명명된 특성 인수 '{0}'에 대해 잘못된 값입니다.</target>
        <note />
      </trans-unit>
      <trans-unit id="ERR_DllImportOnInvalidMethod">
        <source>The DllImport attribute must be specified on a method marked 'static' and 'extern'</source>
        <target state="translated">DllImport 특성은 'static' 및 'extern'으로 표시된 메서드에만 지정할 수 있습니다.</target>
        <note />
      </trans-unit>
      <trans-unit id="ERR_EncUpdateFailedMissingAttribute">
        <source>Cannot update '{0}'; attribute '{1}' is missing.</source>
        <target state="translated">{0}'을(를) 업데이트할 수 없습니다. 특성 '{1}'이(가) 없습니다.</target>
        <note />
      </trans-unit>
      <trans-unit id="ERR_DllImportOnGenericMethod">
        <source>The DllImport attribute cannot be applied to a method that is generic or contained in a generic type.</source>
        <target state="translated">DllImport 특성은 제네릭이거나 제네릭 형식에 포함된 메서드에 적용할 수 없습니다.</target>
        <note />
      </trans-unit>
      <trans-unit id="ERR_FieldCantBeRefAny">
        <source>Field or property cannot be of type '{0}'</source>
        <target state="translated">필드 또는 속성은 '{0}' 형식일 수 없습니다.</target>
        <note />
      </trans-unit>
      <trans-unit id="ERR_FieldAutoPropCantBeByRefLike">
        <source>Field or auto-implemented property cannot be of type '{0}' unless it is an instance member of a ref struct.</source>
        <target state="translated">필드 또는 자동 구현 속성은 ref struct의 인스턴스 멤버인 경우 외에는 '{0}' 형식일 수 없습니다.</target>
        <note />
      </trans-unit>
      <trans-unit id="ERR_ArrayElementCantBeRefAny">
        <source>Array elements cannot be of type '{0}'</source>
        <target state="translated">배열 요소는 '{0}' 형식일 수 없습니다.</target>
        <note />
      </trans-unit>
      <trans-unit id="WRN_DeprecatedSymbol">
        <source>'{0}' is obsolete</source>
        <target state="translated">'{0}'은(는) 사용되지 않습니다.</target>
        <note />
      </trans-unit>
      <trans-unit id="WRN_DeprecatedSymbol_Title">
        <source>Type or member is obsolete</source>
        <target state="translated">형식 또는 멤버는 사용되지 않습니다.</target>
        <note />
      </trans-unit>
      <trans-unit id="ERR_NotAnAttributeClass">
        <source>'{0}' is not an attribute class</source>
        <target state="translated">'{0}'은(는) 특성 클래스가 아닙니다.</target>
        <note />
      </trans-unit>
      <trans-unit id="ERR_BadNamedAttributeArgument">
        <source>'{0}' is not a valid named attribute argument. Named attribute arguments must be fields which are not readonly, static, or const, or read-write properties which are public and not static.</source>
        <target state="translated">'명명된 특성 인수 '{0}'이(가) 잘못되었습니다. 명명된 특성 인수는 readonly, static 또는 const가 아닌 필드이거나 static이 아닌 public 읽기/쓰기 속성이어야 합니다.</target>
        <note />
      </trans-unit>
      <trans-unit id="WRN_DeprecatedSymbolStr">
        <source>'{0}' is obsolete: '{1}'</source>
        <target state="translated">'{0}'은(는) 사용되지 않습니다. '{1}'</target>
        <note />
      </trans-unit>
      <trans-unit id="WRN_DeprecatedSymbolStr_Title">
        <source>Type or member is obsolete</source>
        <target state="translated">형식 또는 멤버는 사용되지 않습니다.</target>
        <note />
      </trans-unit>
      <trans-unit id="ERR_DeprecatedSymbolStr">
        <source>'{0}' is obsolete: '{1}'</source>
        <target state="translated">'{0}'은(는) 사용되지 않습니다. '{1}'</target>
        <note />
      </trans-unit>
      <trans-unit id="ERR_IndexerCantHaveVoidType">
        <source>Indexers cannot have void type</source>
        <target state="translated">인덱서에는 void 형식을 사용할 수 없습니다.</target>
        <note />
      </trans-unit>
      <trans-unit id="ERR_VirtualPrivate">
        <source>'{0}': virtual or abstract members cannot be private</source>
        <target state="translated">'{0}': 가상 또는 추상 멤버는 전용일 수 없습니다.</target>
        <note />
      </trans-unit>
      <trans-unit id="ERR_ArrayInitToNonArrayType">
        <source>Can only use array initializer expressions to assign to array types. Try using a new expression instead.</source>
        <target state="translated">배열 이니셜라이저 식은 배열 형식에 할당하는 데에만 사용할 수 있습니다. 대신 new 식을 사용해 보세요.</target>
        <note />
      </trans-unit>
      <trans-unit id="ERR_ArrayInitInBadPlace">
        <source>Array initializers can only be used in a variable or field initializer. Try using a new expression instead.</source>
        <target state="translated">배열 이니셜라이저는 변수 또는 필드 이니셜라이저에서만 사용할 수 있습니다. 대신 new 식을 사용해 보세요.</target>
        <note />
      </trans-unit>
      <trans-unit id="ERR_MissingStructOffset">
        <source>'{0}': instance field in types marked with StructLayout(LayoutKind.Explicit) must have a FieldOffset attribute</source>
        <target state="needs-review-translation">'{0}': StructLayout(LayoutKind.Explicit)으로 표시된 인스턴스 필드 형식에는 FieldOffset 특성이 있어야 합니다.</target>
        <note />
      </trans-unit>
      <trans-unit id="WRN_ExternMethodNoImplementation">
        <source>Method, operator, or accessor '{0}' is marked external and has no attributes on it. Consider adding a DllImport attribute to specify the external implementation.</source>
        <target state="translated">{0}' 메서드, 연산자 또는 접근자가 외부로 표시되었지만 특성이 없습니다. DllImport 특성을 추가하여 외부 구현을 지정하세요.</target>
        <note />
      </trans-unit>
      <trans-unit id="WRN_ExternMethodNoImplementation_Title">
        <source>Method, operator, or accessor is marked external and has no attributes on it</source>
        <target state="translated">메서드, 연산자 또는 접근자가 external로 표시되었지만 특성이 없습니다.</target>
        <note />
      </trans-unit>
      <trans-unit id="WRN_ProtectedInSealed">
        <source>'{0}': new protected member declared in sealed class</source>
        <target state="translated">'{0}': sealed 클래스에 새 protected 멤버가 선언되었습니다.</target>
        <note />
      </trans-unit>
      <trans-unit id="WRN_ProtectedInSealed_Title">
        <source>New protected member declared in sealed class</source>
        <target state="translated">sealed 클래스에 새 protected 멤버가 선언되었습니다.</target>
        <note />
      </trans-unit>
      <trans-unit id="ERR_InterfaceImplementedByConditional">
        <source>Conditional member '{0}' cannot implement interface member '{1}' in type '{2}'</source>
        <target state="translated">{0}' 조건부 멤버는 '{2}' 형식으로 '{1}' 인터페이스 멤버를 구현할 수 없습니다.</target>
        <note />
      </trans-unit>
      <trans-unit id="ERR_IllegalRefParam">
        <source>ref and out are not valid in this context</source>
        <target state="translated">이 컨텍스트에서는 ref 및 out을 사용할 수 없습니다.</target>
        <note />
      </trans-unit>
      <trans-unit id="ERR_BadArgumentToAttribute">
        <source>The argument to the '{0}' attribute must be a valid identifier</source>
        <target state="translated">{0}' 특성의 인수에는 유효한 식별자를 사용해야 합니다.</target>
        <note />
      </trans-unit>
      <trans-unit id="ERR_StructOffsetOnBadStruct">
        <source>The FieldOffset attribute can only be placed on members of types marked with the StructLayout(LayoutKind.Explicit)</source>
        <target state="translated">FieldOffset 특성은 StructLayout(LayoutKind.Explicit)으로 표시된 형식의 멤버에만 배치할 수 있습니다.</target>
        <note />
      </trans-unit>
      <trans-unit id="ERR_StructOffsetOnBadField">
        <source>The FieldOffset attribute is not allowed on static or const fields</source>
        <target state="translated">static 또는 const 필드에는 FieldOffset 특성을 사용할 수 없습니다.</target>
        <note />
      </trans-unit>
      <trans-unit id="ERR_AttributeUsageOnNonAttributeClass">
        <source>Attribute '{0}' is only valid on classes derived from System.Attribute</source>
        <target state="translated">{0}' 특성은 System.Attribute에서 파생된 클래스에만 유효합니다.</target>
        <note />
      </trans-unit>
      <trans-unit id="WRN_PossibleMistakenNullStatement">
        <source>Possible mistaken empty statement</source>
        <target state="translated">빈 문에 오류가 있는 것 같습니다.</target>
        <note />
      </trans-unit>
      <trans-unit id="WRN_PossibleMistakenNullStatement_Title">
        <source>Possible mistaken empty statement</source>
        <target state="translated">빈 문에 오류가 있는 것 같습니다.</target>
        <note />
      </trans-unit>
      <trans-unit id="ERR_DuplicateNamedAttributeArgument">
        <source>'{0}' duplicate named attribute argument</source>
        <target state="translated">'{0}'은(는) 중복 명명된 특성 인수입니다.</target>
        <note />
      </trans-unit>
      <trans-unit id="ERR_DeriveFromEnumOrValueType">
        <source>'{0}' cannot derive from special class '{1}'</source>
        <target state="translated">'{0}'은(는) '{1}' 특수 클래스에서 파생될 수 없습니다.</target>
        <note />
      </trans-unit>
      <trans-unit id="ERR_DefaultMemberOnIndexedType">
        <source>Cannot specify the DefaultMember attribute on a type containing an indexer</source>
        <target state="translated">인덱서를 포함하는 형식에 DefaultMember 특성을 지정할 수 없습니다.</target>
        <note />
      </trans-unit>
      <trans-unit id="ERR_BogusType">
        <source>'{0}' is a type not supported by the language</source>
        <target state="translated">'{0}'은(는) 언어에서 지원하는 형식이 아닙니다.</target>
        <note />
      </trans-unit>
      <trans-unit id="WRN_UnassignedInternalField">
        <source>Field '{0}' is never assigned to, and will always have its default value {1}</source>
        <target state="translated">{0}' 필드에는 할당되지 않으므로 항상 {1} 기본값을 사용합니다.</target>
        <note />
      </trans-unit>
      <trans-unit id="WRN_UnassignedInternalField_Title">
        <source>Field is never assigned to, and will always have its default value</source>
        <target state="translated">필드에는 할당되지 않으므로 항상 기본값을 사용합니다.</target>
        <note />
      </trans-unit>
      <trans-unit id="ERR_CStyleArray">
        <source>Bad array declarator: To declare a managed array the rank specifier precedes the variable's identifier. To declare a fixed size buffer field, use the fixed keyword before the field type.</source>
        <target state="translated">배열 선언자가 잘못되었습니다. 관리되는 배열을 선언하려면 차수 지정자가 변수 식별자보다 앞에 와야 합니다. 고정 크기 버퍼 필드를 선언하려면 fixed 키워드를 필드 형식 앞에 사용하세요.</target>
        <note />
      </trans-unit>
      <trans-unit id="WRN_VacuousIntegralComp">
        <source>Comparison to integral constant is useless; the constant is outside the range of type '{0}'</source>
        <target state="translated">정수 계열 상수와 비교하는 것은 의미가 없습니다. 상수가 '{0}' 형식의 범위를 벗어났습니다.</target>
        <note />
      </trans-unit>
      <trans-unit id="WRN_VacuousIntegralComp_Title">
        <source>Comparison to integral constant is useless; the constant is outside the range of the type</source>
        <target state="translated">정수 계열 상수와 비교하는 것은 의미가 없습니다. 상수가 형식의 범위를 벗어났습니다.</target>
        <note />
      </trans-unit>
      <trans-unit id="ERR_AbstractAttributeClass">
        <source>Cannot apply attribute class '{0}' because it is abstract</source>
        <target state="translated">{0}' 특성 클래스는 abstract이므로 적용할 수 없습니다.</target>
        <note />
      </trans-unit>
      <trans-unit id="ERR_BadNamedAttributeArgumentType">
        <source>'{0}' is not a valid named attribute argument because it is not a valid attribute parameter type</source>
        <target state="translated">'{0}'이(가) 유효한 특성 매개 변수 형식이 아니므로 잘못 명명된 특성 인수입니다.</target>
        <note />
      </trans-unit>
      <trans-unit id="ERR_MissingPredefinedMember">
        <source>Missing compiler required member '{0}.{1}'</source>
        <target state="translated">{0}.{1}' 멤버가 필요한 컴파일러가 없습니다.</target>
        <note />
      </trans-unit>
      <trans-unit id="WRN_AttributeLocationOnBadDeclaration">
        <source>'{0}' is not a valid attribute location for this declaration. Valid attribute locations for this declaration are '{1}'. All attributes in this block will be ignored.</source>
        <target state="translated">'{0}'은(는) 이 선언에 유효한 특성 위치가 아닙니다. 이 선언에 유효한 특성 위치는 '{1}'입니다. 이 블록의 모든 특성이 무시됩니다.</target>
        <note />
      </trans-unit>
      <trans-unit id="WRN_AttributeLocationOnBadDeclaration_Title">
        <source>Not a valid attribute location for this declaration</source>
        <target state="translated">이 선언의 올바른 특성 위치가 아닙니다.</target>
        <note />
      </trans-unit>
      <trans-unit id="WRN_InvalidAttributeLocation">
        <source>'{0}' is not a recognized attribute location. Valid attribute locations for this declaration are '{1}'. All attributes in this block will be ignored.</source>
        <target state="translated">'{0}'은(는) 인식할 수 있는 특성 위치가 아닙니다. 이 선언의 유효한 특성 위치는 '{1}'입니다. 이 블록의 모든 특성이 무시됩니다.</target>
        <note />
      </trans-unit>
      <trans-unit id="WRN_InvalidAttributeLocation_Title">
        <source>Not a recognized attribute location</source>
        <target state="translated">인식할 수 있는 특성 위치가 아닙니다.</target>
        <note />
      </trans-unit>
      <trans-unit id="WRN_EqualsWithoutGetHashCode">
        <source>'{0}' overrides Object.Equals(object o) but does not override Object.GetHashCode()</source>
        <target state="translated">'{0}'은(는) Object.Equals(object o)를 재정의하지만 Object.GetHashCode()를 재정의하지 않습니다.</target>
        <note />
      </trans-unit>
      <trans-unit id="WRN_EqualsWithoutGetHashCode_Title">
        <source>Type overrides Object.Equals(object o) but does not override Object.GetHashCode()</source>
        <target state="translated">형식은 Object.Equals(object o)를 재정의하지만 Object.GetHashCode()를 재정의하지 않습니다.</target>
        <note />
      </trans-unit>
      <trans-unit id="WRN_EqualityOpWithoutEquals">
        <source>'{0}' defines operator == or operator != but does not override Object.Equals(object o)</source>
        <target state="translated">'{0}'은(는) == 연산자 또는 != 연산자를 정의하지만 Object.Equals(object o)를 재정의하지 않습니다.</target>
        <note />
      </trans-unit>
      <trans-unit id="WRN_EqualityOpWithoutEquals_Title">
        <source>Type defines operator == or operator != but does not override Object.Equals(object o)</source>
        <target state="translated">형식은 == 연산자 또는 != 연산자를 정의하지만 Object.Equals(object o)를 재정의하지 않습니다.</target>
        <note />
      </trans-unit>
      <trans-unit id="WRN_EqualityOpWithoutGetHashCode">
        <source>'{0}' defines operator == or operator != but does not override Object.GetHashCode()</source>
        <target state="translated">'{0}'은(는) == 연산자 또는 != 연산자를 정의하지만 Object.GetHashCode()를 재정의하지 않습니다.</target>
        <note />
      </trans-unit>
      <trans-unit id="WRN_EqualityOpWithoutGetHashCode_Title">
        <source>Type defines operator == or operator != but does not override Object.GetHashCode()</source>
        <target state="translated">형식은 == 연산자 또는 != 연산자를 정의하지만 Object.GetHashCode()를 재정의하지 않습니다.</target>
        <note />
      </trans-unit>
      <trans-unit id="ERR_OutAttrOnRefParam">
        <source>Cannot specify the Out attribute on a ref parameter without also specifying the In attribute.</source>
        <target state="translated">ref 매개 변수에 Out 특성만 지정할 수는 없습니다. In 특성도 지정해야 합니다.</target>
        <note />
      </trans-unit>
      <trans-unit id="ERR_OverloadRefKind">
        <source>'{0}' cannot define an overloaded {1} that differs only on parameter modifiers '{2}' and '{3}'</source>
        <target state="translated">'{0}'은(는) 매개 변수 한정자 '{2}' 및 '{3}'만 다른 오버로드된 {1}을(를) 정의할 수 없습니다.</target>
        <note />
      </trans-unit>
      <trans-unit id="ERR_LiteralDoubleCast">
        <source>Literal of type double cannot be implicitly converted to type '{1}'; use an '{0}' suffix to create a literal of this type</source>
        <target state="translated">double 형식의 리터럴을 암시적으로 '{1}' 형식으로 변환할 수 없습니다. 이 형식의 리터럴을 만들려면 '{0}' 접미사를 사용하세요.</target>
        <note />
      </trans-unit>
      <trans-unit id="WRN_IncorrectBooleanAssg">
        <source>Assignment in conditional expression is always constant; did you mean to use == instead of = ?</source>
        <target state="translated">조건식에 할당을 사용하면 항상 상수가 됩니다. = 대신 ==을 사용하세요.</target>
        <note />
      </trans-unit>
      <trans-unit id="WRN_IncorrectBooleanAssg_Title">
        <source>Assignment in conditional expression is always constant</source>
        <target state="translated">조건식에 할당을 사용하면 항상 상수가 됩니다.</target>
        <note />
      </trans-unit>
      <trans-unit id="ERR_ProtectedInStruct">
        <source>'{0}': new protected member declared in struct</source>
        <target state="translated">'{0}': 구조체에 새 protected 멤버가 선언되었습니다.</target>
        <note />
      </trans-unit>
      <trans-unit id="ERR_InconsistentIndexerNames">
        <source>Two indexers have different names; the IndexerName attribute must be used with the same name on every indexer within a type</source>
        <target state="translated">두 인덱서의 이름이 다릅니다. IndexerName 특성은 한 형식 안의 모든 인덱서에 대해서는 같은 이름으로 사용되어야 합니다.</target>
        <note />
      </trans-unit>
      <trans-unit id="ERR_ComImportWithUserCtor">
        <source>A class with the ComImport attribute cannot have a user-defined constructor</source>
        <target state="translated">ComImport 특성이 있는 클래스에는 사용자 정의 생성자를 사용할 수 없습니다.</target>
        <note />
      </trans-unit>
      <trans-unit id="ERR_FieldCantHaveVoidType">
        <source>Field cannot have void type</source>
        <target state="translated">필드에는 void 형식을 사용할 수 없습니다.</target>
        <note />
      </trans-unit>
      <trans-unit id="WRN_NonObsoleteOverridingObsolete">
        <source>Member '{0}' overrides obsolete member '{1}'. Add the Obsolete attribute to '{0}'.</source>
        <target state="translated">{0}' 멤버는 사용되지 않는 멤버 '{1}'을(를) 재정의합니다. '{0}'에 Obsolete 특성을 추가하세요.</target>
        <note />
      </trans-unit>
      <trans-unit id="WRN_NonObsoleteOverridingObsolete_Title">
        <source>Member overrides obsolete member</source>
        <target state="translated">멤버가 사용되지 않는 멤버를 재정의합니다.</target>
        <note />
      </trans-unit>
      <trans-unit id="ERR_SystemVoid">
        <source>System.Void cannot be used from C# -- use typeof(void) to get the void type object</source>
        <target state="translated">System.Void는 C#에서 사용할 수 없습니다. void 형식 개체를 가져오려면 typeof(void)를 사용하세요.</target>
        <note />
      </trans-unit>
      <trans-unit id="ERR_ExplicitParamArray">
        <source>Do not use 'System.ParamArrayAttribute'. Use the 'params' keyword instead.</source>
        <target state="translated">System.ParamArrayAttribute'를 사용하지 않고, 대신 'params' 키워드를 사용하세요.</target>
        <note />
      </trans-unit>
      <trans-unit id="WRN_BitwiseOrSignExtend">
        <source>Bitwise-or operator used on a sign-extended operand; consider casting to a smaller unsigned type first</source>
        <target state="translated">부호 확장 피연산자에 비트 OR 연산자를 사용했습니다. 더 작은 부호 없는 형식으로 먼저 캐스팅하세요.</target>
        <note />
      </trans-unit>
      <trans-unit id="WRN_BitwiseOrSignExtend_Title">
        <source>Bitwise-or operator used on a sign-extended operand</source>
        <target state="translated">부호 확장된 피연산자에 비트 OR 연산자를 사용했습니다.</target>
        <note />
      </trans-unit>
      <trans-unit id="WRN_BitwiseOrSignExtend_Description">
        <source>The compiler implicitly widened and sign-extended a variable, and then used the resulting value in a bitwise OR operation. This can result in unexpected behavior.</source>
        <target state="translated">컴파일러에서 변수를 암시적으로 넓히고 부호 확장한 다음 비트 OR 연산에서 결과 값을 사용했습니다. 예기치 않은 동작이 발생할 수 있습니다.</target>
        <note />
      </trans-unit>
      <trans-unit id="ERR_VolatileStruct">
        <source>'{0}': a volatile field cannot be of the type '{1}'</source>
        <target state="translated">'{0}': volatile 필드는 '{1}' 형식일 수 없습니다.</target>
        <note />
      </trans-unit>
      <trans-unit id="ERR_VolatileAndReadonly">
        <source>'{0}': a field cannot be both volatile and readonly</source>
        <target state="translated">'{0}': 필드는 volatile이면서 readonly일 수 없습니다.</target>
        <note />
      </trans-unit>
      <trans-unit id="ERR_AbstractField">
        <source>The modifier 'abstract' is not valid on fields. Try using a property instead.</source>
        <target state="translated">필드의 'abstract' 한정자가 유효하지 않습니다. 대신 속성을 사용해 보세요.</target>
        <note />
      </trans-unit>
      <trans-unit id="ERR_BogusExplicitImpl">
        <source>'{0}' cannot implement '{1}' because it is not supported by the language</source>
        <target state="translated">'{0}'은(는) 언어에서 지원되지 않으므로 '{1}'을(를) 구현할 수 없습니다.</target>
        <note />
      </trans-unit>
      <trans-unit id="ERR_ExplicitMethodImplAccessor">
        <source>'{0}' explicit method implementation cannot implement '{1}' because it is an accessor</source>
        <target state="translated">'명시적 메서드 구현에서 '{0}'은(는) 접근자이므로 '{1}'을(를) 구현할 수 없습니다.</target>
        <note />
      </trans-unit>
      <trans-unit id="WRN_CoClassWithoutComImport">
        <source>'{0}' interface marked with 'CoClassAttribute' not marked with 'ComImportAttribute'</source>
        <target state="translated">'{0}' 인터페이스는 'CoClassAttribute'로 표시되어 있고 'ComImportAttribute'로 표시되어 있지 않습니다.</target>
        <note />
      </trans-unit>
      <trans-unit id="WRN_CoClassWithoutComImport_Title">
        <source>Interface marked with 'CoClassAttribute' not marked with 'ComImportAttribute'</source>
        <target state="translated">인터페이스는 'CoClassAttribute'로 표시되어 있고 'ComImportAttribute'로 표시되어 있지 않습니다.</target>
        <note />
      </trans-unit>
      <trans-unit id="ERR_ConditionalWithOutParam">
        <source>Conditional member '{0}' cannot have an out parameter</source>
        <target state="translated">{0}' 조건부 멤버에는 out 매개 변수를 사용할 수 없습니다.</target>
        <note />
      </trans-unit>
      <trans-unit id="ERR_AccessorImplementingMethod">
        <source>Accessor '{0}' cannot implement interface member '{1}' for type '{2}'. Use an explicit interface implementation.</source>
        <target state="translated">{0}' 접근자는 '{2}' 형식에 대해 '{1}' 인터페이스 멤버를 구현할 수 없습니다. 명시적 인터페이스 구현을 사용하세요.</target>
        <note />
      </trans-unit>
      <trans-unit id="ERR_AliasQualAsExpression">
        <source>The namespace alias qualifier '::' always resolves to a type or namespace so is illegal here. Consider using '.' instead.</source>
        <target state="translated">네임스페이스 별칭 한정자 '::'은 항상 형식 또는 네임스페이스를 확인하므로 여기에 사용할 수 없습니다. 대신 '.'를 사용하세요.</target>
        <note />
      </trans-unit>
      <trans-unit id="ERR_DerivingFromATyVar">
        <source>Cannot derive from '{0}' because it is a type parameter</source>
        <target state="translated">형식 매개 변수이므로 '{0}'에서 파생될 수 없습니다.</target>
        <note />
      </trans-unit>
      <trans-unit id="ERR_DuplicateTypeParameter">
        <source>Duplicate type parameter '{0}'</source>
        <target state="translated">중복된 '{0}' 형식 매개 변수입니다.</target>
        <note />
      </trans-unit>
      <trans-unit id="WRN_TypeParameterSameAsOuterTypeParameter">
        <source>Type parameter '{0}' has the same name as the type parameter from outer type '{1}'</source>
        <target state="translated">{0}' 형식 매개 변수가 외부 형식 '{1}'의 형식 매개 변수와 이름이 같습니다.</target>
        <note />
      </trans-unit>
      <trans-unit id="WRN_TypeParameterSameAsOuterTypeParameter_Title">
        <source>Type parameter has the same name as the type parameter from outer type</source>
        <target state="translated">형식 매개 변수가 외부 형식의 형식 매개 변수와 이름이 같습니다.</target>
        <note />
      </trans-unit>
      <trans-unit id="ERR_TypeVariableSameAsParent">
        <source>Type parameter '{0}' has the same name as the containing type, or method</source>
        <target state="translated">{0}' 형식 매개 변수의 이름이 포함하는 형식 또는 메서드의 이름과 같습니다.</target>
        <note />
      </trans-unit>
      <trans-unit id="ERR_UnifyingInterfaceInstantiations">
        <source>'{0}' cannot implement both '{1}' and '{2}' because they may unify for some type parameter substitutions</source>
        <target state="translated">'{1}'과(와) '{2}'은(는) 일부 형식 매개 변수를 대체할 때 통합될 수 있으므로 '{0}'에서는 둘 다 구현할 수 없습니다.</target>
        <note />
      </trans-unit>
      <trans-unit id="ERR_GenericDerivingFromAttribute">
        <source>A generic type cannot derive from '{0}' because it is an attribute class</source>
        <target state="translated">{0}'은(는) 특성 클래스이므로 제네릭 형식을 파생시킬 수 없습니다.</target>
        <note />
      </trans-unit>
      <trans-unit id="ERR_TyVarNotFoundInConstraint">
        <source>'{1}' does not define type parameter '{0}'</source>
        <target state="translated">'{1}'은(는) '{0}' 형식 매개 변수를 정의하지 않습니다.</target>
        <note />
      </trans-unit>
      <trans-unit id="ERR_BadBoundType">
        <source>'{0}' is not a valid constraint. A type used as a constraint must be an interface, a non-sealed class or a type parameter.</source>
        <target state="translated">'{0}'은(는) 유효한 제약 조건이 아닙니다. 제약 조건으로 사용되는 형식은 인터페이스, 봉인되지 않은 클래스 또는 형식 매개 변수여야 합니다.</target>
        <note />
      </trans-unit>
      <trans-unit id="ERR_SpecialTypeAsBound">
        <source>Constraint cannot be special class '{0}'</source>
        <target state="translated">제약 조건은 '{0}' 특수 클래스가 될 수 없습니다.</target>
        <note />
      </trans-unit>
      <trans-unit id="ERR_BadVisBound">
        <source>Inconsistent accessibility: constraint type '{1}' is less accessible than '{0}'</source>
        <target state="translated">일관성 없는 액세스 가능성: '{1}' 제약 조건 형식이 '{0}'보다 액세스하기 어렵습니다.</target>
        <note />
      </trans-unit>
      <trans-unit id="ERR_LookupInTypeVariable">
        <source>Cannot do member lookup in '{0}' because it is a type parameter</source>
        <target state="translated">{0}'은(는) 형식 매개 변수이므로 멤버를 조회할 수 없습니다.</target>
        <note />
      </trans-unit>
      <trans-unit id="ERR_BadConstraintType">
        <source>Invalid constraint type. A type used as a constraint must be an interface, a non-sealed class or a type parameter.</source>
        <target state="translated">잘못된 제약 조건 형식입니다. 제약 조건으로 사용되는 형식은 인터페이스, 봉인되지 않은 클래스 또는 형식 매개 변수여야 합니다.</target>
        <note />
      </trans-unit>
      <trans-unit id="ERR_InstanceMemberInStaticClass">
        <source>'{0}': cannot declare instance members in a static class</source>
        <target state="translated">'{0}': 정적 클래스에 인스턴스 멤버를 선언할 수 없습니다.</target>
        <note />
      </trans-unit>
      <trans-unit id="ERR_StaticBaseClass">
        <source>'{1}': cannot derive from static class '{0}'</source>
        <target state="translated">'{1}': 정적 클래스 '{0}'에서 파생될 수 없습니다.</target>
        <note />
      </trans-unit>
      <trans-unit id="ERR_ConstructorInStaticClass">
        <source>Static classes cannot have instance constructors</source>
        <target state="translated">정적 클래스는 인스턴스 생성자를 포함할 수 없습니다.</target>
        <note />
      </trans-unit>
      <trans-unit id="ERR_DestructorInStaticClass">
        <source>Static classes cannot contain destructors</source>
        <target state="translated">정적 클래스는 소멸자를 포함할 수 없습니다.</target>
        <note />
      </trans-unit>
      <trans-unit id="ERR_InstantiatingStaticClass">
        <source>Cannot create an instance of the static class '{0}'</source>
        <target state="translated">{0}' 정적 클래스의 인스턴스를 만들 수 없습니다.</target>
        <note />
      </trans-unit>
      <trans-unit id="ERR_StaticDerivedFromNonObject">
        <source>Static class '{0}' cannot derive from type '{1}'. Static classes must derive from object.</source>
        <target state="translated">정적 클래스 '{0}'은(는) '{1}' 형식에서 파생될 수 없습니다. 정적 클래스는 개체에서 파생되어야 합니다.</target>
        <note />
      </trans-unit>
      <trans-unit id="ERR_StaticClassInterfaceImpl">
        <source>'{0}': static classes cannot implement interfaces</source>
        <target state="translated">'{0}': 정적 클래스는 인터페이스를 구현할 수 없습니다.</target>
        <note />
      </trans-unit>
      <trans-unit id="ERR_RefStructInterfaceImpl">
        <source>'{0}': ref structs cannot implement interfaces</source>
        <target state="translated">'{0}': ref struct에서 인터페이스를 구현할 수 없습니다.</target>
        <note />
      </trans-unit>
      <trans-unit id="ERR_OperatorInStaticClass">
        <source>'{0}': static classes cannot contain user-defined operators</source>
        <target state="translated">'{0}': 정적 클래스는 사용자 정의 연산자를 포함할 수 없습니다.</target>
        <note />
      </trans-unit>
      <trans-unit id="ERR_ConvertToStaticClass">
        <source>Cannot convert to static type '{0}'</source>
        <target state="translated">{0}' 정적 형식으로 변환할 수 없습니다.</target>
        <note />
      </trans-unit>
      <trans-unit id="ERR_ConstraintIsStaticClass">
        <source>'{0}': static classes cannot be used as constraints</source>
        <target state="translated">'{0}': 정적 클래스는 제약 조건으로 사용할 수 없습니다.</target>
        <note />
      </trans-unit>
      <trans-unit id="ERR_GenericArgIsStaticClass">
        <source>'{0}': static types cannot be used as type arguments</source>
        <target state="translated">'{0}': 정적 형식은 형식 인수로 사용할 수 없습니다.</target>
        <note />
      </trans-unit>
      <trans-unit id="ERR_ArrayOfStaticClass">
        <source>'{0}': array elements cannot be of static type</source>
        <target state="translated">'{0}': 배열 요소는 정적 형식일 수 없습니다.</target>
        <note />
      </trans-unit>
      <trans-unit id="ERR_IndexerInStaticClass">
        <source>'{0}': cannot declare indexers in a static class</source>
        <target state="translated">'{0}': 정적 클래스에는 인덱서를 선언할 수 없습니다.</target>
        <note />
      </trans-unit>
      <trans-unit id="ERR_ParameterIsStaticClass">
        <source>'{0}': static types cannot be used as parameters</source>
        <target state="translated">'{0}': 정적 형식은 매개 변수로 사용할 수 없습니다.</target>
        <note />
      </trans-unit>
      <trans-unit id="ERR_ReturnTypeIsStaticClass">
        <source>'{0}': static types cannot be used as return types</source>
        <target state="translated">'{0}': 정적 형식은 반환 형식으로 사용할 수 없습니다.</target>
        <note />
      </trans-unit>
      <trans-unit id="ERR_VarDeclIsStaticClass">
        <source>Cannot declare a variable of static type '{0}'</source>
        <target state="translated">{0}' 정적 형식의 변수를 선언할 수 없습니다.</target>
        <note />
      </trans-unit>
      <trans-unit id="ERR_BadEmptyThrowInFinally">
        <source>A throw statement with no arguments is not allowed in a finally clause that is nested inside the nearest enclosing catch clause</source>
        <target state="translated">바로 바깥쪽 catch 절에 중첩된 finally 절에는 인수가 없는 throw 문을 사용할 수 없습니다.</target>
        <note />
      </trans-unit>
      <trans-unit id="ERR_InvalidSpecifier">
        <source>'{0}' is not a valid format specifier</source>
        <target state="translated">'{0}'은(는) 유효한 서식 지정자가 아닙니다.</target>
        <note />
      </trans-unit>
      <trans-unit id="WRN_AssignmentToLockOrDispose">
        <source>Possibly incorrect assignment to local '{0}' which is the argument to a using or lock statement. The Dispose call or unlocking will happen on the original value of the local.</source>
        <target state="translated">using 또는 lock 문의 인수인 지역 변수 '{0}'에 대한 할당이 잘못되었을 수 있습니다. 지역 변수의 원래 값에 대해 Dispose 호출 또는 잠금 해제가 수행됩니다.</target>
        <note />
      </trans-unit>
      <trans-unit id="WRN_AssignmentToLockOrDispose_Title">
        <source>Possibly incorrect assignment to local which is the argument to a using or lock statement</source>
        <target state="translated">using 또는 lock 문의 인수인 지역 변수에 대한 할당이 잘못되었을 수 있습니다.</target>
        <note />
      </trans-unit>
      <trans-unit id="ERR_ForwardedTypeInThisAssembly">
        <source>Type '{0}' is defined in this assembly, but a type forwarder is specified for it</source>
        <target state="translated">{0}' 형식이 이 어셈블리에 정의되었지만 형식 전달자가 지정되었습니다.</target>
        <note />
      </trans-unit>
      <trans-unit id="ERR_ForwardedTypeIsNested">
        <source>Cannot forward type '{0}' because it is a nested type of '{1}'</source>
        <target state="translated">{0}' 형식은 '{1}'의 중첩 형식이므로 전달할 수 없습니다.</target>
        <note />
      </trans-unit>
      <trans-unit id="ERR_CycleInTypeForwarder">
        <source>The type forwarder for type '{0}' in assembly '{1}' causes a cycle</source>
        <target state="translated">{0}' 형식에 대한 형식 전달자가 '{1}' 어셈블리에서 순환됩니다.</target>
        <note />
      </trans-unit>
      <trans-unit id="ERR_AssemblyNameOnNonModule">
        <source>The /moduleassemblyname option may only be specified when building a target type of 'module'</source>
        <target state="translated">/moduleassemblyname 옵션은 빌드하는 대상 형식이 'module'인 경우에만 지정할 수 있습니다.</target>
        <note />
      </trans-unit>
      <trans-unit id="ERR_InvalidAssemblyName">
        <source>Assembly reference '{0}' is invalid and cannot be resolved</source>
        <target state="translated">{0}' 어셈블리 참조가 잘못되어 확인할 수 없습니다.</target>
        <note />
      </trans-unit>
      <trans-unit id="ERR_InvalidFwdType">
        <source>Invalid type specified as an argument for TypeForwardedTo attribute</source>
        <target state="translated">TypeForwardedTo 특성의 인수로 잘못된 형식이 지정되었습니다.</target>
        <note />
      </trans-unit>
      <trans-unit id="ERR_CloseUnimplementedInterfaceMemberStatic">
        <source>'{0}' does not implement interface member '{1}'. '{2}' cannot implement an interface member because it is static.</source>
        <target state="translated">'{0}'은(는) '{1}' 인터페이스 멤버를 구현하지 않습니다. '{2}'은(는) static이므로 인터페이스 멤버를 구현할 수 없습니다.</target>
        <note />
      </trans-unit>
      <trans-unit id="ERR_CloseUnimplementedInterfaceMemberNotPublic">
        <source>'{0}' does not implement interface member '{1}'. '{2}' cannot implement an interface member because it is not public.</source>
        <target state="translated">'{0}'은(는) '{1}' 인터페이스 멤버를 구현하지 않습니다. '{2}'은(는) public이 아니므로 인터페이스 멤버를 구현할 수 없습니다.</target>
        <note />
      </trans-unit>
      <trans-unit id="ERR_CloseUnimplementedInterfaceMemberWrongReturnType">
        <source>'{0}' does not implement interface member '{1}'. '{2}' cannot implement '{1}' because it does not have the matching return type of '{3}'.</source>
        <target state="translated">'{0}'은(는) '{1}' 인터페이스 멤버를 구현하지 않습니다. '{2}'에 일치하는 반환 형식 '{3}'이(가) 없으므로 '{1}'을(를) 구현할 수 없습니다.</target>
        <note />
      </trans-unit>
      <trans-unit id="ERR_DuplicateTypeForwarder">
        <source>'{0}' duplicate TypeForwardedToAttribute</source>
        <target state="translated">'{0}'에서 TypeForwardedToAttribute가 중복됩니다.</target>
        <note />
      </trans-unit>
      <trans-unit id="ERR_ExpectedSelectOrGroup">
        <source>A query body must end with a select clause or a group clause</source>
        <target state="translated">쿼리 본문은 select 절 또는 group 절로 끝나야 합니다.</target>
        <note />
      </trans-unit>
      <trans-unit id="ERR_ExpectedContextualKeywordOn">
        <source>Expected contextual keyword 'on'</source>
        <target state="translated">상황별 키워드 'on'이 필요합니다.</target>
        <note />
      </trans-unit>
      <trans-unit id="ERR_ExpectedContextualKeywordEquals">
        <source>Expected contextual keyword 'equals'</source>
        <target state="translated">상황별 키워드 'equals'가 필요합니다.</target>
        <note />
      </trans-unit>
      <trans-unit id="ERR_ExpectedContextualKeywordBy">
        <source>Expected contextual keyword 'by'</source>
        <target state="translated">상황별 키워드 'by'가 필요합니다.</target>
        <note />
      </trans-unit>
      <trans-unit id="ERR_InvalidAnonymousTypeMemberDeclarator">
        <source>Invalid anonymous type member declarator. Anonymous type members must be declared with a member assignment, simple name or member access.</source>
        <target state="translated">잘못된 익명 형식 멤버 선언자입니다. 익명 형식 멤버는 멤버 할당, 단순한 이름 또는 멤버 액세스로 선언되어야 합니다.</target>
        <note />
      </trans-unit>
      <trans-unit id="ERR_InvalidInitializerElementInitializer">
        <source>Invalid initializer member declarator</source>
        <target state="translated">잘못된 이니셜라이저 멤버 선언자입니다.</target>
        <note />
      </trans-unit>
      <trans-unit id="ERR_InconsistentLambdaParameterUsage">
        <source>Inconsistent lambda parameter usage; parameter types must be all explicit or all implicit</source>
        <target state="translated">람다 매개 변수가 일관성 없이 사용되었습니다. 매개 변수 형식은 모두 명시적이거나 암시적이어야 합니다.</target>
        <note />
      </trans-unit>
      <trans-unit id="ERR_PartialMethodInvalidModifier">
        <source>A partial method cannot have access modifiers or the virtual, abstract, override, new, sealed, or extern modifiers</source>
        <target state="translated">부분 메서드(Partial Method)에는 액세스 한정자 또는 virtual, abstract, override, new, sealed나 extern 한정자를 사용할 수 없습니다.</target>
        <note />
      </trans-unit>
      <trans-unit id="ERR_PartialMethodOnlyInPartialClass">
        <source>A partial method must be declared within a partial class or partial struct</source>
        <target state="translated">부분 메서드(Partial Method)는 partial 클래스 또는 partial 구조체 내에 선언해야 합니다.</target>
        <note />
      </trans-unit>
      <trans-unit id="ERR_PartialMethodCannotHaveOutParameters">
        <source>A partial method cannot have out parameters</source>
        <target state="translated">부분 메서드(Partial Method)에는 out 매개 변수를 사용할 수 없습니다.</target>
        <note />
      </trans-unit>
      <trans-unit id="ERR_PartialMethodNotExplicit">
        <source>A partial method may not explicitly implement an interface method</source>
        <target state="translated">부분 메서드(Partial Method)는 인터페이스 메서드를 명시적으로 구현할 수 없습니다.</target>
        <note />
      </trans-unit>
      <trans-unit id="ERR_PartialMethodExtensionDifference">
        <source>Both partial method declarations must be extension methods or neither may be an extension method</source>
        <target state="translated">두 부분 메서드(Partial Method) 선언 모두 확장 메서드이거나 확장 메서드가 아니어야 합니다.</target>
        <note />
      </trans-unit>
      <trans-unit id="ERR_PartialMethodOnlyOneLatent">
        <source>A partial method may not have multiple defining declarations</source>
        <target state="translated">부분 메서드(Partial Method)에는 하나의 정의 선언만 사용할 수 있습니다.</target>
        <note />
      </trans-unit>
      <trans-unit id="ERR_PartialMethodOnlyOneActual">
        <source>A partial method may not have multiple implementing declarations</source>
        <target state="translated">부분 메서드(Partial Method)에는 하나의 구현 선언만 사용할 수 있습니다.</target>
        <note />
      </trans-unit>
      <trans-unit id="ERR_PartialMethodParamsDifference">
        <source>Both partial method declarations must use a params parameter or neither may use a params parameter</source>
        <target state="translated">두 부분 메서드(Partial Method) 선언 모두 params 매개 변수를 사용하거나 params 매개 변수를 사용할 수 없습니다.</target>
        <note />
      </trans-unit>
      <trans-unit id="ERR_PartialMethodMustHaveLatent">
        <source>No defining declaration found for implementing declaration of partial method '{0}'</source>
        <target state="translated">{0}' 부분 메서드(Partial Method)의 구현 선언에 대한 정의 선언이 없습니다.</target>
        <note />
      </trans-unit>
      <trans-unit id="ERR_PartialMethodInconsistentTupleNames">
        <source>Both partial method declarations, '{0}' and '{1}', must use the same tuple element names.</source>
        <target state="translated">두 부분 메서드(Partial Method) 선언 '{0}' 및 '{1}' 모두에서 동일한 튜플 요소 이름을 사용해야 합니다.</target>
        <note />
      </trans-unit>
      <trans-unit id="ERR_PartialMethodInconsistentConstraints">
        <source>Partial method declarations of '{0}' have inconsistent type parameter constraints</source>
        <target state="translated">{0}'의 부분 메서드(Partial Method) 선언에 일관성이 없는 형식 매개 변수 제약 조건이 있습니다.</target>
        <note />
      </trans-unit>
      <trans-unit id="ERR_PartialMethodToDelegate">
        <source>Cannot create delegate from method '{0}' because it is a partial method without an implementing declaration</source>
        <target state="translated">{0}'은(는) 구현 선언이 없는 부분 메서드(Partial Method)이므로 이 메서드로부터 대리자를 만들 수 없습니다.</target>
        <note />
      </trans-unit>
      <trans-unit id="ERR_PartialMethodStaticDifference">
        <source>Both partial method declarations must be static or neither may be static</source>
        <target state="translated">두 부분 메서드(Partial Method) 선언 모두 static이거나 static이 아니어야 합니다.</target>
        <note />
      </trans-unit>
      <trans-unit id="ERR_PartialMethodUnsafeDifference">
        <source>Both partial method declarations must be unsafe or neither may be unsafe</source>
        <target state="translated">두 부분 메서드(Partial Method) 선언 모두 unsafe이거나 unsafe가 아니어야 합니다.</target>
        <note />
      </trans-unit>
      <trans-unit id="ERR_PartialMethodInExpressionTree">
        <source>Partial methods with only a defining declaration or removed conditional methods cannot be used in expression trees</source>
        <target state="translated">정의 선언만 있는 부분 메서드(Partial Method) 또는 제거된 조건부 메서드는 식 트리에 사용할 수 없습니다.</target>
        <note />
      </trans-unit>
      <trans-unit id="ERR_PartialMethodMustReturnVoid">
        <source>Partial methods must have a void return type</source>
        <target state="translated">부분 메서드(Partial Method)의 반환 형식은 void여야 합니다.</target>
        <note />
      </trans-unit>
      <trans-unit id="WRN_ObsoleteOverridingNonObsolete">
        <source>Obsolete member '{0}' overrides non-obsolete member '{1}'</source>
        <target state="translated">사용되지 않는 '{0}' 멤버가 사용되는 '{1}' 멤버를 재정의합니다.</target>
        <note />
      </trans-unit>
      <trans-unit id="WRN_ObsoleteOverridingNonObsolete_Title">
        <source>Obsolete member overrides non-obsolete member</source>
        <target state="translated">사용되지 않는 멤버가 사용되는 멤버를 재정의합니다.</target>
        <note />
      </trans-unit>
      <trans-unit id="WRN_DebugFullNameTooLong">
        <source>The fully qualified name for '{0}' is too long for debug information. Compile without '/debug' option.</source>
        <target state="translated">{0}'의 정규화된 이름이 디버그 정보로는 너무 깁니다. '/debug' 옵션 없이 컴파일됩니다.</target>
        <note />
      </trans-unit>
      <trans-unit id="WRN_DebugFullNameTooLong_Title">
        <source>Fully qualified name is too long for debug information</source>
        <target state="translated">정규화된 이름이 너무 길어서 디버그 정보에 사용할 수 없습니다.</target>
        <note />
      </trans-unit>
      <trans-unit id="ERR_ImplicitlyTypedVariableAssignedBadValue">
        <source>Cannot assign {0} to an implicitly-typed variable</source>
        <target state="translated">암시적으로 형식화된 변수에 {0}을(를) 할당할 수 없습니다.</target>
        <note />
      </trans-unit>
      <trans-unit id="ERR_ImplicitlyTypedVariableWithNoInitializer">
        <source>Implicitly-typed variables must be initialized</source>
        <target state="translated">암시적으로 형식화된 지역 변수는 초기화해야 합니다.</target>
        <note />
      </trans-unit>
      <trans-unit id="ERR_ImplicitlyTypedVariableMultipleDeclarator">
        <source>Implicitly-typed variables cannot have multiple declarators</source>
        <target state="translated">암시적으로 형식화된 변수에는 선언자를 여러 개 사용할 수 없습니다.</target>
        <note />
      </trans-unit>
      <trans-unit id="ERR_ImplicitlyTypedVariableAssignedArrayInitializer">
        <source>Cannot initialize an implicitly-typed variable with an array initializer</source>
        <target state="translated">암시적으로 형식화된 변수는 배열 이니셜라이저를 사용하여 초기화할 수 없습니다.</target>
        <note />
      </trans-unit>
      <trans-unit id="ERR_ImplicitlyTypedLocalCannotBeFixed">
        <source>Implicitly-typed local variables cannot be fixed</source>
        <target state="translated">암시적으로 형식화된 지역 변수는 fixed일 수 없습니다.</target>
        <note />
      </trans-unit>
      <trans-unit id="ERR_ImplicitlyTypedVariableCannotBeConst">
        <source>Implicitly-typed variables cannot be constant</source>
        <target state="translated">암시적으로 형식화된 변수는 상수일 수 없습니다.</target>
        <note />
      </trans-unit>
      <trans-unit id="WRN_ExternCtorNoImplementation">
        <source>Constructor '{0}' is marked external</source>
        <target state="translated">{0}' 생성자가 external로 표시되었습니다.</target>
        <note />
      </trans-unit>
      <trans-unit id="WRN_ExternCtorNoImplementation_Title">
        <source>Constructor is marked external</source>
        <target state="translated">생성자가 external로 표시되었습니다.</target>
        <note />
      </trans-unit>
      <trans-unit id="ERR_TypeVarNotFound">
        <source>The contextual keyword 'var' may only appear within a local variable declaration or in script code</source>
        <target state="translated">상황별 키워드 'var'는 지역 변수 선언이나 스크립트 코드에만 표시할 수 있습니다.</target>
        <note />
      </trans-unit>
      <trans-unit id="ERR_ImplicitlyTypedArrayNoBestType">
        <source>No best type found for implicitly-typed array</source>
        <target state="translated">암시적으로 형식화된 배열에 가장 적합한 형식이 없습니다.</target>
        <note />
      </trans-unit>
      <trans-unit id="ERR_AnonymousTypePropertyAssignedBadValue">
        <source>Cannot assign '{0}' to anonymous type property</source>
        <target state="translated">무명 형식 속성에 {0}을(를) 할당할 수 없습니다.</target>
        <note />
      </trans-unit>
      <trans-unit id="ERR_ExpressionTreeContainsBaseAccess">
        <source>An expression tree may not contain a base access</source>
        <target state="translated">식 트리에는 기본 액세스를 사용할 수 없습니다.</target>
        <note />
      </trans-unit>
      <trans-unit id="ERR_ExpressionTreeContainsAssignment">
        <source>An expression tree may not contain an assignment operator</source>
        <target state="translated">식 트리에는 할당 연산자를 사용할 수 없습니다.</target>
        <note />
      </trans-unit>
      <trans-unit id="ERR_AnonymousTypeDuplicatePropertyName">
        <source>An anonymous type cannot have multiple properties with the same name</source>
        <target state="translated">익명 형식에는 동일한 이름의 속성을 여러 개 사용할 수 없습니다.</target>
        <note />
      </trans-unit>
      <trans-unit id="ERR_StatementLambdaToExpressionTree">
        <source>A lambda expression with a statement body cannot be converted to an expression tree</source>
        <target state="translated">문 본문이 있는 람다 식은 식 트리로 변환할 수 없습니다.</target>
        <note />
      </trans-unit>
      <trans-unit id="ERR_ExpressionTreeMustHaveDelegate">
        <source>Cannot convert lambda to an expression tree whose type argument '{0}' is not a delegate type</source>
        <target state="translated">람다 식을 '{0}' 형식 인수가 대리자 형식이 아닌 식 트리로 변환할 수 없습니다.</target>
        <note />
      </trans-unit>
      <trans-unit id="ERR_AnonymousTypeNotAvailable">
        <source>Cannot use anonymous type in a constant expression</source>
        <target state="translated">상수 식에서는 익명 형식을 사용할 수 없습니다.</target>
        <note />
      </trans-unit>
      <trans-unit id="ERR_LambdaInIsAs">
        <source>The first operand of an 'is' or 'as' operator may not be a lambda expression, anonymous method, or method group.</source>
        <target state="translated">is' 또는 'as' 연산자의 첫 번째 피연산자는 람다 식, 무명 메서드 또는 메서드 그룹이 될 수 없습니다.</target>
        <note />
      </trans-unit>
      <trans-unit id="ERR_TypelessTupleInAs">
        <source>The first operand of an 'as' operator may not be a tuple literal without a natural type.</source>
        <target state="translated">as' 연산자의 첫 번째 피연산자는 자연 형식이 없는 튜플 리터럴일 수 없습니다.</target>
        <note />
      </trans-unit>
      <trans-unit id="ERR_ExpressionTreeContainsMultiDimensionalArrayInitializer">
        <source>An expression tree may not contain a multidimensional array initializer</source>
        <target state="translated">식 트리에는 다차원 배열 이니셜라이저를 사용할 수 없습니다.</target>
        <note />
      </trans-unit>
      <trans-unit id="ERR_MissingArgument">
        <source>Argument missing</source>
        <target state="translated">인수 없음</target>
        <note />
      </trans-unit>
      <trans-unit id="ERR_VariableUsedBeforeDeclaration">
        <source>Cannot use local variable '{0}' before it is declared</source>
        <target state="translated">{0}' 지역 변수는 선언되지 않으면 사용할 수 없습니다.</target>
        <note />
      </trans-unit>
      <trans-unit id="ERR_RecursivelyTypedVariable">
        <source>Type of '{0}' cannot be inferred since its initializer directly or indirectly refers to the definition.</source>
        <target state="translated">이니셜라이저가 직간접적으로 정의를 참조하고 있어 '{0}' 형식을 유추할 수 없습니다.</target>
        <note />
      </trans-unit>
      <trans-unit id="ERR_UnassignedThisAutoProperty">
        <source>Auto-implemented property '{0}' must be fully assigned before control is returned to the caller.</source>
        <target state="translated">제어가 호출자에게 반환되기 전에 자동으로 구현된 '{0}' 속성이 완전히 할당되어야 합니다.</target>
        <note />
      </trans-unit>
      <trans-unit id="ERR_VariableUsedBeforeDeclarationAndHidesField">
        <source>Cannot use local variable '{0}' before it is declared. The declaration of the local variable hides the field '{1}'.</source>
        <target state="translated">{0}' 지역 변수는 선언되지 않으면 사용할 수 없습니다. 지역 변수를 선언하면 '{1}' 필드가 숨겨집니다.</target>
        <note />
      </trans-unit>
      <trans-unit id="ERR_ExpressionTreeContainsBadCoalesce">
        <source>An expression tree lambda may not contain a coalescing operator with a null or default literal left-hand side</source>
        <target state="translated">왼쪽에 null 또는 기본 리터럴이 있는 병합 연산자를 람다 식 트리에 사용할 수 없습니다.</target>
        <note />
      </trans-unit>
      <trans-unit id="ERR_IdentifierExpected">
        <source>Identifier expected</source>
        <target state="translated">식별자가 필요합니다.</target>
        <note />
      </trans-unit>
      <trans-unit id="ERR_SemicolonExpected">
        <source>; expected</source>
        <target state="translated">;이 필요합니다.</target>
        <note />
      </trans-unit>
      <trans-unit id="ERR_SyntaxError">
        <source>Syntax error, '{0}' expected</source>
        <target state="translated">구문 오류입니다. '{0}'이(가) 필요합니다.</target>
        <note />
      </trans-unit>
      <trans-unit id="ERR_DuplicateModifier">
        <source>Duplicate '{0}' modifier</source>
        <target state="translated">{0}' 한정자가 중복되었습니다.</target>
        <note />
      </trans-unit>
      <trans-unit id="ERR_DuplicateAccessor">
        <source>Property accessor already defined</source>
        <target state="translated">속성 접근자가 이미 정의되었습니다.</target>
        <note />
      </trans-unit>
      <trans-unit id="ERR_IntegralTypeExpected">
        <source>Type byte, sbyte, short, ushort, int, uint, long, or ulong expected</source>
        <target state="translated">byte, sbyte, short, ushort, int, uint, long 또는 ulong 형식이 필요합니다.</target>
        <note />
      </trans-unit>
      <trans-unit id="ERR_IllegalEscape">
        <source>Unrecognized escape sequence</source>
        <target state="translated">인식할 수 없는 이스케이프 시퀀스입니다.</target>
        <note />
      </trans-unit>
      <trans-unit id="ERR_NewlineInConst">
        <source>Newline in constant</source>
        <target state="translated">상수에 줄 바꿈 문자가 있습니다.</target>
        <note />
      </trans-unit>
      <trans-unit id="ERR_EmptyCharConst">
        <source>Empty character literal</source>
        <target state="translated">빈 문자 리터럴입니다.</target>
        <note />
      </trans-unit>
      <trans-unit id="ERR_TooManyCharsInConst">
        <source>Too many characters in character literal</source>
        <target state="translated">문자 리터럴에 문자가 너무 많습니다.</target>
        <note />
      </trans-unit>
      <trans-unit id="ERR_InvalidNumber">
        <source>Invalid number</source>
        <target state="translated">잘못된 숫자입니다.</target>
        <note />
      </trans-unit>
      <trans-unit id="ERR_GetOrSetExpected">
        <source>A get or set accessor expected</source>
        <target state="translated">get 또는 set 접근자가 필요합니다.</target>
        <note />
      </trans-unit>
      <trans-unit id="ERR_ClassTypeExpected">
        <source>An object, string, or class type expected</source>
        <target state="translated">개체, 문자열 또는 클래스 형식이 필요합니다.</target>
        <note />
      </trans-unit>
      <trans-unit id="ERR_NamedArgumentExpected">
        <source>Named attribute argument expected</source>
        <target state="translated">명명된 특성 인수가 필요합니다.</target>
        <note />
      </trans-unit>
      <trans-unit id="ERR_TooManyCatches">
        <source>Catch clauses cannot follow the general catch clause of a try statement</source>
        <target state="translated">Catch 절은 try 문의 일반 catch 절 뒤에 올 수 없습니다.</target>
        <note />
      </trans-unit>
      <trans-unit id="ERR_ThisOrBaseExpected">
        <source>Keyword 'this' or 'base' expected</source>
        <target state="translated">this' 또는 'base' 키워드가 필요합니다.</target>
        <note />
      </trans-unit>
      <trans-unit id="ERR_OvlUnaryOperatorExpected">
        <source>Overloadable unary operator expected</source>
        <target state="translated">오버로드할 수 있는 단항 연산자가 필요합니다.</target>
        <note />
      </trans-unit>
      <trans-unit id="ERR_OvlBinaryOperatorExpected">
        <source>Overloadable binary operator expected</source>
        <target state="translated">오버로드할 수 있는 이항 연산자가 필요합니다.</target>
        <note />
      </trans-unit>
      <trans-unit id="ERR_IntOverflow">
        <source>Integral constant is too large</source>
        <target state="translated">정수 계열 상수가 너무 큽니다.</target>
        <note />
      </trans-unit>
      <trans-unit id="ERR_EOFExpected">
        <source>Type or namespace definition, or end-of-file expected</source>
        <target state="translated">형식이나 네임스페이스 정의 또는 파일 끝(EOF)이 필요합니다.</target>
        <note />
      </trans-unit>
      <trans-unit id="ERR_GlobalDefinitionOrStatementExpected">
        <source>Member definition, statement, or end-of-file expected</source>
        <target state="translated">멤버 정의, 문 또는 파일 끝(EOF)이 필요합니다.</target>
        <note />
      </trans-unit>
      <trans-unit id="ERR_BadEmbeddedStmt">
        <source>Embedded statement cannot be a declaration or labeled statement</source>
        <target state="translated">포함 문은 선언 또는 레이블 문일 수 없습니다.</target>
        <note />
      </trans-unit>
      <trans-unit id="ERR_PPDirectiveExpected">
        <source>Preprocessor directive expected</source>
        <target state="translated">전처리기 지시문이 필요합니다.</target>
        <note />
      </trans-unit>
      <trans-unit id="ERR_EndOfPPLineExpected">
        <source>Single-line comment or end-of-line expected</source>
        <target state="translated">한 줄로 된 주석이나 줄 끝(EOL)이 필요합니다.</target>
        <note />
      </trans-unit>
      <trans-unit id="ERR_CloseParenExpected">
        <source>) expected</source>
        <target state="translated">)가 필요합니다.</target>
        <note />
      </trans-unit>
      <trans-unit id="ERR_EndifDirectiveExpected">
        <source>#endif directive expected</source>
        <target state="translated">#endif 지시문이 필요합니다.</target>
        <note />
      </trans-unit>
      <trans-unit id="ERR_UnexpectedDirective">
        <source>Unexpected preprocessor directive</source>
        <target state="translated">예기치 않은 전처리기 지시문이 있습니다.</target>
        <note />
      </trans-unit>
      <trans-unit id="ERR_ErrorDirective">
        <source>#error: '{0}'</source>
        <target state="translated">#오류: '{0}'</target>
        <note />
      </trans-unit>
      <trans-unit id="WRN_WarningDirective">
        <source>#warning: '{0}'</source>
        <target state="translated">#warning: '{0}'</target>
        <note />
      </trans-unit>
      <trans-unit id="WRN_WarningDirective_Title">
        <source>#warning directive</source>
        <target state="translated">#warning 지시문</target>
        <note />
      </trans-unit>
      <trans-unit id="ERR_TypeExpected">
        <source>Type expected</source>
        <target state="translated">형식이 필요합니다.</target>
        <note />
      </trans-unit>
      <trans-unit id="ERR_PPDefFollowsToken">
        <source>Cannot define/undefine preprocessor symbols after first token in file</source>
        <target state="translated">파일의 첫 토큰 뒤에 전처리기 기호를 정의/정의 해제할 수 없습니다.</target>
        <note />
      </trans-unit>
      <trans-unit id="ERR_PPReferenceFollowsToken">
        <source>Cannot use #r after first token in file</source>
        <target state="translated">파일의 첫 토큰 뒤에 #r을 사용할 수 없습니다.</target>
        <note />
      </trans-unit>
      <trans-unit id="ERR_OpenEndedComment">
        <source>End-of-file found, '*/' expected</source>
        <target state="translated">파일 끝(EOF)이 있습니다. '*/'가 필요합니다.</target>
        <note />
      </trans-unit>
      <trans-unit id="ERR_Merge_conflict_marker_encountered">
        <source>Merge conflict marker encountered</source>
        <target state="translated">병합 충돌 표식을 발견했습니다.</target>
        <note />
      </trans-unit>
      <trans-unit id="ERR_NoRefOutWhenRefOnly">
        <source>Do not use refout when using refonly.</source>
        <target state="translated">refonly를 사용할 때 refout을 사용하면 안 됩니다.</target>
        <note />
      </trans-unit>
      <trans-unit id="ERR_NoNetModuleOutputWhenRefOutOrRefOnly">
        <source>Cannot compile net modules when using /refout or /refonly.</source>
        <target state="translated">/refout 또는 /refonly를 사용할 때 NET 모듈을 컴파일할 수 없습니다.</target>
        <note />
      </trans-unit>
      <trans-unit id="ERR_OvlOperatorExpected">
        <source>Overloadable operator expected</source>
        <target state="translated">오버로드할 수 있는 연산자가 필요합니다.</target>
        <note />
      </trans-unit>
      <trans-unit id="ERR_EndRegionDirectiveExpected">
        <source>#endregion directive expected</source>
        <target state="translated">#endregion 지시문이 필요합니다.</target>
        <note />
      </trans-unit>
      <trans-unit id="ERR_UnterminatedStringLit">
        <source>Unterminated string literal</source>
        <target state="translated">문자열 리터럴이 종료되지 않았습니다.</target>
        <note />
      </trans-unit>
      <trans-unit id="ERR_BadDirectivePlacement">
        <source>Preprocessor directives must appear as the first non-whitespace character on a line</source>
        <target state="translated">전처리기 지시문은 줄에서 공백이 아닌 첫 번째 문자로 나타나야 합니다.</target>
        <note />
      </trans-unit>
      <trans-unit id="ERR_IdentifierExpectedKW">
        <source>Identifier expected; '{1}' is a keyword</source>
        <target state="translated">식별자가 필요합니다. '{1}'은(는) 키워드입니다.</target>
        <note />
      </trans-unit>
      <trans-unit id="ERR_SemiOrLBraceExpected">
        <source>{ or ; expected</source>
        <target state="translated">{ 또는 ;이 필요합니다.</target>
        <note />
      </trans-unit>
      <trans-unit id="ERR_MultiTypeInDeclaration">
        <source>Cannot use more than one type in a for, using, fixed, or declaration statement</source>
        <target state="translated">for 문, using 문, fixed 문, 선언문 등에는 둘 이상의 형식을 사용할 수 없습니다.</target>
        <note />
      </trans-unit>
      <trans-unit id="ERR_AddOrRemoveExpected">
        <source>An add or remove accessor expected</source>
        <target state="translated">add 또는 remove 접근자가 필요합니다.</target>
        <note />
      </trans-unit>
      <trans-unit id="ERR_UnexpectedCharacter">
        <source>Unexpected character '{0}'</source>
        <target state="translated">예기치 않은 '{0}' 문자입니다.</target>
        <note />
      </trans-unit>
      <trans-unit id="ERR_UnexpectedToken">
        <source>Unexpected token '{0}'</source>
        <target state="translated">예기치 않은 토큰 '{0}'</target>
        <note />
      </trans-unit>
      <trans-unit id="ERR_ProtectedInStatic">
        <source>'{0}': static classes cannot contain protected members</source>
        <target state="translated">'{0}': 정적 클래스는 protected 멤버를 포함할 수 없습니다.</target>
        <note />
      </trans-unit>
      <trans-unit id="WRN_UnreachableGeneralCatch">
        <source>A previous catch clause already catches all exceptions. All non-exceptions thrown will be wrapped in a System.Runtime.CompilerServices.RuntimeWrappedException.</source>
        <target state="translated">이전의 catch 절에서 이미 모든 예외를 catch합니다. 예외가 아닌 모든 throw된 항목은 System.Runtime.CompilerServices.RuntimeWrappedException에 래핑됩니다.</target>
        <note />
      </trans-unit>
      <trans-unit id="WRN_UnreachableGeneralCatch_Title">
        <source>A previous catch clause already catches all exceptions</source>
        <target state="translated">이전의 catch 절에서 이미 모든 예외를 catch합니다.</target>
        <note />
      </trans-unit>
      <trans-unit id="WRN_UnreachableGeneralCatch_Description">
        <source>This warning is caused when a catch() block has no specified exception type after a catch (System.Exception e) block. The warning advises that the catch() block will not catch any exceptions.

A catch() block after a catch (System.Exception e) block can catch non-CLS exceptions if the RuntimeCompatibilityAttribute is set to false in the AssemblyInfo.cs file: [assembly: RuntimeCompatibilityAttribute(WrapNonExceptionThrows = false)]. If this attribute is not set explicitly to false, all thrown non-CLS exceptions are wrapped as Exceptions and the catch (System.Exception e) block catches them.</source>
        <target state="translated">이 경고는 catch() 블록의 catch (System.Exception e) 블록 뒤에 지정된 예외 형식이 없을 때 발생합니다. 이 경고는 catch() 블록이 예외를 catch하지 않음을 알려줍니다.

catch (System.Exception e) 블록 뒤의 catch() 블록은 RuntimeCompatibilityAttribute가 AssemblyInfo.cs 파일에 false로 설정되어 있는 경우 CLS가 아닌 예외를 catch할 수 있습니다. [assembly: RuntimeCompatibilityAttribute(WrapNonExceptionThrows = false)]. 이 특성이 false로 명시적으로 설정되어 있지 않은 경우 모든 throw되는 CLS가 아닌 예외가 예외로 래핑되고 catch (System.Exception e) 블록에서 해당 예외를 catch합니다.</target>
        <note />
      </trans-unit>
      <trans-unit id="ERR_IncrementLvalueExpected">
        <source>The operand of an increment or decrement operator must be a variable, property or indexer</source>
        <target state="translated">증가 연산자 또는 감소 연산자의 피연산자는 변수, 속성 또는 인덱서여야 합니다.</target>
        <note />
      </trans-unit>
      <trans-unit id="ERR_NoSuchMemberOrExtension">
        <source>'{0}' does not contain a definition for '{1}' and no extension method '{1}' accepting a first argument of type '{0}' could be found (are you missing a using directive or an assembly reference?)</source>
        <target state="translated">'{0}'에는 '{1}'에 대한 정의가 포함되어 있지 않고, '{0}' 형식의 첫 번째 인수를 허용하는 확장 메서드 '{1}'이(가) 없습니다. using 지시문 또는 어셈블리 참조가 있는지 확인하세요.</target>
        <note />
      </trans-unit>
      <trans-unit id="ERR_NoSuchMemberOrExtensionNeedUsing">
        <source>'{0}' does not contain a definition for '{1}' and no extension method '{1}' accepting a first argument of type '{0}' could be found (are you missing a using directive for '{2}'?)</source>
        <target state="translated">'{0}'에는 '{1}'에 대한 정의가 포함되어 있지 않고, '{0}' 형식의 첫 번째 인수를 허용하는 확장 메서드 '{1}' 이(가) 없습니다. '{2}'에 대한 using 지시문이 있는지 확인하세요.</target>
        <note />
      </trans-unit>
      <trans-unit id="ERR_BadThisParam">
        <source>Method '{0}' has a parameter modifier 'this' which is not on the first parameter</source>
        <target state="translated">{0}' 메서드의 첫 번째 매개 변수가 아닌 매개 변수에 매개 변수 한정자 'this'가 있습니다.</target>
        <note />
      </trans-unit>
      <trans-unit id="ERR_BadParameterModifiers">
        <source> The parameter modifier '{0}' cannot be used with '{1}'</source>
        <target state="translated"> 매개 변수 한정자 '{0}'을(를) '{1}'과(와) 함께 사용할 수 없습니다.</target>
        <note />
      </trans-unit>
      <trans-unit id="ERR_BadTypeforThis">
        <source>The first parameter of an extension method cannot be of type '{0}'</source>
        <target state="translated">확장 메서드의 첫 번째 매개 변수는 '{0}' 형식이 될 수 없습니다.</target>
        <note />
      </trans-unit>
      <trans-unit id="ERR_BadParamModThis">
        <source>A parameter array cannot be used with 'this' modifier on an extension method</source>
        <target state="translated">매개 변수 배열은 확장 메서드의 'this' 한정자와 함께 사용할 수 없습니다.</target>
        <note />
      </trans-unit>
      <trans-unit id="ERR_BadExtensionMeth">
        <source>Extension method must be static</source>
        <target state="translated">확장 메서드는 정적이어야 합니다.</target>
        <note />
      </trans-unit>
      <trans-unit id="ERR_BadExtensionAgg">
        <source>Extension method must be defined in a non-generic static class</source>
        <target state="translated">확장 메서드는 제네릭이 아닌 정적 클래스에 정의해야 합니다.</target>
        <note />
      </trans-unit>
      <trans-unit id="ERR_DupParamMod">
        <source>A parameter can only have one '{0}' modifier</source>
        <target state="translated">매개 변수에는 '{0}' 한정자 하나만 사용할 수 있습니다.</target>
        <note />
      </trans-unit>
      <trans-unit id="ERR_ExtensionMethodsDecl">
        <source>Extension methods must be defined in a top level static class; {0} is a nested class</source>
        <target state="translated">확장 메서드는 최상위 정적 클래스에 정의해야 합니다. {0}은(는) 중첩된 클래스입니다.</target>
        <note />
      </trans-unit>
      <trans-unit id="ERR_ExtensionAttrNotFound">
        <source>Cannot define a new extension method because the compiler required type '{0}' cannot be found. Are you missing a reference to System.Core.dll?</source>
        <target state="translated">컴파일러에 필요한 '{0}' 형식을 찾을 수 없으므로 새 확장 메서드를 정의할 수 없습니다. System.Core.dll의 참조가 있는지 확인하세요.</target>
        <note />
      </trans-unit>
      <trans-unit id="ERR_ExplicitExtension">
        <source>Do not use 'System.Runtime.CompilerServices.ExtensionAttribute'. Use the 'this' keyword instead.</source>
        <target state="translated">System.Runtime.CompilerServices.ExtensionAttribute' 대신 'this' 키워드를 사용하세요.</target>
        <note />
      </trans-unit>
      <trans-unit id="ERR_ExplicitDynamicAttr">
        <source>Do not use 'System.Runtime.CompilerServices.DynamicAttribute'. Use the 'dynamic' keyword instead.</source>
        <target state="translated">System.Runtime.CompilerServices.DynamicAttribute' 대신 'dynamic' 키워드를 사용하세요.</target>
        <note />
      </trans-unit>
      <trans-unit id="ERR_NoDynamicPhantomOnBaseCtor">
        <source>The constructor call needs to be dynamically dispatched, but cannot be because it is part of a constructor initializer. Consider casting the dynamic arguments.</source>
        <target state="translated">생성자 호출을 동적으로 디스패치해야 하지만 해당 호출이 생성자 이니셜라이저의 일부이므로 동적으로 디스패치할 수 없습니다. 동적 인수를 캐스팅하세요.</target>
        <note />
      </trans-unit>
      <trans-unit id="ERR_ValueTypeExtDelegate">
        <source>Extension method '{0}' defined on value type '{1}' cannot be used to create delegates</source>
        <target state="translated">값 형식 '{1}'에 정의된 확장 메서드 '{0}'은(는) 대리자를 만드는 데 사용할 수 없습니다.</target>
        <note />
      </trans-unit>
      <trans-unit id="ERR_BadArgCount">
        <source>No overload for method '{0}' takes {1} arguments</source>
        <target state="translated">인수 {1}개를 사용하는 '{0}' 메서드에 대한 오버로드가 없습니다.</target>
        <note />
      </trans-unit>
      <trans-unit id="ERR_BadArgType">
        <source>Argument {0}: cannot convert from '{1}' to '{2}'</source>
        <target state="translated">{0} 인수: '{1}'에서 '{2}'(으)로 변환할 수 없습니다.</target>
        <note />
      </trans-unit>
      <trans-unit id="ERR_NoSourceFile">
        <source>Source file '{0}' could not be opened -- {1}</source>
        <target state="translated">{0}' 소스 파일을 열 수 없습니다. {1}</target>
        <note />
      </trans-unit>
      <trans-unit id="ERR_CantRefResource">
        <source>Cannot link resource files when building a module</source>
        <target state="translated">모듈을 빌드하는 동안 리소스 파일을 링크할 수 없습니다.</target>
        <note />
      </trans-unit>
      <trans-unit id="ERR_ResourceNotUnique">
        <source>Resource identifier '{0}' has already been used in this assembly</source>
        <target state="translated">{0}' 리소스 식별자가 이 어셈블리에 이미 사용되었습니다.</target>
        <note />
      </trans-unit>
      <trans-unit id="ERR_ResourceFileNameNotUnique">
        <source>Each linked resource and module must have a unique filename. Filename '{0}' is specified more than once in this assembly</source>
        <target state="translated">링크된 각 리소스와 모듈에는 고유한 파일 이름이 있어야 합니다. '{0}' 파일 이름은 이 어셈블리에 두 번 이상 지정되었습니다.</target>
        <note />
      </trans-unit>
      <trans-unit id="ERR_ImportNonAssembly">
        <source>The referenced file '{0}' is not an assembly</source>
        <target state="translated">참조된 '{0}' 파일은 어셈블리가 아닙니다.</target>
        <note />
      </trans-unit>
      <trans-unit id="ERR_RefLvalueExpected">
        <source>A ref or out value must be an assignable variable</source>
        <target state="translated">ref 또는 out 값은 할당 가능한 변수여야 합니다.</target>
        <note />
      </trans-unit>
      <trans-unit id="ERR_BaseInStaticMeth">
        <source>Keyword 'base' is not available in a static method</source>
        <target state="translated">base' 키워드는 정적 메서드에서 사용할 수 없습니다.</target>
        <note />
      </trans-unit>
      <trans-unit id="ERR_BaseInBadContext">
        <source>Keyword 'base' is not available in the current context</source>
        <target state="translated">base' 키워드는 현재 컨텍스트에서 사용할 수 없습니다.</target>
        <note />
      </trans-unit>
      <trans-unit id="ERR_RbraceExpected">
        <source>} expected</source>
        <target state="translated">}가 필요합니다.</target>
        <note />
      </trans-unit>
      <trans-unit id="ERR_LbraceExpected">
        <source>{ expected</source>
        <target state="translated">{가 필요합니다.</target>
        <note />
      </trans-unit>
      <trans-unit id="ERR_InExpected">
        <source>'in' expected</source>
        <target state="translated">'in'이 필요합니다.</target>
        <note />
      </trans-unit>
      <trans-unit id="ERR_InvalidPreprocExpr">
        <source>Invalid preprocessor expression</source>
        <target state="translated">전처리기 식이 잘못되었습니다.</target>
        <note />
      </trans-unit>
      <trans-unit id="ERR_InvalidMemberDecl">
        <source>Invalid token '{0}' in class, struct, or interface member declaration</source>
        <target state="translated">클래스, 구조체 또는 인터페이스 멤버 선언에 잘못된 '{0}' 토큰이 있습니다.</target>
        <note />
      </trans-unit>
      <trans-unit id="ERR_MemberNeedsType">
        <source>Method must have a return type</source>
        <target state="translated">메서드에는 반환 형식이 있어야 합니다.</target>
        <note />
      </trans-unit>
      <trans-unit id="ERR_BadBaseType">
        <source>Invalid base type</source>
        <target state="translated">기본 형식이 잘못되었습니다.</target>
        <note />
      </trans-unit>
      <trans-unit id="WRN_EmptySwitch">
        <source>Empty switch block</source>
        <target state="translated">빈 스위치 블록입니다.</target>
        <note />
      </trans-unit>
      <trans-unit id="WRN_EmptySwitch_Title">
        <source>Empty switch block</source>
        <target state="translated">빈 스위치 블록입니다.</target>
        <note />
      </trans-unit>
      <trans-unit id="ERR_ExpectedEndTry">
        <source>Expected catch or finally</source>
        <target state="translated">catch 또는 finally가 필요합니다.</target>
        <note />
      </trans-unit>
      <trans-unit id="ERR_InvalidExprTerm">
        <source>Invalid expression term '{0}'</source>
        <target state="translated">잘못된 식의 항 '{0}'입니다.</target>
        <note />
      </trans-unit>
      <trans-unit id="ERR_BadNewExpr">
        <source>A new expression requires (), [], or {} after type</source>
        <target state="translated">new 식은 형식 뒤에 (), [], 또는 {}가 필요합니다.</target>
        <note />
      </trans-unit>
      <trans-unit id="ERR_NoNamespacePrivate">
        <source>Elements defined in a namespace cannot be explicitly declared as private, protected, protected internal, or private protected</source>
        <target state="translated">네임스페이스에 정의된 요소는 명시적으로 private, protected, protected internal 또는 private protected로 선언할 수 없습니다.</target>
        <note />
      </trans-unit>
      <trans-unit id="ERR_BadVarDecl">
        <source>Expected ; or = (cannot specify constructor arguments in declaration)</source>
        <target state="translated">; 또는 =가 필요합니다. 선언에서는 생성자 인수를 지정할 수 없습니다.</target>
        <note />
      </trans-unit>
      <trans-unit id="ERR_UsingAfterElements">
        <source>A using clause must precede all other elements defined in the namespace except extern alias declarations</source>
        <target state="translated">extern 별칭 선언을 제외하고 using 절은 네임스페이스에 정의된 다른 모든 요소보다 앞에 와야 합니다.</target>
        <note />
      </trans-unit>
      <trans-unit id="ERR_BadBinOpArgs">
        <source>Overloaded binary operator '{0}' takes two parameters</source>
        <target state="translated">오버로드된 '{0}' 이항 연산자는 매개 변수를 두 개 사용합니다.</target>
        <note />
      </trans-unit>
      <trans-unit id="ERR_BadUnOpArgs">
        <source>Overloaded unary operator '{0}' takes one parameter</source>
        <target state="translated">오버로드된 '{0}' 단항 연산자는 매개 변수를 한 개 사용합니다.</target>
        <note />
      </trans-unit>
      <trans-unit id="ERR_NoVoidParameter">
        <source>Invalid parameter type 'void'</source>
        <target state="translated">void' 매개 변수 형식이 잘못되었습니다.</target>
        <note />
      </trans-unit>
      <trans-unit id="ERR_DuplicateAlias">
        <source>The using alias '{0}' appeared previously in this namespace</source>
        <target state="translated">using 별칭 '{0}'을(를) 이전에 이 네임스페이스에서 사용했습니다.</target>
        <note />
      </trans-unit>
      <trans-unit id="ERR_BadProtectedAccess">
        <source>Cannot access protected member '{0}' via a qualifier of type '{1}'; the qualifier must be of type '{2}' (or derived from it)</source>
        <target state="translated">{1}' 형식의 한정자를 통해 보호된 멤버 '{0}'에 액세스할 수 없습니다. 한정자는 '{2}' 형식이거나 여기에서 파생된 형식이어야 합니다.</target>
        <note />
      </trans-unit>
      <trans-unit id="ERR_AddModuleAssembly">
        <source>'{0}' cannot be added to this assembly because it already is an assembly</source>
        <target state="translated">'{0}'은(는) 이미 어셈블리이므로 이 어셈블리에 추가할 수 없습니다.</target>
        <note />
      </trans-unit>
      <trans-unit id="ERR_BindToBogusProp2">
        <source>Property, indexer, or event '{0}' is not supported by the language; try directly calling accessor methods '{1}' or '{2}'</source>
        <target state="translated">{0}' 속성, 인덱서 또는 이벤트는 이 언어에서 지원되지 않습니다. '{1}' 또는 '{2}' 접근자 메서드를 직접 호출해 보세요.</target>
        <note />
      </trans-unit>
      <trans-unit id="ERR_BindToBogusProp1">
        <source>Property, indexer, or event '{0}' is not supported by the language; try directly calling accessor method '{1}'</source>
        <target state="translated">{0}' 속성, 인덱서 또는 이벤트는 이 언어에서 지원되지 않습니다. '{1}' 접근자 메서드를 직접 호출해 보세요.</target>
        <note />
      </trans-unit>
      <trans-unit id="ERR_NoVoidHere">
        <source>Keyword 'void' cannot be used in this context</source>
        <target state="translated">이 컨텍스트에는 'void' 키워드를 사용할 수 없습니다.</target>
        <note />
      </trans-unit>
      <trans-unit id="ERR_IndexerNeedsParam">
        <source>Indexers must have at least one parameter</source>
        <target state="translated">인덱서에 매개 변수를 하나 이상 지정해야 합니다.</target>
        <note />
      </trans-unit>
      <trans-unit id="ERR_BadArraySyntax">
        <source>Array type specifier, [], must appear before parameter name</source>
        <target state="translated">배열 형식 지정자인 []은 매개 변수 이름 앞에 사용해야 합니다.</target>
        <note />
      </trans-unit>
      <trans-unit id="ERR_BadOperatorSyntax">
        <source>Declaration is not valid; use '{0} operator &lt;dest-type&gt; (...' instead</source>
        <target state="translated">선언이 잘못되었습니다. 대신 '{0} operator &lt;dest-type&gt; (...'을 사용하세요.</target>
        <note />
      </trans-unit>
      <trans-unit id="ERR_MainClassNotFound">
        <source>Could not find '{0}' specified for Main method</source>
        <target state="translated">Main 메서드에 지정된 '{0}'을(를) 찾을 수 없습니다.</target>
        <note />
      </trans-unit>
      <trans-unit id="ERR_MainClassNotClass">
        <source>'{0}' specified for Main method must be a valid non-generic class or struct</source>
        <target state="translated">'Main 메서드에 지정된 '{0}'은(는) 유효한 제네릭이 아닌 클래스나 구조체여야 합니다.</target>
        <note />
      </trans-unit>
      <trans-unit id="ERR_NoMainInClass">
        <source>'{0}' does not have a suitable static Main method</source>
        <target state="translated">'{0}'에 적합한 정적 Main 메서드가 없습니다.</target>
        <note />
      </trans-unit>
      <trans-unit id="ERR_MainClassIsImport">
        <source>Cannot use '{0}' for Main method because it is imported</source>
        <target state="translated">가져온 것이므로 Main 메서드에 '{0}'을(를) 사용할 수 없습니다.</target>
        <note />
      </trans-unit>
      <trans-unit id="ERR_OutputNeedsName">
        <source>Outputs without source must have the /out option specified</source>
        <target state="translated">소스 없는 출력의 경우 /out 옵션을 지정해야 합니다.</target>
        <note />
      </trans-unit>
      <trans-unit id="ERR_CantHaveWin32ResAndManifest">
        <source>Conflicting options specified: Win32 resource file; Win32 manifest</source>
        <target state="translated">Win32 리소스 파일과 Win32 매니페스트는 서로 충돌하므로 함께 지정할 수 없습니다.</target>
        <note />
      </trans-unit>
      <trans-unit id="ERR_CantHaveWin32ResAndIcon">
        <source>Conflicting options specified: Win32 resource file; Win32 icon</source>
        <target state="translated">Win32 리소스 파일과 Win32 아이콘 옵션은 서로 충돌하므로 함께 지정할 수 없습니다.</target>
        <note />
      </trans-unit>
      <trans-unit id="ERR_CantReadResource">
        <source>Error reading resource '{0}' -- '{1}'</source>
        <target state="translated">{0}' 리소스 파일을 읽는 동안 오류가 발생했습니다. '{1}'</target>
        <note />
      </trans-unit>
      <trans-unit id="ERR_DocFileGen">
        <source>Error writing to XML documentation file: {0}</source>
        <target state="translated">XML 문서 파일 쓰기 오류: {0}</target>
        <note />
      </trans-unit>
      <trans-unit id="WRN_XMLParseError">
        <source>XML comment has badly formed XML -- '{0}'</source>
        <target state="translated">XML 주석에 잘못된 형식의 XML이 있습니다. '{0}'</target>
        <note />
      </trans-unit>
      <trans-unit id="WRN_XMLParseError_Title">
        <source>XML comment has badly formed XML</source>
        <target state="translated">XML 주석에 잘못된 형식의 XML이 있습니다.</target>
        <note />
      </trans-unit>
      <trans-unit id="WRN_DuplicateParamTag">
        <source>XML comment has a duplicate param tag for '{0}'</source>
        <target state="translated">XML 주석에는 '{0}'에 중복된 param 태그가 있습니다.</target>
        <note />
      </trans-unit>
      <trans-unit id="WRN_DuplicateParamTag_Title">
        <source>XML comment has a duplicate param tag</source>
        <target state="translated">XML 주석에 중복 매개 변수 태그가 있습니다.</target>
        <note />
      </trans-unit>
      <trans-unit id="WRN_UnmatchedParamTag">
        <source>XML comment has a param tag for '{0}', but there is no parameter by that name</source>
        <target state="translated">XML 주석에 '{0}'에 대한 param 태그가 있지만 해당 이름의 매개 변수는 없습니다.</target>
        <note />
      </trans-unit>
      <trans-unit id="WRN_UnmatchedParamTag_Title">
        <source>XML comment has a param tag, but there is no parameter by that name</source>
        <target state="translated">XML 주석에 param 태그가 있지만 해당 이름의 매개 변수는 없습니다.</target>
        <note />
      </trans-unit>
      <trans-unit id="WRN_UnmatchedParamRefTag">
        <source>XML comment on '{1}' has a paramref tag for '{0}', but there is no parameter by that name</source>
        <target state="translated">{1}'의 XML 주석에는 '{0}'에 대한 paramref 태그가 있지만 해당 이름의 매개 변수는 없습니다.</target>
        <note />
      </trans-unit>
      <trans-unit id="WRN_UnmatchedParamRefTag_Title">
        <source>XML comment has a paramref tag, but there is no parameter by that name</source>
        <target state="translated">XML 주석에 paramref 태그가 있지만 해당 이름의 매개 변수는 없습니다.</target>
        <note />
      </trans-unit>
      <trans-unit id="WRN_MissingParamTag">
        <source>Parameter '{0}' has no matching param tag in the XML comment for '{1}' (but other parameters do)</source>
        <target state="translated">{0}' 매개 변수와 짝이 맞는 매개 변수 태그가 '{1}'의 XML 주석에 없습니다. 다른 매개 변수는 짝이 맞는 태그가 있습니다.</target>
        <note />
      </trans-unit>
      <trans-unit id="WRN_MissingParamTag_Title">
        <source>Parameter has no matching param tag in the XML comment (but other parameters do)</source>
        <target state="translated">매개 변수와 짝이 맞는 매개 변수 태그가 XML 주석에 없습니다. 다른 매개 변수는 짝이 맞는 태그가 있습니다.</target>
        <note />
      </trans-unit>
      <trans-unit id="WRN_BadXMLRef">
        <source>XML comment has cref attribute '{0}' that could not be resolved</source>
        <target state="translated">XML 주석에 확인할 수 없는 '{0}' cref 특성이 있습니다.</target>
        <note />
      </trans-unit>
      <trans-unit id="WRN_BadXMLRef_Title">
        <source>XML comment has cref attribute that could not be resolved</source>
        <target state="translated">XML 주석에 확인할 수 없는 cref 특성이 있습니다.</target>
        <note />
      </trans-unit>
      <trans-unit id="ERR_BadStackAllocExpr">
        <source>A stackalloc expression requires [] after type</source>
        <target state="translated">stackalloc 식에서 형식 뒤에는 []가 있어야 합니다.</target>
        <note />
      </trans-unit>
      <trans-unit id="ERR_InvalidLineNumber">
        <source>The line number specified for #line directive is missing or invalid</source>
        <target state="translated">#line 지시문에 지정한 줄 번호가 없거나 잘못되었습니다.</target>
        <note />
      </trans-unit>
      <trans-unit id="ERR_MissingPPFile">
        <source>Quoted file name, single-line comment or end-of-line expected</source>
        <target state="translated">따옴표 붙은 파일 이름, 한 줄로 된 주석 또는 줄 끝(EOL)이 필요합니다.</target>
        <note />
      </trans-unit>
      <trans-unit id="ERR_ExpectedPPFile">
        <source>Quoted file name expected</source>
        <target state="translated">따옴표 붙은 파일 이름이 필요합니다.</target>
        <note />
      </trans-unit>
      <trans-unit id="ERR_ReferenceDirectiveOnlyAllowedInScripts">
        <source>#r is only allowed in scripts</source>
        <target state="translated">#r은 스크립트에서만 허용됩니다.</target>
        <note />
      </trans-unit>
      <trans-unit id="ERR_ForEachMissingMember">
        <source>foreach statement cannot operate on variables of type '{0}' because '{0}' does not contain a public instance definition for '{1}'</source>
        <target state="needs-review-translation">{0}'에는 '{1}'에 대한 공용 정의가 포함되어 있지 않아 '{0}' 형식 변수에서 foreach 문을 수행할 수 없습니다.</target>
        <note />
      </trans-unit>
      <trans-unit id="WRN_BadXMLRefParamType">
        <source>Invalid type for parameter {0} in XML comment cref attribute: '{1}'</source>
        <target state="translated">XML 주석 cref 특성의 {0} 매개 변수에 대해 잘못된 형식입니다('{1}').</target>
        <note />
      </trans-unit>
      <trans-unit id="WRN_BadXMLRefParamType_Title">
        <source>Invalid type for parameter in XML comment cref attribute</source>
        <target state="translated">XML 주석 cref 특성의 매개 변수에 대해 잘못된 형식입니다.</target>
        <note />
      </trans-unit>
      <trans-unit id="WRN_BadXMLRefReturnType">
        <source>Invalid return type in XML comment cref attribute</source>
        <target state="translated">XML 주석 cref 특성에서 반환 형식이 잘못되었습니다.</target>
        <note />
      </trans-unit>
      <trans-unit id="WRN_BadXMLRefReturnType_Title">
        <source>Invalid return type in XML comment cref attribute</source>
        <target state="translated">XML 주석 cref 특성에서 반환 형식이 잘못되었습니다.</target>
        <note />
      </trans-unit>
      <trans-unit id="ERR_BadWin32Res">
        <source>Error reading Win32 resources -- {0}</source>
        <target state="translated">Win32 리소스 읽기 오류 -- {0}</target>
        <note />
      </trans-unit>
      <trans-unit id="WRN_BadXMLRefSyntax">
        <source>XML comment has syntactically incorrect cref attribute '{0}'</source>
        <target state="translated">XML 주석에 잘못된 cref 특성 '{0}' 구문이 있습니다.</target>
        <note />
      </trans-unit>
      <trans-unit id="WRN_BadXMLRefSyntax_Title">
        <source>XML comment has syntactically incorrect cref attribute</source>
        <target state="translated">XML 주석에 잘못된 cref 특성 구문이 있습니다.</target>
        <note />
      </trans-unit>
      <trans-unit id="ERR_BadModifierLocation">
        <source>Member modifier '{0}' must precede the member type and name</source>
        <target state="translated">{0}' 멤버 한정자는 멤버 형식과 이름 앞에 와야 합니다.</target>
        <note />
      </trans-unit>
      <trans-unit id="ERR_MissingArraySize">
        <source>Array creation must have array size or array initializer</source>
        <target state="translated">배열을 만들 때에는 배열 크기 또는 배열 이니셜라이저가 있어야 합니다.</target>
        <note />
      </trans-unit>
      <trans-unit id="WRN_UnprocessedXMLComment">
        <source>XML comment is not placed on a valid language element</source>
        <target state="translated">XML 주석이 유효한 언어 요소에 배치되어 있지 않습니다.</target>
        <note />
      </trans-unit>
      <trans-unit id="WRN_UnprocessedXMLComment_Title">
        <source>XML comment is not placed on a valid language element</source>
        <target state="translated">XML 주석이 유효한 언어 요소에 배치되어 있지 않습니다.</target>
        <note />
      </trans-unit>
      <trans-unit id="WRN_FailedInclude">
        <source>Unable to include XML fragment '{1}' of file '{0}' -- {2}</source>
        <target state="translated">{0}' 파일의 '{1}' XML 조각을 포함할 수 없습니다. {2}</target>
        <note />
      </trans-unit>
      <trans-unit id="WRN_FailedInclude_Title">
        <source>Unable to include XML fragment</source>
        <target state="translated">XML 조각을 포함할 수 없습니다.</target>
        <note />
      </trans-unit>
      <trans-unit id="WRN_InvalidInclude">
        <source>Invalid XML include element -- {0}</source>
        <target state="translated">잘못된 XML 포함 요소입니다. {0}</target>
        <note />
      </trans-unit>
      <trans-unit id="WRN_InvalidInclude_Title">
        <source>Invalid XML include element</source>
        <target state="translated">XML 포함 요소가 잘못되었습니다.</target>
        <note />
      </trans-unit>
      <trans-unit id="WRN_MissingXMLComment">
        <source>Missing XML comment for publicly visible type or member '{0}'</source>
        <target state="translated">공개된 '{0}' 멤버 또는 형식에 대한 XML 주석이 없습니다.</target>
        <note />
      </trans-unit>
      <trans-unit id="WRN_MissingXMLComment_Title">
        <source>Missing XML comment for publicly visible type or member</source>
        <target state="translated">공개된 형식 또는 멤버에 대한 XML 주석이 없습니다.</target>
        <note />
      </trans-unit>
      <trans-unit id="WRN_MissingXMLComment_Description">
        <source>The /doc compiler option was specified, but one or more constructs did not have comments.</source>
        <target state="translated">/doc 컴파일러 옵션을 지정했지만 하나 이상의 구문에 주석이 없습니다.</target>
        <note />
      </trans-unit>
      <trans-unit id="WRN_XMLParseIncludeError">
        <source>Badly formed XML in included comments file -- '{0}'</source>
        <target state="translated">포함된 주석 파일에 잘못된 형식의 XML이 있습니다. '{0}'</target>
        <note />
      </trans-unit>
      <trans-unit id="WRN_XMLParseIncludeError_Title">
        <source>Badly formed XML in included comments file</source>
        <target state="translated">포함된 주석 파일에 잘못된 형식의 XML이 있습니다.</target>
        <note />
      </trans-unit>
      <trans-unit id="ERR_BadDelArgCount">
        <source>Delegate '{0}' does not take {1} arguments</source>
        <target state="translated">{0}' 대리자는 인수를 {1}개 사용하지 않습니다.</target>
        <note />
      </trans-unit>
      <trans-unit id="ERR_UnexpectedSemicolon">
        <source>Semicolon after method or accessor block is not valid</source>
        <target state="translated">메서드 또는 접근자 블록 뒤의 세미콜론이 잘못되었습니다.</target>
        <note />
      </trans-unit>
      <trans-unit id="ERR_MethodReturnCantBeRefAny">
        <source>Method or delegate cannot return type '{0}'</source>
        <target state="translated">메서드 또는 대리자는 '{0}' 형식을 반환할 수 없습니다.</target>
        <note />
      </trans-unit>
      <trans-unit id="ERR_CompileCancelled">
        <source>Compilation cancelled by user</source>
        <target state="translated">사용자가 컴파일을 취소했습니다.</target>
        <note />
      </trans-unit>
      <trans-unit id="ERR_MethodArgCantBeRefAny">
        <source>Cannot make reference to variable of type '{0}'</source>
        <target state="translated">{0}' 형식의 변수에 참조를 만들 수 없습니다.</target>
        <note />
      </trans-unit>
      <trans-unit id="ERR_AssgReadonlyLocal">
        <source>Cannot assign to '{0}' because it is read-only</source>
        <target state="translated">읽기 전용인 '{0}'에는 할당할 수 없습니다.</target>
        <note />
      </trans-unit>
      <trans-unit id="ERR_RefReadonlyLocal">
        <source>Cannot use '{0}' as a ref or out value because it is read-only</source>
        <target state="translated">{0}'은(는) 읽기 전용이므로 ref 또는 out 값으로 사용할 수 없습니다.</target>
        <note />
      </trans-unit>
      <trans-unit id="ERR_CantUseRequiredAttribute">
        <source>The RequiredAttribute attribute is not permitted on C# types</source>
        <target state="translated">RequiredAttribute 특성은 C# 형식에서 허용되지 않습니다.</target>
        <note />
      </trans-unit>
      <trans-unit id="ERR_NoModifiersOnAccessor">
        <source>Modifiers cannot be placed on event accessor declarations</source>
        <target state="translated">이벤트 접근자 선언에는 한정자를 추가할 수 없습니다.</target>
        <note />
      </trans-unit>
      <trans-unit id="ERR_ParamsCantBeWithModifier">
        <source>The params parameter cannot be declared as {0}</source>
        <target state="translated">params 매개 변수는 {0}(으)로 선언될 수 없습니다.</target>
        <note />
      </trans-unit>
      <trans-unit id="ERR_ReturnNotLValue">
        <source>Cannot modify the return value of '{0}' because it is not a variable</source>
        <target state="translated">{0}'은(는) 변수가 아니므로 해당 반환 값을 수정할 수 없습니다.</target>
        <note />
      </trans-unit>
      <trans-unit id="ERR_MissingCoClass">
        <source>The managed coclass wrapper class '{0}' for interface '{1}' cannot be found (are you missing an assembly reference?)</source>
        <target state="translated">{1}' 인터페이스에 대해 관리되는 coclass 래퍼 클래스 '{0}'을(를) 찾을 수 없습니다. 어셈블리 참조가 있는지 확인하세요.</target>
        <note />
      </trans-unit>
      <trans-unit id="ERR_AmbiguousAttribute">
        <source>'{0}' is ambiguous between '{1}' and '{2}'; use either '@{0}' or '{0}Attribute'</source>
        <target state="translated">'{0}'이(가) '{1}'과(와) '{2}' 사이에서 모호합니다. '@{0}' 또는 '{0}Attribute'를 사용하세요.</target>
        <note />
      </trans-unit>
      <trans-unit id="ERR_BadArgExtraRef">
        <source>Argument {0} may not be passed with the '{1}' keyword</source>
        <target state="translated">{0} 인수는 '{1}' 키워드와 함께 전달할 수 없습니다.</target>
        <note />
      </trans-unit>
      <trans-unit id="WRN_CmdOptionConflictsSource">
        <source>Option '{0}' overrides attribute '{1}' given in a source file or added module</source>
        <target state="translated">{0}' 옵션은 소스 파일 또는 추가된 모듈에 지정된 '{1}' 특성을 재정의합니다.</target>
        <note />
      </trans-unit>
      <trans-unit id="WRN_CmdOptionConflictsSource_Title">
        <source>Option overrides attribute given in a source file or added module</source>
        <target state="translated">옵션은 원본 파일 또는 추가된 모듈에 지정된 특성을 재정의합니다.</target>
        <note />
      </trans-unit>
      <trans-unit id="WRN_CmdOptionConflictsSource_Description">
        <source>This warning occurs if the assembly attributes AssemblyKeyFileAttribute or AssemblyKeyNameAttribute found in source conflict with the /keyfile or /keycontainer command line option or key file name or key container specified in the Project Properties.</source>
        <target state="translated">이 경고는 소스에 있는 AssemblyKeyFileAttribute 또는 AssemblyKeyNameAttribute 어셈블리 특성이 /keyfile 또는 /keycontainer 명령줄 옵션이나 프로젝트 속성에 지정된 키 파일 이름 또는 키 컨테이너와 충돌하는 경우에 발생합니다.</target>
        <note />
      </trans-unit>
      <trans-unit id="ERR_BadCompatMode">
        <source>Invalid option '{0}' for /langversion. Use '/langversion:?' to list supported values.</source>
        <target state="translated">{0}'은(는) /langversion의 유효한 옵션이 아닙니다. '/ langversion:?'를 사용하여 지원되는 값을 나열하세요.</target>
        <note />
      </trans-unit>
      <trans-unit id="ERR_DelegateOnConditional">
        <source>Cannot create delegate with '{0}' because it or a method it overrides has a Conditional attribute</source>
        <target state="translated">Conditional 특성이 있으므로 '{0}'을(를) 사용하여 대리자를 만들 수 없습니다.</target>
        <note />
      </trans-unit>
      <trans-unit id="ERR_CantMakeTempFile">
        <source>Cannot create temporary file -- {0}</source>
        <target state="translated">임시 파일을 만들 수 없습니다. {0}</target>
        <note />
      </trans-unit>
      <trans-unit id="ERR_BadArgRef">
        <source>Argument {0} must be passed with the '{1}' keyword</source>
        <target state="translated">{0} 인수는 '{1}' 키워드와 함께 전달해야 합니다.</target>
        <note />
      </trans-unit>
      <trans-unit id="ERR_YieldInAnonMeth">
        <source>The yield statement cannot be used inside an anonymous method or lambda expression</source>
        <target state="translated">yield 문은 무명 메서드 또는 람다 식 안에 사용할 수 없습니다.</target>
        <note />
      </trans-unit>
      <trans-unit id="ERR_ReturnInIterator">
        <source>Cannot return a value from an iterator. Use the yield return statement to return a value, or yield break to end the iteration.</source>
        <target state="translated">반복기에서 값을 반환할 수 없습니다. yield return 문을 사용하여 값을 반환하거나 yield break 문을 사용하여 반복을 끝내세요.</target>
        <note />
      </trans-unit>
      <trans-unit id="ERR_BadIteratorArgType">
        <source>Iterators cannot have ref or out parameters</source>
        <target state="translated">반복기에는 ref 또는 out 매개 변수를 사용할 수 없습니다.</target>
        <note />
      </trans-unit>
      <trans-unit id="ERR_BadIteratorReturn">
        <source>The body of '{0}' cannot be an iterator block because '{1}' is not an iterator interface type</source>
        <target state="translated">{1}'이(가) 반복기 인터페이스 형식이 아니므로 '{0}'의 본문은 반복기 블록이 될 수 없습니다.</target>
        <note />
      </trans-unit>
      <trans-unit id="ERR_BadYieldInFinally">
        <source>Cannot yield in the body of a finally clause</source>
        <target state="translated">finally 절의 본문에서는 yield를 사용할 수 없습니다.</target>
        <note />
      </trans-unit>
      <trans-unit id="ERR_BadYieldInTryOfCatch">
        <source>Cannot yield a value in the body of a try block with a catch clause</source>
        <target state="translated">catch 절이 포함된 try 블록의 본문에서는 값을 생성할 수 없습니다.</target>
        <note />
      </trans-unit>
      <trans-unit id="ERR_EmptyYield">
        <source>Expression expected after yield return</source>
        <target state="translated">yield return 다음에는 식이 필요합니다.</target>
        <note />
      </trans-unit>
      <trans-unit id="ERR_AnonDelegateCantUse">
        <source>Cannot use ref, out, or in parameter '{0}' inside an anonymous method, lambda expression, query expression, or local function</source>
        <target state="needs-review-translation">무명 메서드, 람다 식 또는 쿼리 식 안에서는 ref 또는 out 매개 변수 '{0}'을(를) 사용할 수 없습니다.</target>
        <note />
      </trans-unit>
      <trans-unit id="ERR_IllegalInnerUnsafe">
        <source>Unsafe code may not appear in iterators</source>
        <target state="translated">반복기에는 안전하지 않은 코드를 사용할 수 없습니다.</target>
        <note />
      </trans-unit>
      <trans-unit id="ERR_BadYieldInCatch">
        <source>Cannot yield a value in the body of a catch clause</source>
        <target state="translated">catch 절 본문에서는 값을 생성할 수 없습니다.</target>
        <note />
      </trans-unit>
      <trans-unit id="ERR_BadDelegateLeave">
        <source>Control cannot leave the body of an anonymous method or lambda expression</source>
        <target state="translated">제어가 무명 메서드 또는 람다 식의 본문을 벗어날 수 없습니다.</target>
        <note />
      </trans-unit>
      <trans-unit id="WRN_IllegalPragma">
        <source>Unrecognized #pragma directive</source>
        <target state="translated">인식할 수 없는 #pragma 지시문입니다.</target>
        <note />
      </trans-unit>
      <trans-unit id="WRN_IllegalPragma_Title">
        <source>Unrecognized #pragma directive</source>
        <target state="translated">인식할 수 없는 #pragma 지시문입니다.</target>
        <note />
      </trans-unit>
      <trans-unit id="WRN_IllegalPPWarning">
        <source>Expected disable or restore</source>
        <target state="translated">disable 또는 restore가 필요합니다.</target>
        <note />
      </trans-unit>
      <trans-unit id="WRN_IllegalPPWarning_Title">
        <source>Expected disable or restore after #pragma warning</source>
        <target state="translated">#pragma warning 뒤에 disable 또는 restore가 필요합니다.</target>
        <note />
      </trans-unit>
      <trans-unit id="WRN_BadRestoreNumber">
        <source>Cannot restore warning 'CS{0}' because it was disabled globally</source>
        <target state="translated">전역으로 사용하지 않도록 설정되었기 때문에 'CS{0}' 경고를 복원할 수 없습니다.</target>
        <note />
      </trans-unit>
      <trans-unit id="WRN_BadRestoreNumber_Title">
        <source>Cannot restore warning because it was disabled globally</source>
        <target state="translated">전역으로 사용하지 않도록 설정되었기 때문에 경고를 복원할 수 없습니다.</target>
        <note />
      </trans-unit>
      <trans-unit id="ERR_VarargsIterator">
        <source>__arglist is not allowed in the parameter list of iterators</source>
        <target state="translated">__arglist는 반복기의 매개 변수 목록에 사용할 수 없습니다.</target>
        <note />
      </trans-unit>
      <trans-unit id="ERR_UnsafeIteratorArgType">
        <source>Iterators cannot have unsafe parameters or yield types</source>
        <target state="translated">반복기에 안전하지 않은 매개 변수 또는 yield 형식을 사용할 수 없습니다.</target>
        <note />
      </trans-unit>
      <trans-unit id="ERR_BadCoClassSig">
        <source>The managed coclass wrapper class signature '{0}' for interface '{1}' is not a valid class name signature</source>
        <target state="translated">{1}' 인터페이스에 대해 관리되는 coclass 래퍼 클래스 시그니처 '{0}'은(는) 유효한 클래스 이름 시그니처가 아닙니다.</target>
        <note />
      </trans-unit>
      <trans-unit id="ERR_MultipleIEnumOfT">
        <source>foreach statement cannot operate on variables of type '{0}' because it implements multiple instantiations of '{1}'; try casting to a specific interface instantiation</source>
        <target state="translated">foreach 문은 '{1}'의 여러 인스턴스를 구현하므로 '{0}' 형식의 변수에는 foreach 문을 수행할 수 없습니다. 특정 인터페이스 인스턴스로 캐스팅하세요.</target>
        <note />
      </trans-unit>
      <trans-unit id="ERR_FixedDimsRequired">
        <source>A fixed size buffer field must have the array size specifier after the field name</source>
        <target state="translated">고정 크기 버퍼 필드에는 필드 이름 뒤에 배열 크기 지정자를 사용해야 합니다.</target>
        <note />
      </trans-unit>
      <trans-unit id="ERR_FixedNotInStruct">
        <source>Fixed size buffer fields may only be members of structs</source>
        <target state="translated">고정 크기 버퍼 필드는 구조체의 멤버로만 사용할 수 있습니다.</target>
        <note />
      </trans-unit>
      <trans-unit id="ERR_AnonymousReturnExpected">
        <source>Not all code paths return a value in {0} of type '{1}'</source>
        <target state="translated">코드 경로 중 일부에서만 '{1}' 형식의 {0}에 있는 값을 반환합니다.</target>
        <note />
      </trans-unit>
      <trans-unit id="WRN_NonECMAFeature">
        <source>Feature '{0}' is not part of the standardized ISO C# language specification, and may not be accepted by other compilers</source>
        <target state="translated">{0}' 기능은 표준화된 ISO C# 언어 사양의 일부가 아니므로 다른 컴파일러에서 지원하지 않을 수도 있습니다.</target>
        <note />
      </trans-unit>
      <trans-unit id="WRN_NonECMAFeature_Title">
        <source>Feature is not part of the standardized ISO C# language specification, and may not be accepted by other compilers</source>
        <target state="translated">기능은 표준화된 ISO C# 언어 사양의 일부가 아니므로 다른 컴파일러에서 지원하지 않을 수도 있습니다.</target>
        <note />
      </trans-unit>
      <trans-unit id="ERR_ExpectedVerbatimLiteral">
        <source>Keyword, identifier, or string expected after verbatim specifier: @</source>
        <target state="translated">축자 지정자 @ 뒤에는 키워드, 식별자 또는 문자열이 필요합니다.</target>
        <note />
      </trans-unit>
      <trans-unit id="ERR_RefReadonly">
        <source>A readonly field cannot be used as a ref or out value (except in a constructor)</source>
        <target state="translated">읽기 전용 필드는 ref 또는 out 값으로 사용할 수 없습니다. 단 생성자에서는 예외입니다.</target>
        <note />
      </trans-unit>
      <trans-unit id="ERR_RefReadonly2">
        <source>Members of readonly field '{0}' cannot be used as a ref or out value (except in a constructor)</source>
        <target state="translated">읽기 전용 필드 '{0}'의 멤버는 ref 또는 out 값으로 사용할 수 없습니다. 단 생성자에서는 예외입니다.</target>
        <note />
      </trans-unit>
      <trans-unit id="ERR_AssgReadonly">
        <source>A readonly field cannot be assigned to (except in a constructor or a variable initializer)</source>
        <target state="translated">읽기 전용 필드에는 할당할 수 없습니다. 단 생성자 또는 변수 이니셜라이저에서는 예외입니다.</target>
        <note />
      </trans-unit>
      <trans-unit id="ERR_AssgReadonly2">
        <source>Members of readonly field '{0}' cannot be modified (except in a constructor or a variable initializer)</source>
        <target state="translated">읽기 전용 필드 '{0}'의 멤버는 수정할 수 없습니다. 단 생성자 또는 변수 이니셜라이저에서는 예외입니다.</target>
        <note />
      </trans-unit>
      <trans-unit id="ERR_RefReadonlyNotField">
        <source>Cannot use {0} '{1}' as a ref or out value because it is a readonly variable</source>
        <target state="translated">{0} '{1}'은(는) 읽기 전용 변수이므로 ref 또는 out 값으로 사용할 수 없습니다.</target>
        <note />
      </trans-unit>
      <trans-unit id="ERR_RefReadonlyNotField2">
        <source>Members of {0} '{1}' cannot be used as a ref or out value because it is a readonly variable</source>
        <target state="translated">{0} '{1}'의 멤버는 읽기 전용 변수이므로 ref 또는 out 값으로 사용할 수 없습니다.</target>
        <note />
      </trans-unit>
      <trans-unit id="ERR_AssignReadonlyNotField">
        <source>Cannot assign to {0} '{1}' because it is a readonly variable</source>
        <target state="translated">읽기 전용 변수이므로 {0} '{1}'에 할당할 수 없습니다.</target>
        <note />
      </trans-unit>
      <trans-unit id="ERR_AssignReadonlyNotField2">
        <source>Cannot assign to a member of {0} '{1}' because it is a readonly variable</source>
        <target state="translated">읽기 전용 변수이므로 {0} '{1}'의 멤버에 할당할 수 없습니다.</target>
        <note />
      </trans-unit>
      <trans-unit id="ERR_RefReturnReadonlyNotField">
        <source>Cannot return {0} '{1}' by writable reference because it is a readonly variable</source>
        <target state="translated">{0} '{1}'은(는) 읽기 전용 변수이므로 쓰기 가능 참조로 반환할 수 없습니다.</target>
        <note />
      </trans-unit>
      <trans-unit id="ERR_RefReturnReadonlyNotField2">
        <source>Members of {0} '{1}' cannot be returned by writable reference because it is a readonly variable</source>
        <target state="translated">{0} '{1}'의 멤버는 읽기 전용 변수이므로 쓰기 가능 참조로 반환할 수 없습니다.</target>
        <note />
      </trans-unit>
      <trans-unit id="ERR_AssgReadonlyStatic2">
        <source>Fields of static readonly field '{0}' cannot be assigned to (except in a static constructor or a variable initializer)</source>
        <target state="translated">정적 읽기 전용 필드 '{0}'의 필드에는 할당할 수 없습니다. 단 정적 생성자 또는 변수 이니셜라이저에서는 예외입니다.</target>
        <note />
      </trans-unit>
      <trans-unit id="ERR_RefReadonlyStatic2">
        <source>Fields of static readonly field '{0}' cannot be used as a ref or out value (except in a static constructor)</source>
        <target state="translated">정적 읽기 전용 필드 '{0}'의 필드는 ref 또는 out 값으로 사용할 수 없습니다. 단 정적 생성자에서는 예외입니다.</target>
        <note />
      </trans-unit>
      <trans-unit id="ERR_AssgReadonlyLocal2Cause">
        <source>Cannot modify members of '{0}' because it is a '{1}'</source>
        <target state="translated">{1}'인 '{0}'의 멤버는 수정할 수 없습니다.</target>
        <note />
      </trans-unit>
      <trans-unit id="ERR_RefReadonlyLocal2Cause">
        <source>Cannot use fields of '{0}' as a ref or out value because it is a '{1}'</source>
        <target state="translated">{0}'의 필드는 '{1}'이므로 ref 또는 out 값으로 사용할 수 없습니다.</target>
        <note />
      </trans-unit>
      <trans-unit id="ERR_AssgReadonlyLocalCause">
        <source>Cannot assign to '{0}' because it is a '{1}'</source>
        <target state="translated">{1}'인 '{0}'에는 할당할 수 없습니다.</target>
        <note />
      </trans-unit>
      <trans-unit id="ERR_RefReadonlyLocalCause">
        <source>Cannot use '{0}' as a ref or out value because it is a '{1}'</source>
        <target state="translated">{0}'은(는) '{1}'이므로 ref 또는 out 값으로 사용할 수 없습니다.</target>
        <note />
      </trans-unit>
      <trans-unit id="WRN_ErrorOverride">
        <source>{0}. See also error CS{1}.</source>
        <target state="translated">{0}. 오류 CS{1}도 참조하세요.</target>
        <note />
      </trans-unit>
      <trans-unit id="WRN_ErrorOverride_Title">
        <source>Warning is overriding an error</source>
        <target state="translated">경고에서 오류를 재정의합니다.</target>
        <note />
      </trans-unit>
      <trans-unit id="WRN_ErrorOverride_Description">
        <source>The compiler emits this warning when it overrides an error with a warning. For information about the problem, search for the error code mentioned.</source>
        <target state="translated">컴파일러에서 오류를 경고로 재정의할 때 이 경고를 발생합니다. 문제에 대한 자세한 내용을 보려면 언급된 오류 코드를 검색하세요.</target>
        <note />
      </trans-unit>
      <trans-unit id="ERR_AnonMethToNonDel">
        <source>Cannot convert {0} to type '{1}' because it is not a delegate type</source>
        <target state="translated">{0}은(는) 대리자 형식이 아니므로 '{1}' 형식으로 변환할 수 없습니다.</target>
        <note />
      </trans-unit>
      <trans-unit id="ERR_CantConvAnonMethParams">
        <source>Cannot convert {0} to delegate type '{1}' because the parameter types do not match the delegate parameter types</source>
        <target state="translated">매개 변수 형식이 대리자 매개 변수 형식과 일치하지 않으므로 {0}을(를) 대리자 형식 '{1}'(으)로 변환할 수 없습니다.</target>
        <note />
      </trans-unit>
      <trans-unit id="ERR_CantConvAnonMethReturns">
        <source>Cannot convert {0} to intended delegate type because some of the return types in the block are not implicitly convertible to the delegate return type</source>
        <target state="translated">블록의 반환 형식 중 일부를 암시적으로 대리자 반환 형식으로 변환할 수 없으므로 {0}을(를) 지정한 대리자 형식으로 변환할 수 없습니다.</target>
        <note />
      </trans-unit>
      <trans-unit id="ERR_BadAsyncReturnExpression">
        <source>Since this is an async method, the return expression must be of type '{0}' rather than 'Task&lt;{0}&gt;'</source>
        <target state="translated">비동기 메서드이기 때문에 이 메서드의 반환 식은 'Task&lt;{0}&gt;' 형식이 아니라 '{0}' 형식이어야 합니다.</target>
        <note />
      </trans-unit>
      <trans-unit id="ERR_CantConvAsyncAnonFuncReturns">
        <source>Cannot convert async {0} to delegate type '{1}'. An async {0} may return void, Task or Task&lt;T&gt;, none of which are convertible to '{1}'.</source>
        <target state="translated">비동기 {0}을(를) 대리자 형식 '{1}'(으)로 변환할 수 없습니다. 비동기 {0}은(는) void, Task 또는 Task&lt;T&gt;를 반환할 수 있는데, 세 형식 모두 '{1}'(으)로 변환할 수 없습니다.</target>
        <note />
      </trans-unit>
      <trans-unit id="ERR_IllegalFixedType">
        <source>Fixed size buffer type must be one of the following: bool, byte, short, int, long, char, sbyte, ushort, uint, ulong, float or double</source>
        <target state="translated">고정 크기 버퍼는 bool, byte, short, int, long, char, sbyte, ushort, uint, ulong, float 또는 double 형식 중 하나여야 합니다.</target>
        <note />
      </trans-unit>
      <trans-unit id="ERR_FixedOverflow">
        <source>Fixed size buffer of length {0} and type '{1}' is too big</source>
        <target state="translated">길이가 {0}인 '{1}' 형식의 고정 크기 버퍼가 너무 큽니다.</target>
        <note />
      </trans-unit>
      <trans-unit id="ERR_InvalidFixedArraySize">
        <source>Fixed size buffers must have a length greater than zero</source>
        <target state="translated">고정 크기 버퍼의 길이는 0보다 커야 합니다.</target>
        <note />
      </trans-unit>
      <trans-unit id="ERR_FixedBufferNotFixed">
        <source>You cannot use fixed size buffers contained in unfixed expressions. Try using the fixed statement.</source>
        <target state="translated">고정되지 않은 식에 포함된 고정 크기 버퍼는 사용할 수 없습니다. fixed 문을 사용하세요.</target>
        <note />
      </trans-unit>
      <trans-unit id="ERR_AttributeNotOnAccessor">
        <source>Attribute '{0}' is not valid on property or event accessors. It is only valid on '{1}' declarations.</source>
        <target state="translated">속성 또는 이벤트 접근자에서는 '{0}' 특성이 유효하지 않습니다. 이 특성은 '{1}' 선언에만 유효합니다.</target>
        <note />
      </trans-unit>
      <trans-unit id="WRN_InvalidSearchPathDir">
        <source>Invalid search path '{0}' specified in '{1}' -- '{2}'</source>
        <target state="translated">잘못된 검색 경로 '{0}'이(가) '{1}'에 지정되었습니다. '{2}'</target>
        <note />
      </trans-unit>
      <trans-unit id="WRN_InvalidSearchPathDir_Title">
        <source>Invalid search path specified</source>
        <target state="translated">지정한 검색 경로가 잘못되었습니다.</target>
        <note />
      </trans-unit>
      <trans-unit id="ERR_IllegalVarArgs">
        <source>__arglist is not valid in this context</source>
        <target state="translated">이 컨텍스트에는 __arglist를 사용할 수 없습니다.</target>
        <note />
      </trans-unit>
      <trans-unit id="ERR_IllegalParams">
        <source>params is not valid in this context</source>
        <target state="translated">이 컨텍스트에서는 params가 유효하지 않습니다.</target>
        <note />
      </trans-unit>
      <trans-unit id="ERR_BadModifiersOnNamespace">
        <source>A namespace declaration cannot have modifiers or attributes</source>
        <target state="translated">네임스페이스 선언에는 한정자 또는 특성을 사용할 수 없습니다.</target>
        <note />
      </trans-unit>
      <trans-unit id="ERR_BadPlatformType">
        <source>Invalid option '{0}' for /platform; must be anycpu, x86, Itanium or x64</source>
        <target state="translated">/platform에 대해 잘못된 '{0}' 옵션입니다. anycpu, x86, Itanium 또는 x64여야 합니다.</target>
        <note />
      </trans-unit>
      <trans-unit id="ERR_ThisStructNotInAnonMeth">
        <source>Anonymous methods, lambda expressions, and query expressions inside structs cannot access instance members of 'this'. Consider copying 'this' to a local variable outside the anonymous method, lambda expression or query expression and using the local instead.</source>
        <target state="translated">구조체 안의 무명 메서드, 람다 식 및 쿼리 식은 'this'의 인스턴스 멤버에 액세스할 수 없습니다. 'this'를 무명 메서드, 람다 식 또는 쿼리 식 외부에 있는 지역 변수에 복사한 다음 이 지역 변수를 대신 사용하세요.</target>
        <note />
      </trans-unit>
      <trans-unit id="ERR_NoConvToIDisp">
        <source>'{0}': type used in a using statement must be implicitly convertible to 'System.IDisposable'</source>
        <target state="translated">'{0}': using 문에 사용된 형식은 암시적으로 'System.IDisposable'로 변환할 수 있어야 합니다.</target>
        <note />
      </trans-unit>
      <trans-unit id="ERR_BadParamRef">
        <source>Parameter {0} must be declared with the '{1}' keyword</source>
        <target state="translated">{0} 매개 변수는 '{1}' 키워드를 사용하여 선언해야 합니다.</target>
        <note />
      </trans-unit>
      <trans-unit id="ERR_BadParamExtraRef">
        <source>Parameter {0} should not be declared with the '{1}' keyword</source>
        <target state="translated">{0} 매개 변수는 '{1}' 키워드를 사용하여 선언할 수 없습니다.</target>
        <note />
      </trans-unit>
      <trans-unit id="ERR_BadParamType">
        <source>Parameter {0} is declared as type '{1}{2}' but should be '{3}{4}'</source>
        <target state="translated">{0} 매개 변수가 '{1}{2}' 형식으로 선언되었지만 '{3}{4}' 형식이어야 합니다.</target>
        <note />
      </trans-unit>
      <trans-unit id="ERR_BadExternIdentifier">
        <source>Invalid extern alias for '/reference'; '{0}' is not a valid identifier</source>
        <target state="translated">/reference'에 대해 잘못된 extern 별칭입니다. '{0}'이(가) 유효한 식별자가 아닙니다.</target>
        <note />
      </trans-unit>
      <trans-unit id="ERR_AliasMissingFile">
        <source>Invalid reference alias option: '{0}=' -- missing filename</source>
        <target state="translated">잘못된 참조 별칭 옵션입니다. '{0}=' -- 파일 이름이 없습니다.</target>
        <note />
      </trans-unit>
      <trans-unit id="ERR_GlobalExternAlias">
        <source>You cannot redefine the global extern alias</source>
        <target state="translated">전역 extern 별칭을 다시 정의할 수 없습니다.</target>
        <note />
      </trans-unit>
      <trans-unit id="ERR_MissingTypeInSource">
        <source>Reference to type '{0}' claims it is defined in this assembly, but it is not defined in source or any added modules</source>
        <target state="translated">{0}' 형식에 대한 참조는 이 어셈블리에 정의된 것으로 되어 있지만 소스 또는 추가된 모듈에 정의되어 있지 않습니다.</target>
        <note />
      </trans-unit>
      <trans-unit id="ERR_MissingTypeInAssembly">
        <source>Reference to type '{0}' claims it is defined in '{1}', but it could not be found</source>
        <target state="translated">{0}' 형식에 대한 참조는 '{1}'에 정의된 것으로 되어 있지만 찾을 수 없습니다.</target>
        <note />
      </trans-unit>
      <trans-unit id="WRN_MultiplePredefTypes">
        <source>The predefined type '{0}' is defined in multiple assemblies in the global alias; using definition from '{1}'</source>
        <target state="translated">미리 정의된 형식 '{0}'이(가) 전역 별칭의 여러 어셈블리에 정의되었습니다. '{1}'의 정의를 사용합니다.</target>
        <note />
      </trans-unit>
      <trans-unit id="WRN_MultiplePredefTypes_Title">
        <source>Predefined type is defined in multiple assemblies in the global alias</source>
        <target state="translated">미리 정의된 형식이 전역 별칭의 여러 어셈블리에 정의되어 있습니다.</target>
        <note />
      </trans-unit>
      <trans-unit id="WRN_MultiplePredefTypes_Description">
        <source>This error occurs when a predefined system type such as System.Int32 is found in two assemblies. One way this can happen is if you are referencing mscorlib or System.Runtime.dll from two different places, such as trying to run two versions of the .NET Framework side-by-side.</source>
        <target state="translated">이 오류는 미리 정의한 시스템 형식(예: System.Int32)이 두 어셈블리에 있는 경우에 발생합니다. 이 오류는 서로 다른 두 위치에서 mscorlib 또는 System.Runtime.dll을 참조할 경우(두 버전의 .NET Framework를 나란히 실행할 경우)에 발생할 수 있습니다.</target>
        <note />
      </trans-unit>
      <trans-unit id="ERR_LocalCantBeFixedAndHoisted">
        <source>Local '{0}' or its members cannot have their address taken and be used inside an anonymous method or lambda expression</source>
        <target state="translated">지역 '{0}' 또는 해당 멤버의 주소를 가져와 무명 메서드 또는 람다 식 안에 사용할 수 없습니다.</target>
        <note />
      </trans-unit>
      <trans-unit id="WRN_TooManyLinesForDebugger">
        <source>Source file has exceeded the limit of 16,707,565 lines representable in the PDB; debug information will be incorrect</source>
        <target state="translated">소스 파일의 줄 수가 PDB에 표시할 수 있는 16,707,565줄을 초과했습니다. 디버그 정보가 올바르지 않을 수 있습니다.</target>
        <note />
      </trans-unit>
      <trans-unit id="WRN_TooManyLinesForDebugger_Title">
        <source>Source file has exceeded the limit of 16,707,565 lines representable in the PDB; debug information will be incorrect</source>
        <target state="translated">소스 파일의 줄 수가 PDB에 표시할 수 있는 16,707,565줄을 초과했습니다. 디버그 정보가 올바르지 않을 수 있습니다.</target>
        <note />
      </trans-unit>
      <trans-unit id="ERR_CantConvAnonMethNoParams">
        <source>Cannot convert anonymous method block without a parameter list to delegate type '{0}' because it has one or more out parameters</source>
        <target state="translated">{0}' 대리자 형식에 out 매개 변수가 하나 이상 있으므로 매개 변수 목록이 없는 무명 메서드 블록을 이 대리자 형식으로 변환할 수 없습니다.</target>
        <note />
      </trans-unit>
      <trans-unit id="ERR_ConditionalOnNonAttributeClass">
        <source>Attribute '{0}' is only valid on methods or attribute classes</source>
        <target state="translated">{0}' 특성은 메서드 또는 특성 클래스에서만 유효합니다.</target>
        <note />
      </trans-unit>
      <trans-unit id="WRN_CallOnNonAgileField">
        <source>Accessing a member on '{0}' may cause a runtime exception because it is a field of a marshal-by-reference class</source>
        <target state="translated">{0}'은(는) 참조로 마샬링하는 클래스의 필드이므로 이 필드의 멤버에 액세스하면 런타임 예외가 발생할 수 있습니다.</target>
        <note />
      </trans-unit>
      <trans-unit id="WRN_CallOnNonAgileField_Title">
        <source>Accessing a member on a field of a marshal-by-reference class may cause a runtime exception</source>
        <target state="translated">참조로 마샬링하는 클래스의 필드에 있는 멤버에 액세스하면 런타임 예외가 발생할 수 있습니다.</target>
        <note />
      </trans-unit>
      <trans-unit id="WRN_CallOnNonAgileField_Description">
        <source>This warning occurs when you try to call a method, property, or indexer on a member of a class that derives from MarshalByRefObject, and the member is a value type. Objects that inherit from MarshalByRefObject are typically intended to be marshaled by reference across an application domain. If any code ever attempts to directly access the value-type member of such an object across an application domain, a runtime exception will occur. To resolve the warning, first copy the member into a local variable and call the method on that variable.</source>
        <target state="translated">이 경고는 MarshalByRefObject에서 파생되는 클래스 멤버에 대한 메서드, 속성 또는 인덱서를 호출하려고 하고, 멤버가 값 형식일 때 발생합니다. MarshalByRefObject에서 상속되는 개체는 일반적으로 응용 프로그램 도메인 전체에서 참조로 마샬링됩니다. 응용 프로그램 도메인에서 그런 개체의 값 형식 멤버에 직접 액세스하려고 시도하는 코드가 있을 경우 런타임 예외가 발생합니다. 이 경고를 해결하려면 먼저 멤버를 지역 변수에 복사하고 해당 변수에 대한 메서드를 호출합니다.</target>
        <note />
      </trans-unit>
      <trans-unit id="WRN_BadWarningNumber">
        <source>'{0}' is not a valid warning number</source>
        <target state="translated">'{0}'은(는) 유효한 경고 번호가 아닙니다.</target>
        <note />
      </trans-unit>
      <trans-unit id="WRN_BadWarningNumber_Title">
        <source>Not a valid warning number</source>
        <target state="translated">올바른 경고 번호가 아닙니다.</target>
        <note />
      </trans-unit>
      <trans-unit id="WRN_BadWarningNumber_Description">
        <source>A number that was passed to the #pragma warning preprocessor directive was not a valid warning number. Verify that the number represents a warning, not an error.</source>
        <target state="translated">#pragma 경고 전처리기 지시문에 전달된 번호는 올바른 경고 번호가 아닙니다. 번호가 오류가 아닌 경고를 나타내는지 확인하세요.</target>
        <note />
      </trans-unit>
      <trans-unit id="WRN_InvalidNumber">
        <source>Invalid number</source>
        <target state="translated">잘못된 숫자입니다.</target>
        <note />
      </trans-unit>
      <trans-unit id="WRN_InvalidNumber_Title">
        <source>Invalid number</source>
        <target state="translated">잘못된 숫자입니다.</target>
        <note />
      </trans-unit>
      <trans-unit id="WRN_FileNameTooLong">
        <source>Invalid filename specified for preprocessor directive. Filename is too long or not a valid filename.</source>
        <target state="translated">전처리기 지시문에 잘못된 파일 이름이 지정되었습니다. 파일 이름이 너무 길거나 유효한 파일 이름이 아닙니다.</target>
        <note />
      </trans-unit>
      <trans-unit id="WRN_FileNameTooLong_Title">
        <source>Invalid filename specified for preprocessor directive</source>
        <target state="translated">전처리기 지시문에 지정한 파일 이름이 잘못되었습니다.</target>
        <note />
      </trans-unit>
      <trans-unit id="WRN_IllegalPPChecksum">
        <source>Invalid #pragma checksum syntax; should be #pragma checksum "filename" "{XXXXXXXX-XXXX-XXXX-XXXX-XXXXXXXXXXXX}" "XXXX..."</source>
        <target state="translated">#pragma checksum 구문이 잘못되었습니다. #pragma checksum "filename" "{XXXXXXXX-XXXX-XXXX-XXXX-XXXXXXXXXXXX}" "XXXX..."이어야 합니다.</target>
        <note />
      </trans-unit>
      <trans-unit id="WRN_IllegalPPChecksum_Title">
        <source>Invalid #pragma checksum syntax</source>
        <target state="translated">#pragma checksum 구문이 잘못되었습니다.</target>
        <note />
      </trans-unit>
      <trans-unit id="WRN_EndOfPPLineExpected">
        <source>Single-line comment or end-of-line expected</source>
        <target state="translated">한 줄로 된 주석이나 줄 끝(EOL)이 필요합니다.</target>
        <note />
      </trans-unit>
      <trans-unit id="WRN_EndOfPPLineExpected_Title">
        <source>Single-line comment or end-of-line expected after #pragma directive</source>
        <target state="translated">#pragma 지시문 뒤에는 한 줄로 된 주석 또는 줄 끝(EOL)이 필요합니다.</target>
        <note />
      </trans-unit>
      <trans-unit id="WRN_ConflictingChecksum">
        <source>Different checksum values given for '{0}'</source>
        <target state="translated">{0}'에 대해 서로 다른 체크섬 값이 지정되었습니다.</target>
        <note />
      </trans-unit>
      <trans-unit id="WRN_ConflictingChecksum_Title">
        <source>Different #pragma checksum values given</source>
        <target state="translated">서로 다른 #pragma 체크섬 값이 지정되었습니다.</target>
        <note />
      </trans-unit>
      <trans-unit id="WRN_InvalidAssemblyName">
        <source>Assembly reference '{0}' is invalid and cannot be resolved</source>
        <target state="translated">{0}' 어셈블리 참조가 잘못되어 확인할 수 없습니다.</target>
        <note />
      </trans-unit>
      <trans-unit id="WRN_InvalidAssemblyName_Title">
        <source>Assembly reference is invalid and cannot be resolved</source>
        <target state="translated">어셈블리 참조가 잘못되어 확인할 수 없습니다.</target>
        <note />
      </trans-unit>
      <trans-unit id="WRN_InvalidAssemblyName_Description">
        <source>This warning indicates that an attribute, such as InternalsVisibleToAttribute, was not specified correctly.</source>
        <target state="translated">이 경고는 특성(예: InternalsVisibleToAttribute)이 올바르게 지정되지 않았음을 나타냅니다.</target>
        <note />
      </trans-unit>
      <trans-unit id="WRN_UnifyReferenceMajMin">
        <source>Assuming assembly reference '{0}' used by '{1}' matches identity '{2}' of '{3}', you may need to supply runtime policy</source>
        <target state="translated">{1}'이(가) 사용하는 '{0}' 어셈블리 참조가 '{3}'의 '{2}'과(와) 일치하는 것으로 간주합니다. 런타임 정책을 지정해야 합니다.</target>
        <note />
      </trans-unit>
      <trans-unit id="WRN_UnifyReferenceMajMin_Title">
        <source>Assuming assembly reference matches identity</source>
        <target state="translated">어셈블리 참조가 ID와 일치하는 것으로 간주합니다.</target>
        <note />
      </trans-unit>
      <trans-unit id="WRN_UnifyReferenceMajMin_Description">
        <source>The two assemblies differ in release and/or version number. For unification to occur, you must specify directives in the application's .config file, and you must provide the correct strong name of an assembly.</source>
        <target state="translated">두 어셈블리의 릴리스 및/또는 버전 번호가 다릅니다. 통합하려면 응용 프로그램의 .config 파일에서 지시문을 지정하고 어셈블리의 강력한 이름을 올바르게 제공해야 합니다.</target>
        <note />
      </trans-unit>
      <trans-unit id="WRN_UnifyReferenceBldRev">
        <source>Assuming assembly reference '{0}' used by '{1}' matches identity '{2}' of '{3}', you may need to supply runtime policy</source>
        <target state="translated">{1}'이(가) 사용하는 '{0}' 어셈블리 참조가 '{3}'의 '{2}'과(와) 일치하는 것으로 간주합니다. 런타임 정책을 지정해야 합니다.</target>
        <note />
      </trans-unit>
      <trans-unit id="WRN_UnifyReferenceBldRev_Title">
        <source>Assuming assembly reference matches identity</source>
        <target state="translated">어셈블리 참조가 ID와 일치하는 것으로 간주합니다.</target>
        <note />
      </trans-unit>
      <trans-unit id="WRN_UnifyReferenceBldRev_Description">
        <source>The two assemblies differ in release and/or version number. For unification to occur, you must specify directives in the application's .config file, and you must provide the correct strong name of an assembly.</source>
        <target state="translated">두 어셈블리의 릴리스 및/또는 버전 번호가 다릅니다. 통합하려면 응용 프로그램의 .config 파일에서 지시문을 지정하고 어셈블리의 강력한 이름을 올바르게 제공해야 합니다.</target>
        <note />
      </trans-unit>
      <trans-unit id="ERR_DuplicateImport">
        <source>Multiple assemblies with equivalent identity have been imported: '{0}' and '{1}'. Remove one of the duplicate references.</source>
        <target state="translated">ID가 동일한 여러 어셈블리를 가져왔습니다('{0}', '{1}'). 중복된 참조 중 하나를 제거하세요.</target>
        <note />
      </trans-unit>
      <trans-unit id="ERR_DuplicateImportSimple">
        <source>An assembly with the same simple name '{0}' has already been imported. Try removing one of the references (e.g. '{1}') or sign them to enable side-by-side.</source>
        <target state="translated">단순한 이름 '{0}'이(가) 같은 어셈블리를 이미 가져왔습니다. 참조 중 하나(예: '{1}')를 제거하거나 side-by-side를 사용할 수 있도록 서명하세요.</target>
        <note />
      </trans-unit>
      <trans-unit id="ERR_AssemblyMatchBadVersion">
        <source>Assembly '{0}' with identity '{1}' uses '{2}' which has a higher version than referenced assembly '{3}' with identity '{4}'</source>
        <target state="translated">ID가 '{1}'인 '{0}' 어셈블리는 ID가 '{4}'인 참조된 어셈블리 '{3}' 이후 버전인 '{2}'을(를) 사용합니다.</target>
        <note />
      </trans-unit>
      <trans-unit id="ERR_FixedNeedsLvalue">
        <source>Fixed size buffers can only be accessed through locals or fields</source>
        <target state="translated">고정 크기 버퍼는 지역 변수 또는 필드를 통해서만 액세스할 수 있습니다.</target>
        <note />
      </trans-unit>
      <trans-unit id="WRN_DuplicateTypeParamTag">
        <source>XML comment has a duplicate typeparam tag for '{0}'</source>
        <target state="translated">XML 주석에는 '{0}'에 중복된 typeparam 태그가 있습니다.</target>
        <note />
      </trans-unit>
      <trans-unit id="WRN_DuplicateTypeParamTag_Title">
        <source>XML comment has a duplicate typeparam tag</source>
        <target state="translated">XML 주석에 중복 형식 매개 변수 태그가 있습니다.</target>
        <note />
      </trans-unit>
      <trans-unit id="WRN_UnmatchedTypeParamTag">
        <source>XML comment has a typeparam tag for '{0}', but there is no type parameter by that name</source>
        <target state="translated">XML 주석에는 '{0}'에 대한 typeparam 태그가 있지만 해당 이름의 형식 매개 변수는 없습니다.</target>
        <note />
      </trans-unit>
      <trans-unit id="WRN_UnmatchedTypeParamTag_Title">
        <source>XML comment has a typeparam tag, but there is no type parameter by that name</source>
        <target state="translated">XML 주석에 typeparam 태그가 있지만 해당 이름의 형식 매개 변수는 없습니다.</target>
        <note />
      </trans-unit>
      <trans-unit id="WRN_UnmatchedTypeParamRefTag">
        <source>XML comment on '{1}' has a typeparamref tag for '{0}', but there is no type parameter by that name</source>
        <target state="translated">{1}'의 XML 주석에는 '{0}'에 대한 typeparamref 태그가 있지만 해당 이름의 형식 매개 변수는 없습니다.</target>
        <note />
      </trans-unit>
      <trans-unit id="WRN_UnmatchedTypeParamRefTag_Title">
        <source>XML comment has a typeparamref tag, but there is no type parameter by that name</source>
        <target state="translated">XML 주석에 typeparamref 태그가 있지만 해당 이름의 형식 매개 변수는 없습니다.</target>
        <note />
      </trans-unit>
      <trans-unit id="WRN_MissingTypeParamTag">
        <source>Type parameter '{0}' has no matching typeparam tag in the XML comment on '{1}' (but other type parameters do)</source>
        <target state="translated">{1}'의 XML 주석에 '{0}' 형식 매개 변수와 짝이 맞는 형식 매개 변수 태그가 없습니다. 다른 형식 매개 변수는 짝이 맞는 태그가 있습니다.</target>
        <note />
      </trans-unit>
      <trans-unit id="WRN_MissingTypeParamTag_Title">
        <source>Type parameter has no matching typeparam tag in the XML comment (but other type parameters do)</source>
        <target state="translated">형식 매개 변수와 짝이 맞는 형식 매개 변수 태그가 XML 주석에 없습니다. 다른 형식 매개 변수는 짝이 맞는 태그가 있습니다.</target>
        <note />
      </trans-unit>
      <trans-unit id="ERR_CantChangeTypeOnOverride">
        <source>'{0}': type must be '{2}' to match overridden member '{1}'</source>
        <target state="translated">'{0}': 재정의된 '{1}' 멤버와 일치하려면 '{2}' 형식이어야 합니다.</target>
        <note />
      </trans-unit>
      <trans-unit id="ERR_DoNotUseFixedBufferAttr">
        <source>Do not use 'System.Runtime.CompilerServices.FixedBuffer' attribute. Use the 'fixed' field modifier instead.</source>
        <target state="translated">System.Runtime.CompilerServices.FixedBuffer' 특성을 사용하지 마세요. 대신 'fixed' 필드 한정자를 사용하세요.</target>
        <note />
      </trans-unit>
      <trans-unit id="WRN_AssignmentToSelf">
        <source>Assignment made to same variable; did you mean to assign something else?</source>
        <target state="translated">같은 변수에 할당했습니다. 다른 요소를 할당하시겠습니까?</target>
        <note />
      </trans-unit>
      <trans-unit id="WRN_AssignmentToSelf_Title">
        <source>Assignment made to same variable</source>
        <target state="translated">같은 변수에 할당했습니다.</target>
        <note />
      </trans-unit>
      <trans-unit id="WRN_ComparisonToSelf">
        <source>Comparison made to same variable; did you mean to compare something else?</source>
        <target state="translated">같은 변수를 비교했습니다. 다른 요소를 비교하시겠습니까?</target>
        <note />
      </trans-unit>
      <trans-unit id="WRN_ComparisonToSelf_Title">
        <source>Comparison made to same variable</source>
        <target state="translated">같은 변수와 비교했습니다.</target>
        <note />
      </trans-unit>
      <trans-unit id="ERR_CantOpenWin32Res">
        <source>Error opening Win32 resource file '{0}' -- '{1}'</source>
        <target state="translated">{0}' Win32 리소스 파일을 여는 동안 오류가 발생했습니다. '{1}'</target>
        <note />
      </trans-unit>
      <trans-unit id="WRN_DotOnDefault">
        <source>Expression will always cause a System.NullReferenceException because the default value of '{0}' is null</source>
        <target state="translated">{0}'의 기본값이 null이므로 식에서 항상 System.NullReferenceException이 발생합니다.</target>
        <note />
      </trans-unit>
      <trans-unit id="WRN_DotOnDefault_Title">
        <source>Expression will always cause a System.NullReferenceException because the type's default value is null</source>
        <target state="translated">형식의 기본값이 null이므로 식은 항상 System.NullReferenceException을 발생합니다.</target>
        <note />
      </trans-unit>
      <trans-unit id="ERR_NoMultipleInheritance">
        <source>Class '{0}' cannot have multiple base classes: '{1}' and '{2}'</source>
        <target state="translated">{0}' 클래스는 기본 클래스('{1}', '{2}')를 여러 개 포함할 수 없습니다.</target>
        <note />
      </trans-unit>
      <trans-unit id="ERR_BaseClassMustBeFirst">
        <source>Base class '{0}' must come before any interfaces</source>
        <target state="translated">기본 클래스 '{0}'은(는) 다른 모든 인터페이스보다 앞에 와야 합니다.</target>
        <note />
      </trans-unit>
      <trans-unit id="WRN_BadXMLRefTypeVar">
        <source>XML comment has cref attribute '{0}' that refers to a type parameter</source>
        <target state="translated">XML 주석에 형식 매개 변수를 참조하는 '{0}' cref 특성이 있습니다.</target>
        <note />
      </trans-unit>
      <trans-unit id="WRN_BadXMLRefTypeVar_Title">
        <source>XML comment has cref attribute that refers to a type parameter</source>
        <target state="translated">XML 주석에 형식 매개 변수를 참조하는 cref 특성이 있습니다.</target>
        <note />
      </trans-unit>
      <trans-unit id="ERR_FriendAssemblyBadArgs">
        <source>Friend assembly reference '{0}' is invalid. InternalsVisibleTo declarations cannot have a version, culture, public key token, or processor architecture specified.</source>
        <target state="translated">Friend 어셈블리 참조 '{0}'이(가) 잘못되었습니다. InternalsVisibleTo 선언에는 버전, 문화권, 공개 키 토큰 또는 프로세서 아키텍처를 지정할 수 없습니다.</target>
        <note />
      </trans-unit>
      <trans-unit id="ERR_FriendAssemblySNReq">
        <source>Friend assembly reference '{0}' is invalid. Strong-name signed assemblies must specify a public key in their InternalsVisibleTo declarations.</source>
        <target state="translated">Friend 어셈블리 참조 '{0}'이(가) 잘못되었습니다. 강력한 이름의 서명된 어셈블리에는 InternalsVisibleTo 선언에 공개 키를 지정해야 합니다.</target>
        <note />
      </trans-unit>
      <trans-unit id="ERR_DelegateOnNullable">
        <source>Cannot bind delegate to '{0}' because it is a member of 'System.Nullable&lt;T&gt;'</source>
        <target state="translated">{0}'은(는) 'System.Nullable&lt;T&gt;'의 멤버이므로 대리자를 바인딩할 수 없습니다.</target>
        <note />
      </trans-unit>
      <trans-unit id="ERR_BadCtorArgCount">
        <source>'{0}' does not contain a constructor that takes {1} arguments</source>
        <target state="translated">'{0}'에는 인수를 {1}개 사용하는 생성자가 포함되어 있지 않습니다.</target>
        <note />
      </trans-unit>
      <trans-unit id="ERR_GlobalAttributesNotFirst">
        <source>Assembly and module attributes must precede all other elements defined in a file except using clauses and extern alias declarations</source>
        <target state="translated">using 절과 extern 별칭 선언을 제외하고 어셈블리 특성과 모듈 특성은 파일에 정의된 다른 모든 요소보다 앞에 와야 합니다.</target>
        <note />
      </trans-unit>
      <trans-unit id="ERR_ExpressionExpected">
        <source>Expected expression</source>
        <target state="translated">식이 필요합니다.</target>
        <note />
      </trans-unit>
      <trans-unit id="ERR_InvalidSubsystemVersion">
        <source>Invalid version {0} for /subsystemversion. The version must be 6.02 or greater for ARM or AppContainerExe, and 4.00 or greater otherwise</source>
        <target state="translated">/subsystemversion에 대해 잘못된 버전({0})입니다. 버전은 ARM 또는 AppContainerExe의 경우 6.02 이상이어야 하고, 그 외의 경우 4.00 이상이어야 합니다.</target>
        <note />
      </trans-unit>
      <trans-unit id="ERR_InteropMethodWithBody">
        <source>Embedded interop method '{0}' contains a body.</source>
        <target state="translated">포함된 interop 메서드 '{0}'에 본문이 있습니다.</target>
        <note />
      </trans-unit>
      <trans-unit id="ERR_BadWarningLevel">
        <source>Warning level must be in the range 0-4</source>
        <target state="translated">경고 수준은 0부터 4까지의 범위에 있어야 합니다.</target>
        <note />
      </trans-unit>
      <trans-unit id="ERR_BadDebugType">
        <source>Invalid option '{0}' for /debug; must be 'portable', 'embedded', 'full' or 'pdbonly'</source>
        <target state="translated">/debug에 대해 잘못된 '{0}' 옵션입니다. 'portable', 'embedded', 'full' 또는 'pdbonly'여야 합니다.</target>
        <note />
      </trans-unit>
      <trans-unit id="ERR_BadResourceVis">
        <source>Invalid option '{0}'; Resource visibility must be either 'public' or 'private'</source>
        <target state="translated">잘못된 '{0}' 옵션입니다. 리소스 표시 유형은 'public' 또는 'private'이어야 합니다.</target>
        <note />
      </trans-unit>
      <trans-unit id="ERR_DefaultValueTypeMustMatch">
        <source>The type of the argument to the DefaultParameterValue attribute must match the parameter type</source>
        <target state="translated">DefaultParameterValue 특성에 대한 인수 형식이 매개 변수 형식과 일치해야 합니다.</target>
        <note />
      </trans-unit>
      <trans-unit id="ERR_DefaultValueBadValueType">
        <source>Argument of type '{0}' is not applicable for the DefaultParameterValue attribute</source>
        <target state="translated">{0}' 형식의 인수는 DefaultParameterValue 특성에 사용할 수 없습니다.</target>
        <note />
      </trans-unit>
      <trans-unit id="ERR_MemberAlreadyInitialized">
        <source>Duplicate initialization of member '{0}'</source>
        <target state="translated">{0}' 멤버의 초기화가 중복되었습니다.</target>
        <note />
      </trans-unit>
      <trans-unit id="ERR_MemberCannotBeInitialized">
        <source>Member '{0}' cannot be initialized. It is not a field or property.</source>
        <target state="translated">{0}' 멤버를 초기화할 수 없습니다. 이 멤버는 필드 또는 속성이 아닙니다.</target>
        <note />
      </trans-unit>
      <trans-unit id="ERR_StaticMemberInObjectInitializer">
        <source>Static field or property '{0}' cannot be assigned in an object initializer</source>
        <target state="translated">정적 필드 또는 속성 '{0}'은(는) 개체 이니셜라이저에 할당할 수 없습니다.</target>
        <note />
      </trans-unit>
      <trans-unit id="ERR_ReadonlyValueTypeInObjectInitializer">
        <source>Members of readonly field '{0}' of type '{1}' cannot be assigned with an object initializer because it is of a value type</source>
        <target state="translated">형식이 '{1}'인 읽기 전용 필드 '{0}'의 멤버는 값 형식이므로 개체 이니셜라이저를 사용하여 할당할 수 없습니다.</target>
        <note />
      </trans-unit>
      <trans-unit id="ERR_ValueTypePropertyInObjectInitializer">
        <source>Members of property '{0}' of type '{1}' cannot be assigned with an object initializer because it is of a value type</source>
        <target state="translated">형식이 '{1}'인 '{0}' 속성의 멤버는 값 형식이므로 개체 이니셜라이저를 사용하여 할당할 수 없습니다.</target>
        <note />
      </trans-unit>
      <trans-unit id="ERR_UnsafeTypeInObjectCreation">
        <source>Unsafe type '{0}' cannot be used in object creation</source>
        <target state="translated">안전하지 않은 '{0}' 형식은 개체를 만드는 데 사용할 수 없습니다.</target>
        <note />
      </trans-unit>
      <trans-unit id="ERR_EmptyElementInitializer">
        <source>Element initializer cannot be empty</source>
        <target state="translated">요소 이니셜라이저는 비워 둘 수 없습니다.</target>
        <note />
      </trans-unit>
      <trans-unit id="ERR_InitializerAddHasWrongSignature">
        <source>The best overloaded method match for '{0}' has wrong signature for the initializer element. The initializable Add must be an accessible instance method.</source>
        <target state="translated">{0}'에 가장 일치하는 오버로드된 메서드에는 잘못된 이니셜라이저 요소의 시그니처가 있습니다. 초기화 가능한 Add는 액세스 가능한 인스턴스 메서드여야 합니다.</target>
        <note />
      </trans-unit>
      <trans-unit id="ERR_CollectionInitRequiresIEnumerable">
        <source>Cannot initialize type '{0}' with a collection initializer because it does not implement 'System.Collections.IEnumerable'</source>
        <target state="translated">{0}' 형식은 'System.Collections.IEnumerable'을 구현하지 않으므로 컬렉션 이니셜라이저를 사용하여 초기화할 수 없습니다.</target>
        <note />
      </trans-unit>
      <trans-unit id="ERR_CantSetWin32Manifest">
        <source>Error reading Win32 manifest file '{0}' -- '{1}'</source>
        <target state="translated">{0}' Win32 매니페스트 파일을 읽는 동안 오류가 발생했습니다. '{1}'</target>
        <note />
      </trans-unit>
      <trans-unit id="WRN_CantHaveManifestForModule">
        <source>Ignoring /win32manifest for module because it only applies to assemblies</source>
        <target state="translated">/win32manifest는 어셈블리에만 적용되므로 모듈의 경우 무시합니다.</target>
        <note />
      </trans-unit>
      <trans-unit id="WRN_CantHaveManifestForModule_Title">
        <source>Ignoring /win32manifest for module because it only applies to assemblies</source>
        <target state="translated">/win32manifest는 어셈블리에만 적용되므로 모듈의 경우 무시합니다.</target>
        <note />
      </trans-unit>
      <trans-unit id="ERR_BadInstanceArgType">
        <source>'{0}' does not contain a definition for '{1}' and the best extension method overload '{2}' requires a receiver of type '{3}'</source>
        <target state="translated">'{0}'에는 '{1}'에 대한 정의가 포함되어 있지 않고, 가장 적합한 확장 메서드 오버로드 '{2}'에는 '{3}' 형식의 수신기가 필요합니다.</target>
        <note />
      </trans-unit>
      <trans-unit id="ERR_QueryDuplicateRangeVariable">
        <source>The range variable '{0}' has already been declared</source>
        <target state="translated">{0}' 범위 변수가 이미 선언되었습니다.</target>
        <note />
      </trans-unit>
      <trans-unit id="ERR_QueryRangeVariableOverrides">
        <source>The range variable '{0}' conflicts with a previous declaration of '{0}'</source>
        <target state="translated">범위 변수 '{0}'이(가) '{0}'의 이전 선언과 충돌합니다.</target>
        <note />
      </trans-unit>
      <trans-unit id="ERR_QueryRangeVariableAssignedBadValue">
        <source>Cannot assign {0} to a range variable</source>
        <target state="translated">{0}을(를) 범위 변수에 할당할 수 없습니다.</target>
        <note />
      </trans-unit>
      <trans-unit id="ERR_QueryNoProviderCastable">
        <source>Could not find an implementation of the query pattern for source type '{0}'.  '{1}' not found.  Consider explicitly specifying the type of the range variable '{2}'.</source>
        <target state="translated">소스 형식 '{0}'에 대해 구현된 쿼리 패턴을 찾을 수 없습니다. '{1}'을(를) 찾을 수 없습니다. 범위 변수 '{2}'의 형식을 명시적으로 지정하세요.</target>
        <note />
      </trans-unit>
      <trans-unit id="ERR_QueryNoProviderStandard">
        <source>Could not find an implementation of the query pattern for source type '{0}'.  '{1}' not found.  Are you missing a reference to 'System.Core.dll' or a using directive for 'System.Linq'?</source>
        <target state="translated">소스 형식 '{0}'에 대해 구현된 쿼리 패턴을 찾을 수 없습니다. '{1}'을(를) 찾을 수 없습니다. 'System.Core.dll'에 대한 참조 또는 'System.Linq'에 대한 using 지시문이 있는지 확인하세요.</target>
        <note />
      </trans-unit>
      <trans-unit id="ERR_QueryNoProvider">
        <source>Could not find an implementation of the query pattern for source type '{0}'.  '{1}' not found.</source>
        <target state="translated">소스 형식 '{0}'에 대해 구현된 쿼리 패턴을 찾을 수 없습니다. '{1}'을(를) 찾을 수 없습니다.</target>
        <note />
      </trans-unit>
      <trans-unit id="ERR_QueryOuterKey">
        <source>The name '{0}' is not in scope on the left side of 'equals'.  Consider swapping the expressions on either side of 'equals'.</source>
        <target state="translated">이름 '{0}'은(는) 'equals'의 왼쪽에 올 수 있는 범위에 속하지 않습니다. 'equals'의 양쪽에 있는 식을 서로 바꾸세요.</target>
        <note />
      </trans-unit>
      <trans-unit id="ERR_QueryInnerKey">
        <source>The name '{0}' is not in scope on the right side of 'equals'.  Consider swapping the expressions on either side of 'equals'.</source>
        <target state="translated">이름 '{0}'은(는) 'equals'의 오른쪽에 올 수 있는 범위에 속하지 않습니다. 'equals'의 양쪽에 있는 식을 서로 바꾸세요.</target>
        <note />
      </trans-unit>
      <trans-unit id="ERR_QueryOutRefRangeVariable">
        <source>Cannot pass the range variable '{0}' as an out or ref parameter</source>
        <target state="translated">범위 변수 '{0}'을(를) out 또는 ref 매개 변수로 전달할 수 없습니다.</target>
        <note />
      </trans-unit>
      <trans-unit id="ERR_QueryMultipleProviders">
        <source>Multiple implementations of the query pattern were found for source type '{0}'.  Ambiguous call to '{1}'.</source>
        <target state="translated">소스 형식 '{0}'에 쿼리 패턴이 여러 번 구현되어 있습니다. '{1}'에 대한 호출이 모호합니다.</target>
        <note />
      </trans-unit>
      <trans-unit id="ERR_QueryTypeInferenceFailedMulti">
        <source>The type of one of the expressions in the {0} clause is incorrect.  Type inference failed in the call to '{1}'.</source>
        <target state="translated">{0} 절에 있는 식 중 하나의 형식이 잘못되었습니다. '{1}'에 대한 호출에서 형식을 유추하지 못했습니다.</target>
        <note />
      </trans-unit>
      <trans-unit id="ERR_QueryTypeInferenceFailed">
        <source>The type of the expression in the {0} clause is incorrect.  Type inference failed in the call to '{1}'.</source>
        <target state="translated">{0} 절에 있는 식의 형식이 잘못되었습니다. '{1}'에 대한 호출에서 형식을 유추하지 못했습니다.</target>
        <note />
      </trans-unit>
      <trans-unit id="ERR_QueryTypeInferenceFailedSelectMany">
        <source>An expression of type '{0}' is not allowed in a subsequent from clause in a query expression with source type '{1}'.  Type inference failed in the call to '{2}'.</source>
        <target state="translated">형식이 '{0}'인 식은 소스 형식이 '{1}'인 쿼리 식의 후속 from 절에서 사용할 수 없습니다. '{2}' 호출 시 형식을 유추하지 못했습니다.</target>
        <note />
      </trans-unit>
      <trans-unit id="ERR_ExpressionTreeContainsPointerOp">
        <source>An expression tree may not contain an unsafe pointer operation</source>
        <target state="translated">식 트리에는 안전하지 않은 포인터 연산을 사용할 수 없습니다.</target>
        <note />
      </trans-unit>
      <trans-unit id="ERR_ExpressionTreeContainsAnonymousMethod">
        <source>An expression tree may not contain an anonymous method expression</source>
        <target state="translated">식 트리에는 무명 메서드 식을 사용할 수 없습니다.</target>
        <note />
      </trans-unit>
      <trans-unit id="ERR_AnonymousMethodToExpressionTree">
        <source>An anonymous method expression cannot be converted to an expression tree</source>
        <target state="translated">무명 메서드 식을 식 트리로 변환할 수 없습니다.</target>
        <note />
      </trans-unit>
      <trans-unit id="ERR_QueryRangeVariableReadOnly">
        <source>Range variable '{0}' cannot be assigned to -- it is read only</source>
        <target state="translated">범위 변수 '{0}'은(는) 읽기 전용이므로 이 변수에 값을 할당할 수 없습니다.</target>
        <note />
      </trans-unit>
      <trans-unit id="ERR_QueryRangeVariableSameAsTypeParam">
        <source>The range variable '{0}' cannot have the same name as a method type parameter</source>
        <target state="translated">범위 변수 '{0}'에 메서드 형식 매개 변수와 동일한 이름을 사용할 수 없습니다.</target>
        <note />
      </trans-unit>
      <trans-unit id="ERR_TypeVarNotFoundRangeVariable">
        <source>The contextual keyword 'var' cannot be used in a range variable declaration</source>
        <target state="translated">범위 변수 선언에는 상황별 키워드'var'를 사용할 수 없습니다.</target>
        <note />
      </trans-unit>
      <trans-unit id="ERR_BadArgTypesForCollectionAdd">
        <source>The best overloaded Add method '{0}' for the collection initializer has some invalid arguments</source>
        <target state="translated">오버로드된 Add 메서드 중 해당 컬렉션 이니셜라이저에 가장 적합한 '{0}'에 잘못된 인수가 있습니다.</target>
        <note />
      </trans-unit>
      <trans-unit id="ERR_ByRefParameterInExpressionTree">
        <source>An expression tree lambda may not contain an out or ref parameter</source>
        <target state="translated">람다 식 트리에는 out 또는 ref 매개 변수를 사용할 수 없습니다.</target>
        <note />
      </trans-unit>
      <trans-unit id="ERR_VarArgsInExpressionTree">
        <source>An expression tree lambda may not contain a method with variable arguments</source>
        <target state="translated">람다 식 트리에는 가변 인수가 있는 메서드를 사용할 수 없습니다.</target>
        <note />
      </trans-unit>
      <trans-unit id="ERR_MemGroupInExpressionTree">
        <source>An expression tree lambda may not contain a method group</source>
        <target state="translated">람다 식 트리에는 메서드 그룹을 사용할 수 없습니다.</target>
        <note />
      </trans-unit>
      <trans-unit id="ERR_InitializerAddHasParamModifiers">
        <source>The best overloaded method match '{0}' for the collection initializer element cannot be used. Collection initializer 'Add' methods cannot have ref or out parameters.</source>
        <target state="translated">컬렉션 이니셜라이저에 대한 '{0}'에 가장 일치하는 오버로드된 메서드를 사용할 수 없습니다. 컬렉션 이니셜라이저 'Add' 메서드에는 ref 또는 out 매개 변수를 사용할 수 없습니다.</target>
        <note />
      </trans-unit>
      <trans-unit id="ERR_NonInvocableMemberCalled">
        <source>Non-invocable member '{0}' cannot be used like a method.</source>
        <target state="translated">호출할 수 없는 멤버인 '{0}'은(는) 메서드처럼 사용할 수 없습니다.</target>
        <note />
      </trans-unit>
      <trans-unit id="WRN_MultipleRuntimeImplementationMatches">
        <source>Member '{0}' implements interface member '{1}' in type '{2}'. There are multiple matches for the interface member at run-time. It is implementation dependent which method will be called.</source>
        <target state="translated">{0}' 멤버는 '{2}' 형식의 인터페이스 멤버 '{1}'을(를) 구현합니다. 런타임에 인터페이스 멤버에 일치하는 여러 항목이 있습니다. 호출되는 메서드는 구현에 따라 다릅니다.</target>
        <note />
      </trans-unit>
      <trans-unit id="WRN_MultipleRuntimeImplementationMatches_Title">
        <source>Member implements interface member with multiple matches at run-time</source>
        <target state="translated">멤버가 런타임에 여러 개의 일치 항목을 포함하는 인터페이스 멤버를 구현합니다.</target>
        <note />
      </trans-unit>
      <trans-unit id="WRN_MultipleRuntimeImplementationMatches_Description">
        <source>This warning can be generated when two interface methods are differentiated only by whether a particular parameter is marked with ref or with out. It is best to change your code to avoid this warning because it is not obvious or guaranteed which method is called at runtime.

Although C# distinguishes between out and ref, the CLR sees them as the same. When deciding which method implements the interface, the CLR just picks one.

Give the compiler some way to differentiate the methods. For example, you can give them different names or provide an additional parameter on one of them.</source>
        <target state="translated">이 경고는 두 인터페이스 메서드에서 특정 매개 변수가 ref로 표시되는지 out으로 표시되는지 여부만 다른 경우에 생성될 수 있습니다. 런타임에 호출되는 메서드가 명확하거나 보장되지 않으므로 이 경고를 방지하도록 코드를 변경하는 것이 좋습니다.

C#에서는 out과 ref를 구분하지만 CLR에서는 동일한 것으로 간주합니다. 따라서 인터페이스를 구현할 메서드를 결정할 때 CLR에서는 하나만 선택합니다.

컴파일러에서 두 메서드를 구분할 수 있는 몇 가지 방법을 지정하세요. 예를 들어 다른 이름을 지정하거나 둘 중 하나에 대해 추가 매개 변수를 제공할 수 있습니다.</target>
        <note />
      </trans-unit>
      <trans-unit id="WRN_MultipleRuntimeOverrideMatches">
        <source>Member '{1}' overrides '{0}'. There are multiple override candidates at run-time. It is implementation dependent which method will be called.</source>
        <target state="translated">{1}' 멤버는 '{0}'을(를) 재정의합니다. 런타임에 여러 재정의 후보가 있습니다. 호출되는 메서드는 구현에 따라 다릅니다.</target>
        <note />
      </trans-unit>
      <trans-unit id="WRN_MultipleRuntimeOverrideMatches_Title">
        <source>Member overrides base member with multiple override candidates at run-time</source>
        <target state="translated">멤버가 런타임에 여러 재정의 후보로 기본 멤버를 재정의합니다.</target>
        <note />
      </trans-unit>
      <trans-unit id="ERR_ObjectOrCollectionInitializerWithDelegateCreation">
        <source>Object and collection initializer expressions may not be applied to a delegate creation expression</source>
        <target state="translated">개체 및 컬렉션 이니셜라이저 식은 대리자 생성 식에 적용할 수 없습니다.</target>
        <note />
      </trans-unit>
      <trans-unit id="ERR_InvalidConstantDeclarationType">
        <source>'{0}' is of type '{1}'. The type specified in a constant declaration must be sbyte, byte, short, ushort, int, uint, long, ulong, char, float, double, decimal, bool, string, an enum-type, or a reference-type.</source>
        <target state="translated">'{0}'의 형식이 '{1}'입니다. 상수 선언에 지정되는 형식은 sbyte, byte, short, ushort, int, uint, long, ulong, char, float, double, decimal, bool, string, enum-type 또는 reference-type이어야 합니다.</target>
        <note />
      </trans-unit>
      <trans-unit id="ERR_FileNotFound">
        <source>Source file '{0}' could not be found.</source>
        <target state="translated">{0}' 소스 파일을 찾을 수 없습니다.</target>
        <note />
      </trans-unit>
      <trans-unit id="WRN_FileAlreadyIncluded">
        <source>Source file '{0}' specified multiple times</source>
        <target state="translated">{0}' 소스 파일을 여러 번 지정했습니다.</target>
        <note />
      </trans-unit>
      <trans-unit id="WRN_FileAlreadyIncluded_Title">
        <source>Source file specified multiple times</source>
        <target state="translated">소스 파일이 여러 번 지정되었습니다.</target>
        <note />
      </trans-unit>
      <trans-unit id="ERR_NoFileSpec">
        <source>Missing file specification for '{0}' option</source>
        <target state="translated">{0}' 옵션에 대한 파일 사양이 없습니다.</target>
        <note />
      </trans-unit>
      <trans-unit id="ERR_SwitchNeedsString">
        <source>Command-line syntax error: Missing '{0}' for '{1}' option</source>
        <target state="translated">명령줄 구문 오류: '{0}' 옵션에 대한 '{1}'이(가) 없습니다.</target>
        <note />
      </trans-unit>
      <trans-unit id="ERR_BadSwitch">
        <source>Unrecognized option: '{0}'</source>
        <target state="translated">인식할 수 없는 옵션: '{0}'</target>
        <note />
      </trans-unit>
      <trans-unit id="WRN_NoSources">
        <source>No source files specified.</source>
        <target state="translated">소스 파일을 지정하지 않았습니다.</target>
        <note />
      </trans-unit>
      <trans-unit id="WRN_NoSources_Title">
        <source>No source files specified</source>
        <target state="translated">소스 파일을 지정하지 않음</target>
        <note />
      </trans-unit>
      <trans-unit id="ERR_ExpectedSingleScript">
        <source>Expected a script (.csx file) but none specified</source>
        <target state="translated">스크립트(.csx 파일)가 필요하지만 지정되지 않았습니다.</target>
        <note />
      </trans-unit>
      <trans-unit id="ERR_OpenResponseFile">
        <source>Error opening response file '{0}'</source>
        <target state="translated">{0}' 지시 파일을 여는 동안 오류가 발생했습니다.</target>
        <note />
      </trans-unit>
      <trans-unit id="ERR_CantOpenFileWrite">
        <source>Cannot open '{0}' for writing -- '{1}'</source>
        <target state="translated">{0}'을(를) 쓰기용으로 열 수 없습니다. '{1}'</target>
        <note />
      </trans-unit>
      <trans-unit id="ERR_BadBaseNumber">
        <source>Invalid image base number '{0}'</source>
        <target state="translated">잘못된 '{0}' 이미지 기준 번호입니다.</target>
        <note />
      </trans-unit>
      <trans-unit id="ERR_BinaryFile">
        <source>'{0}' is a binary file instead of a text file</source>
        <target state="translated">'{0}'은(는) 텍스트 파일이 아니라 이진 파일입니다.</target>
        <note />
      </trans-unit>
      <trans-unit id="FTL_BadCodepage">
        <source>Code page '{0}' is invalid or not installed</source>
        <target state="translated">{0}' 코드 페이지가 잘못되었거나 설치되지 않았습니다.</target>
        <note />
      </trans-unit>
      <trans-unit id="FTL_BadChecksumAlgorithm">
        <source>Algorithm '{0}' is not supported</source>
        <target state="translated">{0}' 알고리즘은 지원되지 않습니다.</target>
        <note />
      </trans-unit>
      <trans-unit id="ERR_NoMainOnDLL">
        <source>Cannot specify /main if building a module or library</source>
        <target state="translated">모듈이나 라이브러리를 빌드하고 있으면 /main을 지정할 수 없습니다.</target>
        <note />
      </trans-unit>
      <trans-unit id="FTL_InvalidTarget">
        <source>Invalid target type for /target: must specify 'exe', 'winexe', 'library', or 'module'</source>
        <target state="translated">잘못된 /target의 대상 형식입니다. 'exe', 'winexe', 'library' 또는 'module'을 지정해야 합니다.</target>
        <note />
      </trans-unit>
      <trans-unit id="FTL_InputFileNameTooLong">
        <source>File name '{0}' is empty, contains invalid characters, has a drive specification without an absolute path, or is too long</source>
        <target state="translated">{0}' 파일 이름이 비어 있거나, 잘못된 문자가 있거나, 절대 경로가 없는 드라이브 사양이 있거나, 너무 깁니다.</target>
        <note />
      </trans-unit>
      <trans-unit id="WRN_NoConfigNotOnCommandLine">
        <source>Ignoring /noconfig option because it was specified in a response file</source>
        <target state="translated">지시 파일에 지정되었기 때문에 /noconfig 옵션을 무시합니다.</target>
        <note />
      </trans-unit>
      <trans-unit id="WRN_NoConfigNotOnCommandLine_Title">
        <source>Ignoring /noconfig option because it was specified in a response file</source>
        <target state="translated">지시 파일에 지정되었기 때문에 /noconfig 옵션을 무시합니다.</target>
        <note />
      </trans-unit>
      <trans-unit id="ERR_InvalidFileAlignment">
        <source>Invalid file section alignment '{0}'</source>
        <target state="translated">잘못된 파일 섹션 맞춤 '{0}'</target>
        <note />
      </trans-unit>
      <trans-unit id="ERR_InvalidOutputName">
        <source>Invalid output name: {0}</source>
        <target state="translated">잘못된 출력 이름: {0}</target>
        <note />
      </trans-unit>
      <trans-unit id="ERR_InvalidDebugInformationFormat">
        <source>Invalid debug information format: {0}</source>
        <target state="translated">잘못된 디버그 정보 형식: {0}</target>
        <note />
      </trans-unit>
      <trans-unit id="ERR_LegacyObjectIdSyntax">
        <source>'id#' syntax is no longer supported. Use '$id' instead.</source>
        <target state="translated">'id#' 구문은 더 이상 지원되지 않습니다. '$id'를 대신 사용하세요.</target>
        <note />
      </trans-unit>
      <trans-unit id="WRN_DefineIdentifierRequired">
        <source>Invalid name for a preprocessing symbol; '{0}' is not a valid identifier</source>
        <target state="translated">전처리 기호의 이름이 잘못되었습니다. '{0}'은(는) 유효한 식별자가 아닙니다.</target>
        <note />
      </trans-unit>
      <trans-unit id="WRN_DefineIdentifierRequired_Title">
        <source>Invalid name for a preprocessing symbol; not a valid identifier</source>
        <target state="translated">전처리 기호의 이름이 잘못되었습니다. 유효한 식별자가 아닙니다.</target>
        <note />
      </trans-unit>
      <trans-unit id="FTL_OutputFileExists">
        <source>Cannot create short filename '{0}' when a long filename with the same short filename already exists</source>
        <target state="translated">약식 파일 이름이 같은 긴 파일 이름이 이미 있으면 '{0}' 약식 파일 이름을 만들 수 없습니다.</target>
        <note />
      </trans-unit>
      <trans-unit id="ERR_OneAliasPerReference">
        <source>A /reference option that declares an extern alias can only have one filename. To specify multiple aliases or filenames, use multiple /reference options.</source>
        <target state="translated">extern 별칭을 선언하는 /reference 옵션에는 파일 이름을 하나만 지정할 수 있습니다. 여러 별칭 또는 파일 이름을 지정하려면 /reference 옵션을 여러 개 사용하세요.</target>
        <note />
      </trans-unit>
      <trans-unit id="ERR_SwitchNeedsNumber">
        <source>Command-line syntax error: Missing ':&lt;number&gt;' for '{0}' option</source>
        <target state="translated">명령줄 구문 오류: '{0}' 옵션에 대한 ':&lt;number&gt;'이(가) 없습니다.</target>
        <note />
      </trans-unit>
      <trans-unit id="ERR_MissingDebugSwitch">
        <source>The /pdb option requires that the /debug option also be used</source>
        <target state="translated">/pdb 옵션은 /debug 옵션과 함께 사용해야 합니다.</target>
        <note />
      </trans-unit>
      <trans-unit id="ERR_ComRefCallInExpressionTree">
        <source>An expression tree lambda may not contain a COM call with ref omitted on arguments</source>
        <target state="translated">람다 식 트리에는 인수에서 ref가 생략된 COM 호출을 포함할 수 없습니다.</target>
        <note />
      </trans-unit>
      <trans-unit id="ERR_InvalidFormatForGuidForOption">
        <source>Command-line syntax error: Invalid Guid format '{0}' for option '{1}'</source>
        <target state="translated">명령줄 구문 오류: '{1}' 옵션에 대해 잘못된 '{0}' Guid 형식입니다.</target>
        <note />
      </trans-unit>
      <trans-unit id="ERR_MissingGuidForOption">
        <source>Command-line syntax error: Missing Guid for option '{1}'</source>
        <target state="translated">명령줄 구문 오류: '{1}' 옵션에 대한 Guid가 없습니다.</target>
        <note />
      </trans-unit>
      <trans-unit id="WRN_CLS_NoVarArgs">
        <source>Methods with variable arguments are not CLS-compliant</source>
        <target state="translated">가변 인수가 있는 메서드가 CLS 규격이 아닙니다.</target>
        <note />
      </trans-unit>
      <trans-unit id="WRN_CLS_NoVarArgs_Title">
        <source>Methods with variable arguments are not CLS-compliant</source>
        <target state="translated">가변 인수가 있는 메서드가 CLS 규격이 아닙니다.</target>
        <note />
      </trans-unit>
      <trans-unit id="WRN_CLS_BadArgType">
        <source>Argument type '{0}' is not CLS-compliant</source>
        <target state="translated">{0}' 인수 형식이 CLS 규격이 아닙니다.</target>
        <note />
      </trans-unit>
      <trans-unit id="WRN_CLS_BadArgType_Title">
        <source>Argument type is not CLS-compliant</source>
        <target state="translated">인수 형식이 CLS 규격이 아닙니다.</target>
        <note />
      </trans-unit>
      <trans-unit id="WRN_CLS_BadReturnType">
        <source>Return type of '{0}' is not CLS-compliant</source>
        <target state="translated">{0}'의 반환 형식이 CLS 규격이 아닙니다.</target>
        <note />
      </trans-unit>
      <trans-unit id="WRN_CLS_BadReturnType_Title">
        <source>Return type is not CLS-compliant</source>
        <target state="translated">반환 형식이 CLS 규격이 아닙니다.</target>
        <note />
      </trans-unit>
      <trans-unit id="WRN_CLS_BadFieldPropType">
        <source>Type of '{0}' is not CLS-compliant</source>
        <target state="translated">{0}' 형식이 CLS 규격이 아닙니다.</target>
        <note />
      </trans-unit>
      <trans-unit id="WRN_CLS_BadFieldPropType_Title">
        <source>Type is not CLS-compliant</source>
        <target state="translated">형식이 CLS 규격이 아닙니다.</target>
        <note />
      </trans-unit>
      <trans-unit id="WRN_CLS_BadFieldPropType_Description">
        <source>A public, protected, or protected internal variable must be of a type that is compliant with the Common Language Specification (CLS).</source>
        <target state="translated">public, protected 또는 protected internal 변수는 CLS(공용 언어 사양)를 따르는 형식이어야 합니다.</target>
        <note />
      </trans-unit>
      <trans-unit id="WRN_CLS_BadIdentifierCase">
        <source>Identifier '{0}' differing only in case is not CLS-compliant</source>
        <target state="translated">대/소문자만 다른 '{0}' 식별자가 CLS 규격이 아닙니다.</target>
        <note />
      </trans-unit>
      <trans-unit id="WRN_CLS_BadIdentifierCase_Title">
        <source>Identifier differing only in case is not CLS-compliant</source>
        <target state="translated">대/소문자만 다른 식별자가 CLS 규격이 아닙니다.</target>
        <note />
      </trans-unit>
      <trans-unit id="WRN_CLS_OverloadRefOut">
        <source>Overloaded method '{0}' differing only in ref or out, or in array rank, is not CLS-compliant</source>
        <target state="translated">ref, out 또는 배열 차수만 다른 오버로드된 '{0}' 메서드는 CLS 규격이 아닙니다.</target>
        <note />
      </trans-unit>
      <trans-unit id="WRN_CLS_OverloadRefOut_Title">
        <source>Overloaded method differing only in ref or out, or in array rank, is not CLS-compliant</source>
        <target state="translated">ref, out 또는 배열 차수만 다른 오버로드된 메서드는 CLS 규격이 아닙니다.</target>
        <note />
      </trans-unit>
      <trans-unit id="WRN_CLS_OverloadUnnamed">
        <source>Overloaded method '{0}' differing only by unnamed array types is not CLS-compliant</source>
        <target state="translated">명명되지 않은 배열 형식만 다른 오버로드된 '{0}' 메서드는 CLS 규격이 아닙니다.</target>
        <note />
      </trans-unit>
      <trans-unit id="WRN_CLS_OverloadUnnamed_Title">
        <source>Overloaded method differing only by unnamed array types is not CLS-compliant</source>
        <target state="translated">명명되지 않은 배열 형식만 다른 오버로드된 메서드는 CLS 규격이 아닙니다.</target>
        <note />
      </trans-unit>
      <trans-unit id="WRN_CLS_OverloadUnnamed_Description">
        <source>This error occurs if you have an overloaded method that takes a jagged array and the only difference between the method signatures is the element type of the array. To avoid this error, consider using a rectangular array rather than a jagged array; use an additional parameter to disambiguate the function call; rename one or more of the overloaded methods; or, if CLS Compliance is not needed, remove the CLSCompliantAttribute attribute.</source>
        <target state="translated">이 오류는 가변 배열을 사용하는 오버로드된 메서드가 있고 메서드 서명 간에 배열의 요소 형식만 다른 경우에 발생합니다. 이 오류를 방지하려면 가변 배열 대신 직사각형 배열을 사용하고, 추가 매개 변수를 사용하여 함수 호출을 명확하게 구분하고, 하나 이상의 오버로드된 메서드 이름을 바꾸세요. 또는 CLS 규격이 필요하지 않은 경우 CLSCompliantAttribute 특성을 제거하세요.</target>
        <note />
      </trans-unit>
      <trans-unit id="WRN_CLS_BadIdentifier">
        <source>Identifier '{0}' is not CLS-compliant</source>
        <target state="translated">{0}' 식별자가 CLS 규격이 아닙니다.</target>
        <note />
      </trans-unit>
      <trans-unit id="WRN_CLS_BadIdentifier_Title">
        <source>Identifier is not CLS-compliant</source>
        <target state="translated">식별자가 CLS 규격이 아닙니다.</target>
        <note />
      </trans-unit>
      <trans-unit id="WRN_CLS_BadBase">
        <source>'{0}': base type '{1}' is not CLS-compliant</source>
        <target state="translated">'{0}': '{1}' 기본 형식이 CLS 규격이 아닙니다.</target>
        <note />
      </trans-unit>
      <trans-unit id="WRN_CLS_BadBase_Title">
        <source>Base type is not CLS-compliant</source>
        <target state="translated">기본 형식이 CLS 규격이 아닙니다.</target>
        <note />
      </trans-unit>
      <trans-unit id="WRN_CLS_BadBase_Description">
        <source>A base type was marked as not having to be compliant with the Common Language Specification (CLS) in an assembly that was marked as being CLS compliant. Either remove the attribute that specifies the assembly is CLS compliant or remove the attribute that indicates the type is not CLS compliant.</source>
        <target state="translated">기본 형식은 CLS(공용 언어 사양) 규격으로 표시된 어셈블리에서 CLS를 따를 필요가 없는 것으로 표시되었습니다. 어셈블리가 CLS 규격인 것으로 지정하는 특성을 제거하거나 형식이 CLS 규격이 아님을 나타내는 특성을 제거하세요.</target>
        <note />
      </trans-unit>
      <trans-unit id="WRN_CLS_BadInterfaceMember">
        <source>'{0}': CLS-compliant interfaces must have only CLS-compliant members</source>
        <target state="translated">'{0}': CLS 규격 인터페이스는 CLS 규격 멤버만 포함할 수 있습니다.</target>
        <note />
      </trans-unit>
      <trans-unit id="WRN_CLS_BadInterfaceMember_Title">
        <source>CLS-compliant interfaces must have only CLS-compliant members</source>
        <target state="translated">CLS 규격 인터페이스는 CLS 규격 멤버만 포함할 수 있습니다.</target>
        <note />
      </trans-unit>
      <trans-unit id="WRN_CLS_NoAbstractMembers">
        <source>'{0}': only CLS-compliant members can be abstract</source>
        <target state="translated">'{0}': CLS 규격 멤버만 abstract일 수 있습니다.</target>
        <note />
      </trans-unit>
      <trans-unit id="WRN_CLS_NoAbstractMembers_Title">
        <source>Only CLS-compliant members can be abstract</source>
        <target state="translated">CLS 규격 멤버만 abstract일 수 있습니다.</target>
        <note />
      </trans-unit>
      <trans-unit id="WRN_CLS_NotOnModules">
        <source>You must specify the CLSCompliant attribute on the assembly, not the module, to enable CLS compliance checking</source>
        <target state="translated">CLS 규격 검사를 사용하려면 모듈이 아니라 어셈블리에 CLSCompliant 특성을 지정해야 합니다.</target>
        <note />
      </trans-unit>
      <trans-unit id="WRN_CLS_NotOnModules_Title">
        <source>You must specify the CLSCompliant attribute on the assembly, not the module, to enable CLS compliance checking</source>
        <target state="translated">CLS 규격 검사를 사용하려면 모듈이 아니라 어셈블리에 CLSCompliant 특성을 지정해야 합니다.</target>
        <note />
      </trans-unit>
      <trans-unit id="WRN_CLS_ModuleMissingCLS">
        <source>Added modules must be marked with the CLSCompliant attribute to match the assembly</source>
        <target state="translated">추가된 모듈은 어셈블리와 일치하도록 CLSCompliant 특성으로 표시되어야 합니다.</target>
        <note />
      </trans-unit>
      <trans-unit id="WRN_CLS_ModuleMissingCLS_Title">
        <source>Added modules must be marked with the CLSCompliant attribute to match the assembly</source>
        <target state="translated">추가된 모듈은 어셈블리와 일치하도록 CLSCompliant 특성으로 표시되어야 합니다.</target>
        <note />
      </trans-unit>
      <trans-unit id="WRN_CLS_AssemblyNotCLS">
        <source>'{0}' cannot be marked as CLS-compliant because the assembly does not have a CLSCompliant attribute</source>
        <target state="translated">'어셈블리에 CLSCompliant 특성이 없으므로 '{0}'을(를) CLS 규격으로 표시할 수 없습니다.</target>
        <note />
      </trans-unit>
      <trans-unit id="WRN_CLS_AssemblyNotCLS_Title">
        <source>Type or member cannot be marked as CLS-compliant because the assembly does not have a CLSCompliant attribute</source>
        <target state="translated">어셈블리에 CLSCompliant 특성이 없으므로 형식 또는 멤버를 CLS 규격으로 표시할 수 없습니다.</target>
        <note />
      </trans-unit>
      <trans-unit id="WRN_CLS_BadAttributeType">
        <source>'{0}' has no accessible constructors which use only CLS-compliant types</source>
        <target state="translated">'{0}'에는 CLS 규격 형식만 사용하는 액세스 가능 생성자가 없습니다.</target>
        <note />
      </trans-unit>
      <trans-unit id="WRN_CLS_BadAttributeType_Title">
        <source>Type has no accessible constructors which use only CLS-compliant types</source>
        <target state="translated">형식에는 CLS 규격 형식만 사용하는 액세스 가능 생성자가 없습니다.</target>
        <note />
      </trans-unit>
      <trans-unit id="WRN_CLS_ArrayArgumentToAttribute">
        <source>Arrays as attribute arguments is not CLS-compliant</source>
        <target state="translated">특성 인수로 사용된 배열은 CLS 규격이 아닙니다.</target>
        <note />
      </trans-unit>
      <trans-unit id="WRN_CLS_ArrayArgumentToAttribute_Title">
        <source>Arrays as attribute arguments is not CLS-compliant</source>
        <target state="translated">특성 인수로 사용된 배열은 CLS 규격이 아닙니다.</target>
        <note />
      </trans-unit>
      <trans-unit id="WRN_CLS_NotOnModules2">
        <source>You cannot specify the CLSCompliant attribute on a module that differs from the CLSCompliant attribute on the assembly</source>
        <target state="translated">어셈블리의 CLSCompliant 특성과 다른 모듈의 CLSCompliant 특성을 지정할 수 없습니다.</target>
        <note />
      </trans-unit>
      <trans-unit id="WRN_CLS_NotOnModules2_Title">
        <source>You cannot specify the CLSCompliant attribute on a module that differs from the CLSCompliant attribute on the assembly</source>
        <target state="translated">어셈블리의 CLSCompliant 특성과 다른 모듈의 CLSCompliant 특성을 지정할 수 없습니다.</target>
        <note />
      </trans-unit>
      <trans-unit id="WRN_CLS_IllegalTrueInFalse">
        <source>'{0}' cannot be marked as CLS-compliant because it is a member of non-CLS-compliant type '{1}'</source>
        <target state="translated">'{0}'은(는) CLS 규격이 아닌 '{1}' 형식의 멤버이므로 CLS 규격으로 표시할 수 없습니다.</target>
        <note />
      </trans-unit>
      <trans-unit id="WRN_CLS_IllegalTrueInFalse_Title">
        <source>Type cannot be marked as CLS-compliant because it is a member of non-CLS-compliant type</source>
        <target state="translated">형식은 CLS 규격이 아닌 형식의 멤버이므로 CLS 규격으로 표시할 수 없습니다.</target>
        <note />
      </trans-unit>
      <trans-unit id="WRN_CLS_MeaninglessOnPrivateType">
        <source>CLS compliance checking will not be performed on '{0}' because it is not visible from outside this assembly</source>
        <target state="translated">{0}'은(는) 이 어셈블리 외부에 노출되지 않으므로 CLS 규격 검사를 수행하지 않습니다.</target>
        <note />
      </trans-unit>
      <trans-unit id="WRN_CLS_MeaninglessOnPrivateType_Title">
        <source>CLS compliance checking will not be performed because it is not visible from outside this assembly</source>
        <target state="translated">이 어셈블리 외부에 노출되지 않으므로 CLS 규격 검사를 수행하지 않습니다.</target>
        <note />
      </trans-unit>
      <trans-unit id="WRN_CLS_AssemblyNotCLS2">
        <source>'{0}' does not need a CLSCompliant attribute because the assembly does not have a CLSCompliant attribute</source>
        <target state="translated">'어셈블리에 CLSCompliant 특성이 없으므로 '{0}'에 CLSCompliant 특성이 필요하지 않습니다.</target>
        <note />
      </trans-unit>
      <trans-unit id="WRN_CLS_AssemblyNotCLS2_Title">
        <source>Type or member does not need a CLSCompliant attribute because the assembly does not have a CLSCompliant attribute</source>
        <target state="translated">어셈블리에 CLSCompliant 특성이 없으므로 형식 또는 멤버에 CLSCompliant 특성이 필요하지 않습니다.</target>
        <note />
      </trans-unit>
      <trans-unit id="WRN_CLS_MeaninglessOnParam">
        <source>CLSCompliant attribute has no meaning when applied to parameters. Try putting it on the method instead.</source>
        <target state="translated">CLSCompliant 특성을 매개 변수에 적용하면 의미가 없습니다. 대신 이 특성을 메서드에 사용하세요.</target>
        <note />
      </trans-unit>
      <trans-unit id="WRN_CLS_MeaninglessOnParam_Title">
        <source>CLSCompliant attribute has no meaning when applied to parameters</source>
        <target state="translated">CLSCompliant 특성을 매개 변수에 적용하면 의미가 없습니다.</target>
        <note />
      </trans-unit>
      <trans-unit id="WRN_CLS_MeaninglessOnReturn">
        <source>CLSCompliant attribute has no meaning when applied to return types. Try putting it on the method instead.</source>
        <target state="translated">CLSCompliant 특성은 반환 형식에 적용하면 의미가 없습니다. 대신 이 특성을 메서드에 사용하세요.</target>
        <note />
      </trans-unit>
      <trans-unit id="WRN_CLS_MeaninglessOnReturn_Title">
        <source>CLSCompliant attribute has no meaning when applied to return types</source>
        <target state="translated">CLSCompliant 특성을 반환 형식에 적용하면 의미가 없습니다.</target>
        <note />
      </trans-unit>
      <trans-unit id="WRN_CLS_BadTypeVar">
        <source>Constraint type '{0}' is not CLS-compliant</source>
        <target state="translated">{0}' 제약 조건 형식이 CLS 규격이 아닙니다.</target>
        <note />
      </trans-unit>
      <trans-unit id="WRN_CLS_BadTypeVar_Title">
        <source>Constraint type is not CLS-compliant</source>
        <target state="translated">제약 조건 형식이 CLS 규격이 아닙니다.</target>
        <note />
      </trans-unit>
      <trans-unit id="WRN_CLS_VolatileField">
        <source>CLS-compliant field '{0}' cannot be volatile</source>
        <target state="translated">CLS 규격 필드 '{0}'은(는) volatile일 수 없습니다.</target>
        <note />
      </trans-unit>
      <trans-unit id="WRN_CLS_VolatileField_Title">
        <source>CLS-compliant field cannot be volatile</source>
        <target state="translated">CLS 규격 필드는 volatile일 수 없습니다.</target>
        <note />
      </trans-unit>
      <trans-unit id="WRN_CLS_BadInterface">
        <source>'{0}' is not CLS-compliant because base interface '{1}' is not CLS-compliant</source>
        <target state="translated">'기본 인터페이스 '{1}'이(가) CLS 규격이 아니므로 '{0}'은(는) CLS 규격이 아닙니다.</target>
        <note />
      </trans-unit>
      <trans-unit id="WRN_CLS_BadInterface_Title">
        <source>Type is not CLS-compliant because base interface is not CLS-compliant</source>
        <target state="translated">기본 인터페이스가 CLS 규격이 아니므로 형식이 CLS 규격이 아닙니다.</target>
        <note />
      </trans-unit>
      <trans-unit id="ERR_BadAwaitArg">
        <source>'await' requires that the type {0} have a suitable GetAwaiter method</source>
        <target state="translated">'await'의 경우 {0} 형식에 적합한 GetAwaiter 메서드가 있어야 합니다.</target>
        <note />
      </trans-unit>
      <trans-unit id="ERR_BadAwaitArgIntrinsic">
        <source>Cannot await '{0}'</source>
        <target state="translated">{0}'에 대해 await를 사용할 수 없습니다.</target>
        <note />
      </trans-unit>
      <trans-unit id="ERR_BadAwaiterPattern">
        <source>'await' requires that the return type '{0}' of '{1}.GetAwaiter()' have suitable IsCompleted, OnCompleted, and GetResult members, and implement INotifyCompletion or ICriticalNotifyCompletion</source>
        <target state="translated">'await'의 경우 '{1}.GetAwaiter()'의 반환 형식 '{0}'에 적합한 IsCompleted, OnCompleted 및 GetResult 멤버가 있어야 하며 INotifyCompletion 또는 ICriticalNotifyCompletion을 구현해야 합니다.</target>
        <note />
      </trans-unit>
      <trans-unit id="ERR_BadAwaitArg_NeedSystem">
        <source>'await' requires that the type '{0}' have a suitable GetAwaiter method. Are you missing a using directive for 'System'?</source>
        <target state="translated">'await'를 사용하려면 '{0}' 형식에 적합한 GetAwaiter 메서드가 있어야 합니다. 'System'에 대해 using 지시문이 있는지 확인하세요.</target>
        <note />
      </trans-unit>
      <trans-unit id="ERR_BadAwaitArgVoidCall">
        <source>Cannot await 'void'</source>
        <target state="translated">void'에 대해 'void'를 사용할 수 없습니다.</target>
        <note />
      </trans-unit>
      <trans-unit id="ERR_BadAwaitAsIdentifier">
        <source>'await' cannot be used as an identifier within an async method or lambda expression</source>
        <target state="translated">'await'는 비동기 메서드나 람다 식 내에서 식별자로 사용할 수 없습니다.</target>
        <note />
      </trans-unit>
      <trans-unit id="ERR_DoesntImplementAwaitInterface">
        <source>'{0}' does not implement '{1}'</source>
        <target state="translated">'{0}'은(는) '{1}'을(를) 구현하지 않습니다.</target>
        <note />
      </trans-unit>
      <trans-unit id="ERR_TaskRetNoObjectRequired">
        <source>Since '{0}' is an async method that returns 'Task', a return keyword must not be followed by an object expression. Did you intend to return 'Task&lt;T&gt;'?</source>
        <target state="translated">{0}'이(가) 'Task'를 반환하는 비동기 메서드이므로 return 키워드 뒤에 개체 식이 나오면 안 됩니다. 'Task&lt;T&gt;'를 반환하려고 했습니까?</target>
        <note />
      </trans-unit>
      <trans-unit id="ERR_BadAsyncReturn">
        <source>The return type of an async method must be void, Task or Task&lt;T&gt;</source>
        <target state="translated">비동기 메서드의 반환 형식은 void, Task 또는 Task&lt;T&gt;여야 합니다.</target>
        <note />
      </trans-unit>
      <trans-unit id="ERR_CantReturnVoid">
        <source>Cannot return an expression of type 'void'</source>
        <target state="translated">void' 형식의 식을 반환할 수 없습니다.</target>
        <note />
      </trans-unit>
      <trans-unit id="ERR_VarargsAsync">
        <source>__arglist is not allowed in the parameter list of async methods</source>
        <target state="translated">__arglist는 비동기 메서드의 매개 변수 목록에 사용할 수 없습니다.</target>
        <note />
      </trans-unit>
      <trans-unit id="ERR_ByRefTypeAndAwait">
        <source>'await' cannot be used in an expression containing the type '{0}'</source>
        <target state="translated">'await'는 '{0}' 형식이 포함된 식에 사용할 수 없습니다.</target>
        <note />
      </trans-unit>
      <trans-unit id="ERR_UnsafeAsyncArgType">
        <source>Async methods cannot have unsafe parameters or return types</source>
        <target state="translated">비동기 메서드에는 안전하지 않은 매개 변수 또는 반환 형식을 사용할 수 없습니다.</target>
        <note />
      </trans-unit>
      <trans-unit id="ERR_BadAsyncArgType">
        <source>Async methods cannot have ref or out parameters</source>
        <target state="translated">비동기 메서드에는 ref 또는 out 매개 변수를 사용할 수 없습니다.</target>
        <note />
      </trans-unit>
      <trans-unit id="ERR_BadAwaitWithoutAsync">
        <source>The 'await' operator can only be used when contained within a method or lambda expression marked with the 'async' modifier</source>
        <target state="translated">await' 연산자는 'async' 한정자로 표시된 메서드나 람다 식 내에 포함된 경우에만 사용할 수 있습니다.</target>
        <note />
      </trans-unit>
      <trans-unit id="ERR_BadAwaitWithoutAsyncLambda">
        <source>The 'await' operator can only be used within an async {0}. Consider marking this {0} with the 'async' modifier.</source>
        <target state="translated">await' 연산자는 비동기 {0} 내에서만 사용할 수 있습니다. 'async' 한정자로 이 {0}을(를) 표시하세요.</target>
        <note />
      </trans-unit>
      <trans-unit id="ERR_BadAwaitWithoutAsyncMethod">
        <source>The 'await' operator can only be used within an async method. Consider marking this method with the 'async' modifier and changing its return type to 'Task&lt;{0}&gt;'.</source>
        <target state="translated">await' 연산자는 비동기 메서드 내에서만 사용할 수 있습니다. 'async' 한정자로 이 메서드를 표시하고 해당 반환 형식을 'Task&lt;{0}&gt;'로 변경하세요.</target>
        <note />
      </trans-unit>
      <trans-unit id="ERR_BadAwaitWithoutVoidAsyncMethod">
        <source>The 'await' operator can only be used within an async method. Consider marking this method with the 'async' modifier and changing its return type to 'Task'.</source>
        <target state="translated">await' 연산자는 비동기 메서드 내에서만 사용할 수 있습니다. 'async' 한정자로 이 메서드를 표시하고 해당 반환 형식을 'Task'로 변경하세요.</target>
        <note />
      </trans-unit>
      <trans-unit id="ERR_BadAwaitInFinally">
        <source>Cannot await in the body of a finally clause</source>
        <target state="translated">finally 절의 본문에서는 await를 사용할 수 없습니다.</target>
        <note />
      </trans-unit>
      <trans-unit id="ERR_BadAwaitInCatch">
        <source>Cannot await in a catch clause</source>
        <target state="translated">catch 절에서 await를 사용할 수 없습니다.</target>
        <note />
      </trans-unit>
      <trans-unit id="ERR_BadAwaitInCatchFilter">
        <source>Cannot await in the filter expression of a catch clause</source>
        <target state="translated">catch 절의 필터 식에서 await를 사용할 수 없습니다.</target>
        <note />
      </trans-unit>
      <trans-unit id="ERR_BadAwaitInLock">
        <source>Cannot await in the body of a lock statement</source>
        <target state="translated">lock 문의 본문에서 await를 사용할 수 없습니다.</target>
        <note />
      </trans-unit>
      <trans-unit id="ERR_BadAwaitInStaticVariableInitializer">
        <source>The 'await' operator cannot be used in a static script variable initializer.</source>
        <target state="translated">await' 연산자는 정적 스크립트 변수 이니셜라이저에서 사용할 수 없습니다.</target>
        <note />
      </trans-unit>
      <trans-unit id="ERR_AwaitInUnsafeContext">
        <source>Cannot await in an unsafe context</source>
        <target state="translated">안전하지 않은 컨텍스트에서는 await를 사용할 수 없습니다.</target>
        <note />
      </trans-unit>
      <trans-unit id="ERR_BadAsyncLacksBody">
        <source>The 'async' modifier can only be used in methods that have a body.</source>
        <target state="translated">async' 한정자는 본문이 있는 메서드에서만 사용할 수 있습니다.</target>
        <note />
      </trans-unit>
      <trans-unit id="ERR_BadSpecialByRefLocal">
        <source>Parameters or locals of type '{0}' cannot be declared in async methods or lambda expressions.</source>
        <target state="translated">{0}' 형식의 매개 변수 또는 로컬은 비동기 메서드나 람다 식에서 선언할 수 없습니다.</target>
        <note />
      </trans-unit>
      <trans-unit id="ERR_BadSpecialByRefIterator">
        <source>foreach statement cannot operate on enumerators of type '{0}' in async or iterator methods because '{0}' is a ref struct.</source>
        <target state="translated">{0}'은(는) ref struct이므로 비동기 또는 반복기 메서드의 '{0}' 형식 열거자에서 foreach 문을 수행할 수 없습니다.</target>
        <note />
      </trans-unit>
      <trans-unit id="ERR_SecurityCriticalOrSecuritySafeCriticalOnAsync">
        <source>Security attribute '{0}' cannot be applied to an Async method.</source>
        <target state="translated">{0}' 보안 특성은 비동기 메서드에 적용할 수 없습니다.</target>
        <note />
      </trans-unit>
      <trans-unit id="ERR_SecurityCriticalOrSecuritySafeCriticalOnAsyncInClassOrStruct">
        <source>Async methods are not allowed in an Interface, Class, or Structure which has the 'SecurityCritical' or 'SecuritySafeCritical' attribute.</source>
        <target state="translated">특성이 'SecurityCritical' 또는 'SecuritySafeCritical'인 인터페이스, 클래스 또는 구조에서는 비동기 메서드가 허용되지 않습니다.</target>
        <note />
      </trans-unit>
      <trans-unit id="ERR_BadAwaitInQuery">
        <source>The 'await' operator may only be used in a query expression within the first collection expression of the initial 'from' clause or within the collection expression of a 'join' clause</source>
        <target state="translated">await' 연산자는 초기 'from' 절의 첫 번째 Collection 식이나 'join' 절의 Collection 식 내의 쿼리 식에서만 사용할 수 있습니다.</target>
        <note />
      </trans-unit>
      <trans-unit id="WRN_AsyncLacksAwaits">
        <source>This async method lacks 'await' operators and will run synchronously. Consider using the 'await' operator to await non-blocking API calls, or 'await Task.Run(...)' to do CPU-bound work on a background thread.</source>
        <target state="translated">이 비동기 메서드에는 'await' 연산자가 없으며 메서드가 동시에 실행됩니다. 'await' 연산자를 사용하여 비블로킹 API 호출을 대기하거나, 'await Task.Run(...)'을 사용하여 백그라운드 스레드에서 CPU 바인딩된 작업을 수행하세요.</target>
        <note />
      </trans-unit>
      <trans-unit id="WRN_AsyncLacksAwaits_Title">
        <source>Async method lacks 'await' operators and will run synchronously</source>
        <target state="translated">이 비동기 메서드에는 'await' 연산자가 없으며 메서드가 동시에 실행됩니다.</target>
        <note />
      </trans-unit>
      <trans-unit id="WRN_UnobservedAwaitableExpression">
        <source>Because this call is not awaited, execution of the current method continues before the call is completed. Consider applying the 'await' operator to the result of the call.</source>
        <target state="translated">이 호출이 대기되지 않으므로 호출이 완료되기 전에 현재 메서드가 계속 실행됩니다. 호출 결과에 'await' 연산자를 적용해 보세요.</target>
        <note />
      </trans-unit>
      <trans-unit id="WRN_UnobservedAwaitableExpression_Title">
        <source>Because this call is not awaited, execution of the current method continues before the call is completed</source>
        <target state="translated">이 호출을 대기하지 않으므로 호출이 완료되기 전에 현재 메서드가 계속 실행됩니다.</target>
        <note />
      </trans-unit>
      <trans-unit id="WRN_UnobservedAwaitableExpression_Description">
        <source>The current method calls an async method that returns a Task or a Task&lt;TResult&gt; and doesn't apply the await operator to the result. The call to the async method starts an asynchronous task. However, because no await operator is applied, the program continues without waiting for the task to complete. In most cases, that behavior isn't what you expect. Usually other aspects of the calling method depend on the results of the call or, minimally, the called method is expected to complete before you return from the method that contains the call.

An equally important issue is what happens to exceptions that are raised in the called async method. An exception that's raised in a method that returns a Task or Task&lt;TResult&gt; is stored in the returned task. If you don't await the task or explicitly check for exceptions, the exception is lost. If you await the task, its exception is rethrown.

As a best practice, you should always await the call.

You should consider suppressing the warning only if you're sure that you don't want to wait for the asynchronous call to complete and that the called method won't raise any exceptions. In that case, you can suppress the warning by assigning the task result of the call to a variable.</source>
        <target state="translated">현재 메서드는 Task 또는 Task&lt;TResult&gt;를 반환하는 비동기 메서드를 호출하므로 await 연산자를 결과에 적용하지 않습니다. 비동기 메서드를 호출하면 비동기 작업이 시작됩니다. 그러나 await 연산자가 적용되지 않으므로 작업이 완료될 때까지 기다리지 않고 프로그램이 계속 진행됩니다. 대부분의 경우 이 동작은 예상과 다릅니다. 일반적으로 호출 메서드의 다양한 측면에 따라 호출 결과가 달라지며, 최소한 호출을 포함하는 메서드에서 반환되기 이전에 호출된 메서드가 완료되어야 합니다.

호출된 비동기 메서드에서 발생하는 예외에 대해 발생하는 문제도 중요합니다. Task 또는 Task&lt;TResult&gt;를 반환하는 메서드에서 발생하는 예외는 반환된 작업에 저장됩니다. 작업을 대기하지 않거나 예외를 명시적으로 확인하지 않을 경우 예외가 손실됩니다. 작업을 대기하면 예외가 다시 발생합니다.

따라서 항상 호출을 대기하는 것이 좋습니다.

비동기 호출이 완료되는 동안 대기하지 않고 호출된 메서드가 예외를 발생하지 않는 경우에만 이 경고를 무시해야 합니다. 이 경우 호출의 작업 결과를 변수에 할당하여 경고를 무시할 수 있습니다.</target>
        <note />
      </trans-unit>
      <trans-unit id="ERR_SynchronizedAsyncMethod">
        <source>'MethodImplOptions.Synchronized' cannot be applied to an async method</source>
        <target state="translated">'MethodImplOptions.Synchronized'는 비동기 메서드에 적용할 수 없습니다.</target>
        <note />
      </trans-unit>
      <trans-unit id="ERR_NoConversionForCallerLineNumberParam">
        <source>CallerLineNumberAttribute cannot be applied because there are no standard conversions from type '{0}' to type '{1}'</source>
        <target state="translated">{0}' 형식에서 '{1}' 형식으로의 표준 변환이 없기 때문에 CallerLineNumberAttribute를 적용할 수 없습니다.</target>
        <note />
      </trans-unit>
      <trans-unit id="ERR_NoConversionForCallerFilePathParam">
        <source>CallerFilePathAttribute cannot be applied because there are no standard conversions from type '{0}' to type '{1}'</source>
        <target state="translated">{0}' 형식에서 '{1}' 형식으로의 표준 변환이 없기 때문에 CallerFilePathAttribute를 적용할 수 없습니다.</target>
        <note />
      </trans-unit>
      <trans-unit id="ERR_NoConversionForCallerMemberNameParam">
        <source>CallerMemberNameAttribute cannot be applied because there are no standard conversions from type '{0}' to type '{1}'</source>
        <target state="translated">{0}' 형식에서 '{1}' 형식으로의 표준 변환이 없기 때문에 CallerMemberNameAttribute를 적용할 수 없습니다.</target>
        <note />
      </trans-unit>
      <trans-unit id="ERR_BadCallerLineNumberParamWithoutDefaultValue">
        <source>The CallerLineNumberAttribute may only be applied to parameters with default values</source>
        <target state="translated">CallerLineNumberAttribute는 기본값이 있는 매개 변수에만 적용할 수 있습니다.</target>
        <note />
      </trans-unit>
      <trans-unit id="ERR_BadCallerFilePathParamWithoutDefaultValue">
        <source>The CallerFilePathAttribute may only be applied to parameters with default values</source>
        <target state="translated">CallerFilePathAttribute는 기본값이 있는 매개 변수에만 적용할 수 있습니다.</target>
        <note />
      </trans-unit>
      <trans-unit id="ERR_BadCallerMemberNameParamWithoutDefaultValue">
        <source>The CallerMemberNameAttribute may only be applied to parameters with default values</source>
        <target state="translated">CallerMemberNameAttribute는 기본값이 있는 매개 변수에만 적용할 수 있습니다.</target>
        <note />
      </trans-unit>
      <trans-unit id="WRN_CallerLineNumberParamForUnconsumedLocation">
        <source>The CallerLineNumberAttribute applied to parameter '{0}' will have no effect because it applies to a member that is used in contexts that do not allow optional arguments</source>
        <target state="translated">{0}' 매개 변수에 적용되는 CallerLineNumberAttribute는 선택적 인수를 허용하지 않는 컨텍스트에서 사용되는 멤버에 적용되므로 효과가 없습니다.</target>
        <note />
      </trans-unit>
      <trans-unit id="WRN_CallerLineNumberParamForUnconsumedLocation_Title">
        <source>The CallerLineNumberAttribute will have no effect because it applies to a member that is used in contexts that do not allow optional arguments</source>
        <target state="translated">CallerLineNumberAttribute는 선택적 인수를 허용하지 않는 컨텍스트에서 사용되는 멤버에 적용되므로 효과가 없습니다.</target>
        <note />
      </trans-unit>
      <trans-unit id="WRN_CallerFilePathParamForUnconsumedLocation">
        <source>The CallerFilePathAttribute applied to parameter '{0}' will have no effect because it applies to a member that is used in contexts that do not allow optional arguments</source>
        <target state="translated">{0}' 매개 변수에 적용된 CallerFilePathAttribute는 선택적 인수를 허용하지 않는 컨텍스트에서 사용되는 멤버에 적용되므로 효과가 없습니다.</target>
        <note />
      </trans-unit>
      <trans-unit id="WRN_CallerFilePathParamForUnconsumedLocation_Title">
        <source>The CallerFilePathAttribute will have no effect because it applies to a member that is used in contexts that do not allow optional arguments</source>
        <target state="translated">CallerFilePathAttribute는 선택적 인수를 허용하지 않는 컨텍스트에서 사용되는 멤버에 적용되므로 효과가 없습니다.</target>
        <note />
      </trans-unit>
      <trans-unit id="WRN_CallerMemberNameParamForUnconsumedLocation">
        <source>The CallerMemberNameAttribute applied to parameter '{0}' will have no effect because it applies to a member that is used in contexts that do not allow optional arguments</source>
        <target state="translated">{0}' 매개 변수에 적용되는 CallerMemberNameAttribute는 선택적 인수를 허용하지 않는 컨텍스트에서 사용되는 멤버에 적용되므로 효과가 없습니다.</target>
        <note />
      </trans-unit>
      <trans-unit id="WRN_CallerMemberNameParamForUnconsumedLocation_Title">
        <source>The CallerMemberNameAttribute will have no effect because it applies to a member that is used in contexts that do not allow optional arguments</source>
        <target state="translated">CallerMemberNameAttribute는 선택적 인수를 허용하지 않는 컨텍스트에서 사용되는 멤버에 적용되므로 효과가 없습니다.</target>
        <note />
      </trans-unit>
      <trans-unit id="ERR_NoEntryPoint">
        <source>Program does not contain a static 'Main' method suitable for an entry point</source>
        <target state="translated">프로그램에는 진입점에 적합한 정적 'Main' 메서드가 포함되어 있지 않습니다.</target>
        <note />
      </trans-unit>
      <trans-unit id="ERR_ArrayInitializerIncorrectLength">
        <source>An array initializer of length '{0}' is expected</source>
        <target state="translated">길이가 '{0}'인 배열 이니셜라이저가 필요합니다</target>
        <note />
      </trans-unit>
      <trans-unit id="ERR_ArrayInitializerExpected">
        <source>A nested array initializer is expected</source>
        <target state="translated">중첩 배열 이니셜라이저가 필요합니다.</target>
        <note />
      </trans-unit>
      <trans-unit id="ERR_IllegalVarianceSyntax">
        <source>Invalid variance modifier. Only interface and delegate type parameters can be specified as variant.</source>
        <target state="translated">가변성(variance) 한정자가 잘못되었습니다. 인터페이스 및 대리자 형식 매개 변수만 variant로 지정할 수 있습니다.</target>
        <note />
      </trans-unit>
      <trans-unit id="ERR_UnexpectedAliasedName">
        <source>Unexpected use of an aliased name</source>
        <target state="translated">예기치 않은 별칭이 지정된 이름의 사용입니다.</target>
        <note />
      </trans-unit>
      <trans-unit id="ERR_UnexpectedGenericName">
        <source>Unexpected use of a generic name</source>
        <target state="translated">예기치 않은 제네릭 이름의 사용입니다.</target>
        <note />
      </trans-unit>
      <trans-unit id="ERR_UnexpectedUnboundGenericName">
        <source>Unexpected use of an unbound generic name</source>
        <target state="translated">예기치 않게 바인딩되지 않은 제네릭 이름이 사용되었습니다.</target>
        <note />
      </trans-unit>
      <trans-unit id="ERR_GlobalStatement">
        <source>Expressions and statements can only occur in a method body</source>
        <target state="translated">식과 문은 메서드 본문에만 발생할 수 있습니다.</target>
        <note />
      </trans-unit>
      <trans-unit id="ERR_NamedArgumentForArray">
        <source>An array access may not have a named argument specifier</source>
        <target state="translated">배열 액세스에는 명명된 인수 지정자를 사용할 수 없습니다.</target>
        <note />
      </trans-unit>
      <trans-unit id="ERR_NotYetImplementedInRoslyn">
        <source>This language feature ('{0}') is not yet implemented.</source>
        <target state="translated">이 언어 기능('{0}')은 아직 구현되지 않았습니다.</target>
        <note />
      </trans-unit>
      <trans-unit id="ERR_DefaultValueNotAllowed">
        <source>Default values are not valid in this context.</source>
        <target state="translated">이 컨텍스트에서는 기본값은 유효하지 않습니다.</target>
        <note />
      </trans-unit>
      <trans-unit id="ERR_CantOpenIcon">
        <source>Error opening icon file {0} -- {1}</source>
        <target state="translated">{0} 아이콘 파일을 여는 동안 오류가 발생했습니다. {1}</target>
        <note />
      </trans-unit>
      <trans-unit id="ERR_CantOpenWin32Manifest">
        <source>Error opening Win32 manifest file {0} -- {1}</source>
        <target state="translated">{0} Win32 매니페스트 파일을 여는 동안 오류가 발생했습니다. {1}</target>
        <note />
      </trans-unit>
      <trans-unit id="ERR_ErrorBuildingWin32Resources">
        <source>Error building Win32 resources -- {0}</source>
        <target state="translated">Win32 리소스를 만드는 동안 오류가 발생했습니다. {0}</target>
        <note />
      </trans-unit>
      <trans-unit id="ERR_DefaultValueBeforeRequiredValue">
        <source>Optional parameters must appear after all required parameters</source>
        <target state="translated">선택적 매개 변수는 모든 필수 매개 변수 다음에 와야 합니다.</target>
        <note />
      </trans-unit>
      <trans-unit id="ERR_ExplicitImplCollisionOnRefOut">
        <source>Cannot inherit interface '{0}' with the specified type parameters because it causes method '{1}' to contain overloads which differ only on ref and out</source>
        <target state="translated">지정한 형식 매개 변수가 있는 '{0}' 인터페이스를 사용하면 '{1}' 메서드에 ref 및 out만 다른 오버로드가 포함되므로 해당 인터페이스를 상속할 수 없습니다.</target>
        <note />
      </trans-unit>
      <trans-unit id="ERR_PartialWrongTypeParamsVariance">
        <source>Partial declarations of '{0}' must have the same type parameter names and variance modifiers in the same order</source>
        <target state="translated">{0}'의 partial 선언에는 동일한 순서로 동일한 형식 매개 변수 이름과 가변성(variance) 한정자가 있어야 합니다.</target>
        <note />
      </trans-unit>
      <trans-unit id="ERR_UnexpectedVariance">
        <source>Invalid variance: The type parameter '{1}' must be {3} valid on '{0}'. '{1}' is {2}.</source>
        <target state="translated">잘못된 가변성(variance): '{1}' 형식 매개 변수는 '{0}'에서 유효한 {3}이어야 합니다. '{1}'은(는) {2}입니다.</target>
        <note />
      </trans-unit>
      <trans-unit id="ERR_DeriveFromDynamic">
        <source>'{0}': cannot derive from the dynamic type</source>
        <target state="translated">'{0}': 동적 유형에서 파생될 수 없습니다.</target>
        <note />
      </trans-unit>
      <trans-unit id="ERR_DeriveFromConstructedDynamic">
        <source>'{0}': cannot implement a dynamic interface '{1}'</source>
        <target state="translated">'{0}': 동적 인터페이스 '{1}'을(를) 구현할 수 없습니다.</target>
        <note />
      </trans-unit>
      <trans-unit id="ERR_DynamicTypeAsBound">
        <source>Constraint cannot be the dynamic type</source>
        <target state="translated">제약 조건은 동적 유형일 수 없습니다.</target>
        <note />
      </trans-unit>
      <trans-unit id="ERR_ConstructedDynamicTypeAsBound">
        <source>Constraint cannot be a dynamic type '{0}'</source>
        <target state="translated">제약 조건은 '{0}' 동적 유형일 수 없습니다.</target>
        <note />
      </trans-unit>
      <trans-unit id="ERR_DynamicRequiredTypesMissing">
        <source>One or more types required to compile a dynamic expression cannot be found. Are you missing a reference?</source>
        <target state="translated">동적 식을 컴파일하는 데 필요한 하나 이상의 형식을 찾을 수 없습니다. 참조가 있는지 확인하세요.</target>
        <note />
      </trans-unit>
      <trans-unit id="ERR_MetadataNameTooLong">
        <source>Name '{0}' exceeds the maximum length allowed in metadata.</source>
        <target state="translated">{0}' 이름이 메타데이터에 허용된 최대 길이를 초과했습니다.</target>
        <note />
      </trans-unit>
      <trans-unit id="ERR_AttributesNotAllowed">
        <source>Attributes are not valid in this context.</source>
        <target state="translated">이 컨텍스트에서는 특성이 유효하지 않습니다.</target>
        <note />
      </trans-unit>
      <trans-unit id="ERR_ExternAliasNotAllowed">
        <source>'extern alias' is not valid in this context</source>
        <target state="translated">'이 컨텍스트에서는 'extern 별칭'이 유효하지 않습니다.</target>
        <note />
      </trans-unit>
      <trans-unit id="WRN_IsDynamicIsConfusing">
        <source>Using '{0}' to test compatibility with '{1}' is essentially identical to testing compatibility with '{2}' and will succeed for all non-null values</source>
        <target state="translated">{0}'을(를) 사용한 '{1}' 호환성 테스트는 근본적으로 '{2}' 호환성 테스트와 동일하며 null이 아닌 모든 값에서 성공합니다.</target>
        <note />
      </trans-unit>
      <trans-unit id="WRN_IsDynamicIsConfusing_Title">
        <source>Using 'is' to test compatibility with 'dynamic' is essentially identical to testing compatibility with 'Object'</source>
        <target state="translated">is'를 사용한 'dynamic' 호환성 테스트는 근본적으로 'Object' 호환성 테스트와 동일합니다.</target>
        <note />
      </trans-unit>
      <trans-unit id="ERR_YieldNotAllowedInScript">
        <source>Cannot use 'yield' in top-level script code</source>
        <target state="translated">최상위 스크립트 코드에서 'yield'를 사용할 수 없습니다.</target>
        <note />
      </trans-unit>
      <trans-unit id="ERR_NamespaceNotAllowedInScript">
        <source>Cannot declare namespace in script code</source>
        <target state="translated">스크립트 코드에서 네임스페이스를 선언할 수 없습니다.</target>
        <note />
      </trans-unit>
      <trans-unit id="ERR_GlobalAttributesNotAllowed">
        <source>Assembly and module attributes are not allowed in this context</source>
        <target state="translated">이 컨텍스트에 어셈블리 및 모듈 특성이 허용되지 않습니다.</target>
        <note />
      </trans-unit>
      <trans-unit id="ERR_InvalidDelegateType">
        <source>Delegate '{0}' has no invoke method or an invoke method with a return type or parameter types that are not supported.</source>
        <target state="translated">{0}' 대리자에 invoke 메서드가 없거나 지원되지 않는 반환 형식 또는 매개 변수 형식을 사용한 invoke 메서드가 있습니다.</target>
        <note />
      </trans-unit>
      <trans-unit id="WRN_MainIgnored">
        <source>The entry point of the program is global script code; ignoring '{0}' entry point.</source>
        <target state="translated">프로그램의 진입점은 전역 스크립트 코드이므로 '{0}' 진입점을 무시합니다.</target>
        <note />
      </trans-unit>
      <trans-unit id="WRN_MainIgnored_Title">
        <source>The entry point of the program is global script code; ignoring entry point</source>
        <target state="translated">프로그램의 진입점이 전역 스크립트 코드이며 진입점을 무시함</target>
        <note />
      </trans-unit>
      <trans-unit id="ERR_StaticInAsOrIs">
        <source>The second operand of an 'is' or 'as' operator may not be static type '{0}'</source>
        <target state="translated">is' 또는 'as' 연산자의 두 번째 피연산자는 '{0}' 정적 형식일 수 없습니다.</target>
        <note />
      </trans-unit>
      <trans-unit id="ERR_BadVisEventType">
        <source>Inconsistent accessibility: event type '{1}' is less accessible than event '{0}'</source>
        <target state="translated">일관성 없는 액세스 가능성: '{1}' 이벤트 형식이 '{0}' 이벤트보다 액세스하기 어렵습니다.</target>
        <note />
      </trans-unit>
      <trans-unit id="ERR_NamedArgumentSpecificationBeforeFixedArgument">
        <source>Named argument specifications must appear after all fixed arguments have been specified. Please use language version {0} or greater to allow non-trailing named arguments.</source>
        <target state="translated">명명된 인수 사양은 모든 고정 인수를 지정한 다음에 와야 합니다. 뒤에 오지 않는 명명된 인수를 허용하려면 {0} 이상의 언어 버전을 사용하세요.</target>
        <note />
      </trans-unit>
      <trans-unit id="ERR_NamedArgumentSpecificationBeforeFixedArgumentInDynamicInvocation">
        <source>Named argument specifications must appear after all fixed arguments have been specified in a dynamic invocation.</source>
        <target state="translated">명명된 인수 사양은 동적 호출에서 모든 고정 인수를 지정한 다음에 와야 합니다.</target>
        <note />
      </trans-unit>
      <trans-unit id="ERR_BadNamedArgument">
        <source>The best overload for '{0}' does not have a parameter named '{1}'</source>
        <target state="translated">{0}'에 가장 적합한 오버로드에는 '{1}' 매개 변수가 없습니다.</target>
        <note />
      </trans-unit>
      <trans-unit id="ERR_BadNamedArgumentForDelegateInvoke">
        <source>The delegate '{0}' does not have a parameter named '{1}'</source>
        <target state="translated">{0}' 대리자에는 '{1}' 매개 변수가 없습니다.</target>
        <note />
      </trans-unit>
      <trans-unit id="ERR_DuplicateNamedArgument">
        <source>Named argument '{0}' cannot be specified multiple times</source>
        <target state="translated">명명된 인수 '{0}'을(를) 여러 번 지정할 수 없습니다.</target>
        <note />
      </trans-unit>
      <trans-unit id="ERR_NamedArgumentUsedInPositional">
        <source>Named argument '{0}' specifies a parameter for which a positional argument has already been given</source>
        <target state="translated">명명된 인수 '{0}'은(는) 위치 인수가 이미 지정된 매개 변수를 지정합니다.</target>
        <note />
      </trans-unit>
      <trans-unit id="ERR_BadNonTrailingNamedArgument">
        <source>Named argument '{0}' is used out-of-position but is followed by an unnamed argument</source>
        <target state="translated">명명된 인수 '{0}'은(는) 잘못된 위치에 사용되었지만 뒤에 명명되지 않은 인수가 옵니다.</target>
        <note />
      </trans-unit>
      <trans-unit id="ERR_DefaultValueUsedWithAttributes">
        <source>Cannot specify default parameter value in conjunction with DefaultParameterAttribute or OptionalAttribute</source>
        <target state="translated">DefaultParameterAttribute 또는 OptionalAttribute와 함께 기본 매개 변수 값을 지정할 수 없습니다.</target>
        <note />
      </trans-unit>
      <trans-unit id="ERR_DefaultValueMustBeConstant">
        <source>Default parameter value for '{0}' must be a compile-time constant</source>
        <target state="translated">{0}'의 기본 매개 변수 값은 컴파일 타임 상수여야 합니다.</target>
        <note />
      </trans-unit>
      <trans-unit id="ERR_RefOutDefaultValue">
        <source>A ref or out parameter cannot have a default value</source>
        <target state="translated">ref 또는 out 매개 변수에는 기본값을 사용할 수 없습니다.</target>
        <note />
      </trans-unit>
      <trans-unit id="ERR_DefaultValueForExtensionParameter">
        <source>Cannot specify a default value for the 'this' parameter</source>
        <target state="translated">this' 매개 변수의 기본값을 지정할 수 없습니다.</target>
        <note />
      </trans-unit>
      <trans-unit id="ERR_DefaultValueForParamsParameter">
        <source>Cannot specify a default value for a parameter array</source>
        <target state="translated">매개 변수 배열의 기본값을 지정할 수 없습니다.</target>
        <note />
      </trans-unit>
      <trans-unit id="ERR_NoConversionForDefaultParam">
        <source>A value of type '{0}' cannot be used as a default parameter because there are no standard conversions to type '{1}'</source>
        <target state="translated">{1}' 형식으로의 표준 변환이 없으므로 형식이 '{0}'인 값을 기본 매개 변수로 사용할 수 없습니다.</target>
        <note />
      </trans-unit>
      <trans-unit id="ERR_NoConversionForNubDefaultParam">
        <source>A value of type '{0}' cannot be used as default parameter for nullable parameter '{1}' because '{0}' is not a simple type</source>
        <target state="translated">{0}'이(가) 단순 형식이 아니기 때문에 null 허용 매개 변수 '{1}'에 형식이 '{0}'인 값을 기본 매개 변수로 사용할 수 없습니다.</target>
        <note />
      </trans-unit>
      <trans-unit id="ERR_NotNullRefDefaultParameter">
        <source>'{0}' is of type '{1}'. A default parameter value of a reference type other than string can only be initialized with null</source>
        <target state="translated">'{0}'의 형식이 '{1}'입니다. 문자열이 아닌 참조 형식의 기본 매개 변수 값은 null로만 초기화할 수 있습니다.</target>
        <note />
      </trans-unit>
      <trans-unit id="WRN_DefaultValueForUnconsumedLocation">
        <source>The default value specified for parameter '{0}' will have no effect because it applies to a member that is used in contexts that do not allow optional arguments</source>
        <target state="translated">{0}' 매개 변수에 지정된 기본값은 선택적 매개 변수를 허용하지 않는 컨텍스트에서 사용되는 멤버에 적용되므로 효과가 없습니다.</target>
        <note />
      </trans-unit>
      <trans-unit id="WRN_DefaultValueForUnconsumedLocation_Title">
        <source>The default value specified will have no effect because it applies to a member that is used in contexts that do not allow optional arguments</source>
        <target state="translated">지정된 기본값은 선택적 인수를 허용하지 않는 컨텍스트에서 사용되는 멤버에 적용되므로 효과가 없습니다.</target>
        <note />
      </trans-unit>
      <trans-unit id="ERR_PublicKeyFileFailure">
        <source>Error signing output with public key from file '{0}' -- {1}</source>
        <target state="translated">{0}' 파일에서 공용 키를 사용하여 출력에 서명하는 동안 오류가 발생했습니다. {1}</target>
        <note />
      </trans-unit>
      <trans-unit id="ERR_PublicKeyContainerFailure">
        <source>Error signing output with public key from container '{0}' -- {1}</source>
        <target state="translated">{0}' 컨테이너에서 공용 키를 사용하여 출력에 서명하는 동안 오류가 발생했습니다. {1}</target>
        <note />
      </trans-unit>
      <trans-unit id="ERR_BadDynamicTypeof">
        <source>The typeof operator cannot be used on the dynamic type</source>
        <target state="translated">typeof 연산자는 동적 유형에 사용할 수 없습니다.</target>
        <note />
      </trans-unit>
      <trans-unit id="ERR_ExpressionTreeContainsDynamicOperation">
        <source>An expression tree may not contain a dynamic operation</source>
        <target state="translated">식 트리에는 동적 연산을 포함할 수 없습니다.</target>
        <note />
      </trans-unit>
      <trans-unit id="ERR_BadAsyncExpressionTree">
        <source>Async lambda expressions cannot be converted to expression trees</source>
        <target state="translated">비동기 람다 식을 식 트리로 변환할 수 없습니다.</target>
        <note />
      </trans-unit>
      <trans-unit id="ERR_DynamicAttributeMissing">
        <source>Cannot define a class or member that utilizes 'dynamic' because the compiler required type '{0}' cannot be found. Are you missing a reference?</source>
        <target state="translated">컴파일러에서 요구하는 '{0}' 형식을 찾지 못했기 때문에 'dynamic'을 사용하는 클래스 또는 멤버를 정의할 수 없습니다. 참조가 있는지 확인하세요.</target>
        <note />
      </trans-unit>
      <trans-unit id="ERR_CannotPassNullForFriendAssembly">
        <source>Cannot pass null for friend assembly name</source>
        <target state="translated">null 또는 friend 어셈블리 이름을 전달할 수 없습니다.</target>
        <note />
      </trans-unit>
      <trans-unit id="ERR_SignButNoPrivateKey">
        <source>Key file '{0}' is missing the private key needed for signing</source>
        <target state="translated">{0}' 키 파일에 서명에 필요한 개인 키가 없습니다.</target>
        <note />
      </trans-unit>
      <trans-unit id="ERR_PublicSignButNoKey">
        <source>Public signing was specified and requires a public key, but no public key was specified.</source>
        <target state="translated">공개 서명이 지정되었으며 공개 키가 있어야 하지만 공개 키가 지정되지 않았습니다.</target>
        <note />
      </trans-unit>
      <trans-unit id="ERR_PublicSignNetModule">
        <source>Public signing is not supported for netmodules.</source>
        <target state="translated">netmodule에 대해 공개 서명이 지원되지 않습니다.</target>
        <note />
      </trans-unit>
      <trans-unit id="WRN_DelaySignButNoKey">
        <source>Delay signing was specified and requires a public key, but no public key was specified</source>
        <target state="translated">서명 연기가 지정되어 공개 키가 필요하지만 지정된 공개 키가 없습니다.</target>
        <note />
      </trans-unit>
      <trans-unit id="WRN_DelaySignButNoKey_Title">
        <source>Delay signing was specified and requires a public key, but no public key was specified</source>
        <target state="translated">서명 연기가 지정되어 공개 키가 필요하지만 지정된 공개 키가 없습니다.</target>
        <note />
      </trans-unit>
      <trans-unit id="ERR_InvalidVersionFormat">
        <source>The specified version string does not conform to the required format - major[.minor[.build[.revision]]]</source>
        <target state="translated">지정한 버전 문자열이 필요한 형식 major[.minor[.build[.revision]]]을 따르지 않습니다.</target>
        <note />
      </trans-unit>
      <trans-unit id="ERR_InvalidVersionFormatDeterministic">
        <source>The specified version string contains wildcards, which are not compatible with determinism. Either remove wildcards from the version string, or disable determinism for this compilation</source>
        <target state="translated">지정한 버전 문자열에는 결정성과 호환되지 않는 와일드카드가 포함되어 있습니다. 버전 문자열에서 와일드카드를 제거하거나 이 컴파일에 대해 결정성을 사용하지 않도록 설정하세요.</target>
        <note />
      </trans-unit>
      <trans-unit id="ERR_InvalidVersionFormat2">
        <source>The specified version string does not conform to the required format - major.minor.build.revision (without wildcards)</source>
        <target state="translated">지정한 버전 문자열이 필요한 형식 major.minor.build.revision(와일드카드 없음)을 따르지 않습니다.</target>
        <note />
      </trans-unit>
      <trans-unit id="WRN_InvalidVersionFormat">
        <source>The specified version string does not conform to the recommended format - major.minor.build.revision</source>
        <target state="translated">지정한 버전 문자열이 권장 형식 major.minor.build.revision을 따르지 않습니다.</target>
        <note />
      </trans-unit>
      <trans-unit id="WRN_InvalidVersionFormat_Title">
        <source>The specified version string does not conform to the recommended format - major.minor.build.revision</source>
        <target state="translated">지정한 버전 문자열이 권장 형식 major.minor.build.revision을 따르지 않습니다.</target>
        <note />
      </trans-unit>
      <trans-unit id="ERR_InvalidAssemblyCultureForExe">
        <source>Executables cannot be satellite assemblies; culture should always be empty</source>
        <target state="translated">실행 파일은 위성 어셈블리일 수 없습니다. 문화권은 항상 비워 두어야 합니다.</target>
        <note />
      </trans-unit>
      <trans-unit id="ERR_NoCorrespondingArgument">
        <source>There is no argument given that corresponds to the required formal parameter '{0}' of '{1}'</source>
        <target state="translated">{1}'에서 필요한 정식 매개 변수 '{0}'에 해당하는 제공된 인수가 없습니다.</target>
        <note />
      </trans-unit>
      <trans-unit id="WRN_UnimplementedCommandLineSwitch">
        <source>The command line switch '{0}' is not yet implemented and was ignored.</source>
        <target state="translated">명령줄 스위치 '{0}'이(가) 아직 구현되지 않아 무시되었습니다.</target>
        <note />
      </trans-unit>
      <trans-unit id="WRN_UnimplementedCommandLineSwitch_Title">
        <source>Command line switch is not yet implemented</source>
        <target state="translated">명령줄 스위치가 아직 구현되지 않았습니다.</target>
        <note />
      </trans-unit>
      <trans-unit id="ERR_ModuleEmitFailure">
        <source>Failed to emit module '{0}'.</source>
        <target state="translated">{0}' 모듈을 내보내지 못했습니다.</target>
        <note />
      </trans-unit>
      <trans-unit id="ERR_FixedLocalInLambda">
        <source>Cannot use fixed local '{0}' inside an anonymous method, lambda expression, or query expression</source>
        <target state="translated">무명 메서드, 람다 식 또는 쿼리 식에는 '{0}' 고정 로컬을 사용할 수 없습니다.</target>
        <note />
      </trans-unit>
      <trans-unit id="ERR_ExpressionTreeContainsNamedArgument">
        <source>An expression tree may not contain a named argument specification</source>
        <target state="translated">식 트리에는 명명된 인수 사양을 포함할 수 없습니다.</target>
        <note />
      </trans-unit>
      <trans-unit id="ERR_ExpressionTreeContainsOptionalArgument">
        <source>An expression tree may not contain a call or invocation that uses optional arguments</source>
        <target state="translated">식 트리에는 선택적 인수를 사용하는 호출을 포함할 수 없습니다.</target>
        <note />
      </trans-unit>
      <trans-unit id="ERR_ExpressionTreeContainsIndexedProperty">
        <source>An expression tree may not contain an indexed property</source>
        <target state="translated">식 트리에는 인덱싱된 속성을 사용할 수 없습니다.</target>
        <note />
      </trans-unit>
      <trans-unit id="ERR_IndexedPropertyRequiresParams">
        <source>Indexed property '{0}' has non-optional arguments which must be provided</source>
        <target state="translated">인덱싱된 속성 '{0}'에 반드시 제공되어야 하는 필수 인수가 있습니다.</target>
        <note />
      </trans-unit>
      <trans-unit id="ERR_IndexedPropertyMustHaveAllOptionalParams">
        <source>Indexed property '{0}' must have all arguments optional</source>
        <target state="translated">인덱싱된 속성 '{0}'에 모든 선택적 인수가 있어야 합니다.</target>
        <note />
      </trans-unit>
      <trans-unit id="ERR_SpecialByRefInLambda">
        <source>Instance of type '{0}' cannot be used inside a nested function, query expression, iterator block or async method</source>
        <target state="translated">{0}' 형식의 인스턴스는 중첩된 함수, 쿼리 식, 반복기 블록 또는 비동기 메서드 내에서 사용할 수 없습니다.</target>
        <note />
      </trans-unit>
      <trans-unit id="ERR_SecurityAttributeMissingAction">
        <source>First argument to a security attribute must be a valid SecurityAction</source>
        <target state="translated">보안 특성에 대한 첫 번째 인수는 유효한 SecurityAction이어야 합니다.</target>
        <note />
      </trans-unit>
      <trans-unit id="ERR_SecurityAttributeInvalidAction">
        <source>Security attribute '{0}' has an invalid SecurityAction value '{1}'</source>
        <target state="translated">{0}' 보안 특성에 있는 SecurityAction 값('{1}')이 잘못되었습니다.</target>
        <note />
      </trans-unit>
      <trans-unit id="ERR_SecurityAttributeInvalidActionAssembly">
        <source>SecurityAction value '{0}' is invalid for security attributes applied to an assembly</source>
        <target state="translated">어셈블리에 적용된 보안 특성에 대한 SecurityAction 값('{0}')이 잘못되었습니다.</target>
        <note />
      </trans-unit>
      <trans-unit id="ERR_SecurityAttributeInvalidActionTypeOrMethod">
        <source>SecurityAction value '{0}' is invalid for security attributes applied to a type or a method</source>
        <target state="translated">형식 또는 메서드에 적용된 보안 특성에 대한 SecurityAction 값('{0}')이 잘못되었습니다.</target>
        <note />
      </trans-unit>
      <trans-unit id="ERR_PrincipalPermissionInvalidAction">
        <source>SecurityAction value '{0}' is invalid for PrincipalPermission attribute</source>
        <target state="translated">PrincipalPermission 특성에 대한 SecurityAction 값('{0}')이 잘못되었습니다.</target>
        <note />
      </trans-unit>
      <trans-unit id="ERR_FeatureNotValidInExpressionTree">
        <source>An expression tree may not contain '{0}'</source>
        <target state="translated">식 트리는 '{0}'을(를) 포함할 수 없습니다.</target>
        <note />
      </trans-unit>
      <trans-unit id="ERR_PermissionSetAttributeInvalidFile">
        <source>Unable to resolve file path '{0}' specified for the named argument '{1}' for PermissionSet attribute</source>
        <target state="translated">PermissionSet 특성에 대해 명명된 인수 '{1}'에 지정된 '{0}' 파일 경로를 확인할 수 없습니다.</target>
        <note />
      </trans-unit>
      <trans-unit id="ERR_PermissionSetAttributeFileReadError">
        <source>Error reading file '{0}' specified for the named argument '{1}' for PermissionSet attribute: '{2}'</source>
        <target state="translated">PermissionSet 특성에 대해 명명된 인수 '{1}'에 지정된 '{0}' 파일을 읽는 동안 오류가 발생했습니다. '{2}'</target>
        <note />
      </trans-unit>
      <trans-unit id="ERR_GlobalSingleTypeNameNotFoundFwd">
        <source>The type name '{0}' could not be found in the global namespace. This type has been forwarded to assembly '{1}' Consider adding a reference to that assembly.</source>
        <target state="translated">전역 네임스페이스에 형식 이름 '{0}'이(가) 없습니다. 이 형식은 '{1}' 어셈블리에 전달되었습니다. 해당 어셈블리에 대한 참조를 추가하세요.</target>
        <note />
      </trans-unit>
      <trans-unit id="ERR_DottedTypeNameNotFoundInNSFwd">
        <source>The type name '{0}' could not be found in the namespace '{1}'. This type has been forwarded to assembly '{2}' Consider adding a reference to that assembly.</source>
        <target state="translated">네임스페이스 '{1}'에 형식 이름 '{0}'이(가) 없습니다. 이 형식은 '{2}' 어셈블리에 전달되었습니다. 해당 어셈블리에 대한 참조를 추가하세요.</target>
        <note />
      </trans-unit>
      <trans-unit id="ERR_SingleTypeNameNotFoundFwd">
        <source>The type name '{0}' could not be found. This type has been forwarded to assembly '{1}'. Consider adding a reference to that assembly.</source>
        <target state="translated">형식 이름 '{0}'이(가) 없습니다. 이 형식은 '{1}' 어셈블리에 전달되었습니다. 해당 어셈블리에 대한 참조를 추가하세요.</target>
        <note />
      </trans-unit>
      <trans-unit id="ERR_AssemblySpecifiedForLinkAndRef">
        <source>Assemblies '{0}' and '{1}' refer to the same metadata but only one is a linked reference (specified using /link option); consider removing one of the references.</source>
        <target state="translated">{0}' 및 '{1}' 어셈블리가 동일한 메타데이터를 참조하지만 하나만 링크된 참조이며 /link 옵션을 사용하여 지정되었습니다. 참조 중 하나를 제거하세요.</target>
        <note />
      </trans-unit>
      <trans-unit id="WRN_DeprecatedCollectionInitAdd">
        <source>The best overloaded Add method '{0}' for the collection initializer element is obsolete.</source>
        <target state="translated">오버로드된 Add 메서드 중 해당 컬렉션 이니셜라이저 요소에 가장 적합한 '{0}'은(는) 사용되지 않습니다.</target>
        <note />
      </trans-unit>
      <trans-unit id="WRN_DeprecatedCollectionInitAdd_Title">
        <source>The best overloaded Add method for the collection initializer element is obsolete</source>
        <target state="translated">컬렉션 이니셜라이저 요소에 가장 적합한 오버로드된 Add 메서드는 사용되지 않습니다.</target>
        <note />
      </trans-unit>
      <trans-unit id="WRN_DeprecatedCollectionInitAddStr">
        <source>The best overloaded Add method '{0}' for the collection initializer element is obsolete. {1}</source>
        <target state="translated">오버로드된 Add 메서드 중 해당 컬렉션 이니셜라이저 요소에 가장 적합한 '{0}'은(는) 사용되지 않습니다. {1}</target>
        <note />
      </trans-unit>
      <trans-unit id="WRN_DeprecatedCollectionInitAddStr_Title">
        <source>The best overloaded Add method for the collection initializer element is obsolete</source>
        <target state="translated">컬렉션 이니셜라이저 요소에 가장 적합한 오버로드된 Add 메서드는 사용되지 않습니다.</target>
        <note />
      </trans-unit>
      <trans-unit id="ERR_DeprecatedCollectionInitAddStr">
        <source>The best overloaded Add method '{0}' for the collection initializer element is obsolete. {1}</source>
        <target state="translated">오버로드된 Add 메서드 중 해당 컬렉션 이니셜라이저 요소에 가장 적합한 '{0}'은(는) 사용되지 않습니다. {1}</target>
        <note />
      </trans-unit>
      <trans-unit id="ERR_IteratorInInteractive">
        <source>Yield statements may not appear at the top level in interactive code.</source>
        <target state="translated">Yield 문이 대화형 코드의 최상위 수준에 표시되지 않을 수 있습니다.</target>
        <note />
      </trans-unit>
      <trans-unit id="ERR_SecurityAttributeInvalidTarget">
        <source>Security attribute '{0}' is not valid on this declaration type. Security attributes are only valid on assembly, type and method declarations.</source>
        <target state="translated">이 선언 형식에서는 '{0}' 보안 특성이 유효하지 않습니다. 보안 특성은 어셈블리, 형식 및 메서드 선언에서만 유효합니다.</target>
        <note />
      </trans-unit>
      <trans-unit id="ERR_BadDynamicMethodArg">
        <source>Cannot use an expression of type '{0}' as an argument to a dynamically dispatched operation.</source>
        <target state="translated">{0}' 형식의 식을 동적으로 디스패치된 작업의 인수로 사용할 수 없습니다.</target>
        <note />
      </trans-unit>
      <trans-unit id="ERR_BadDynamicMethodArgLambda">
        <source>Cannot use a lambda expression as an argument to a dynamically dispatched operation without first casting it to a delegate or expression tree type.</source>
        <target state="translated">람다 식을 대리자 또는 식 트리 형식으로 먼저 캐스팅하지 않고는 동적으로 디스패치된 작업의 인수로 사용할 수 없습니다.</target>
        <note />
      </trans-unit>
      <trans-unit id="ERR_BadDynamicMethodArgMemgrp">
        <source>Cannot use a method group as an argument to a dynamically dispatched operation. Did you intend to invoke the method?</source>
        <target state="translated">메서드 그룹을 동적으로 디스패치된 작업의 인수로 사용할 수 없습니다. 메서드를 호출하시겠습니까?</target>
        <note />
      </trans-unit>
      <trans-unit id="ERR_NoDynamicPhantomOnBase">
        <source>The call to method '{0}' needs to be dynamically dispatched, but cannot be because it is part of a base access expression. Consider casting the dynamic arguments or eliminating the base access.</source>
        <target state="translated">{0}' 메서드 호출을 동적으로 디스패치해야 하지만 해당 호출이 기본 액세스 식의 일부이므로 동적으로 디스패치할 수 없습니다. 동적 인수를 캐스팅하거나 기본 액세스를 제거하세요.</target>
        <note />
      </trans-unit>
      <trans-unit id="ERR_BadDynamicQuery">
        <source>Query expressions over source type 'dynamic' or with a join sequence of type 'dynamic' are not allowed</source>
        <target state="translated">소스 형식이 'dynamic'인 쿼리 식 또는 'dynamic' 형식의 조인 시퀀스가 포함된 쿼리 식은 사용할 수 없습니다.</target>
        <note />
      </trans-unit>
      <trans-unit id="ERR_NoDynamicPhantomOnBaseIndexer">
        <source>The indexer access needs to be dynamically dispatched, but cannot be because it is part of a base access expression. Consider casting the dynamic arguments or eliminating the base access.</source>
        <target state="translated">인덱서 액세스를 동적으로 디스패치해야 하지만 해당 액세스가 기본 액세스 식의 일부이므로 동적으로 디스패치할 수 없습니다. 동적 인수를 캐스팅하거나 기본 액세스를 제거하세요.</target>
        <note />
      </trans-unit>
      <trans-unit id="WRN_DynamicDispatchToConditionalMethod">
        <source>The dynamically dispatched call to method '{0}' may fail at runtime because one or more applicable overloads are conditional methods.</source>
        <target state="translated">적용 가능한 하나 이상의 오버로드가 조건부 메서드이므로 '{0}' 메서드에 대해 동적으로 디스패치된 호출이 런타임에 실패할 수 있습니다.</target>
        <note />
      </trans-unit>
      <trans-unit id="WRN_DynamicDispatchToConditionalMethod_Title">
        <source>Dynamically dispatched call may fail at runtime because one or more applicable overloads are conditional methods</source>
        <target state="translated">하나 이상의 적용 가능한 오버로드가 조건부 메서드이므로 동적으로 디스패치된 호출이 런타임에 실패할 수 있습니다.</target>
        <note />
      </trans-unit>
      <trans-unit id="ERR_BadArgTypeDynamicExtension">
        <source>'{0}' has no applicable method named '{1}' but appears to have an extension method by that name. Extension methods cannot be dynamically dispatched. Consider casting the dynamic arguments or calling the extension method without the extension method syntax.</source>
        <target state="translated">'{0}'에 이름이 '{1}'인 적용 가능한 메서드가 없지만 이 이름의 확장 메서드는 있습니다. 확장 메서드는 동적으로 발송할 수 없습니다. 동적 인수를 캐스팅하거나 확장 메서드 구문 없이 확장 메서드를 호출해 보세요.</target>
        <note />
      </trans-unit>
      <trans-unit id="WRN_CallerFilePathPreferredOverCallerMemberName">
        <source>The CallerMemberNameAttribute applied to parameter '{0}' will have no effect. It is overridden by the CallerFilePathAttribute.</source>
        <target state="translated">{0}' 매개 변수에 적용되는 CallerMemberNameAttribute는 효과가 없습니다. CallerFilePathAttribute에서 재정의합니다.</target>
        <note />
      </trans-unit>
      <trans-unit id="WRN_CallerFilePathPreferredOverCallerMemberName_Title">
        <source>The CallerMemberNameAttribute will have no effect; it is overridden by the CallerFilePathAttribute</source>
        <target state="translated">CallerMemberNameAttribute는 CallerFilePathAttribute에 의해 재정의되므로 효과가 없습니다.</target>
        <note />
      </trans-unit>
      <trans-unit id="WRN_CallerLineNumberPreferredOverCallerMemberName">
        <source>The CallerMemberNameAttribute applied to parameter '{0}' will have no effect. It is overridden by the CallerLineNumberAttribute.</source>
        <target state="translated">{0}' 매개 변수에 적용되는 CallerMemberNameAttribute는 효과가 없습니다. CallerLineNumberAttribute에서 재정의합니다.</target>
        <note />
      </trans-unit>
      <trans-unit id="WRN_CallerLineNumberPreferredOverCallerMemberName_Title">
        <source>The CallerMemberNameAttribute will have no effect; it is overridden by the CallerLineNumberAttribute</source>
        <target state="translated">CallerMemberNameAttribute는 CallerLineNumberAttribute에 의해 재정의되므로 효과가 없습니다.</target>
        <note />
      </trans-unit>
      <trans-unit id="WRN_CallerLineNumberPreferredOverCallerFilePath">
        <source>The CallerFilePathAttribute applied to parameter '{0}' will have no effect. It is overridden by the CallerLineNumberAttribute.</source>
        <target state="translated">{0}' 매개 변수에 적용되는 CallerFilePathAttribute는 효과가 없습니다. CallerLineNumberAttribute에서 재정의합니다.</target>
        <note />
      </trans-unit>
      <trans-unit id="WRN_CallerLineNumberPreferredOverCallerFilePath_Title">
        <source>The CallerFilePathAttribute will have no effect; it is overridden by the CallerLineNumberAttribute</source>
        <target state="translated">CallerFilePathAttribute는 CallerLineNumberAttribute에 의해 재정의되므로 효과가 없습니다.</target>
        <note />
      </trans-unit>
      <trans-unit id="ERR_InvalidDynamicCondition">
        <source>Expression must be implicitly convertible to Boolean or its type '{0}' must define operator '{1}'.</source>
        <target state="translated">식은 부울로 암시적으로 변환할 수 있어야 하거나 '{0}' 형식은 '{1}' 연산자를 정의해야 합니다.</target>
        <note />
      </trans-unit>
      <trans-unit id="ERR_MixingWinRTEventWithRegular">
        <source>'{0}' cannot implement '{1}' because '{2}' is a Windows Runtime event and '{3}' is a regular .NET event.</source>
        <target state="translated">'{2}'은(는) Windows Runtime 이벤트이고 '{3}'은(는) 일반 .NET 이벤트이므로 '{0}'에서 '{1}'을(를) 구현할 수 없습니다.</target>
        <note />
      </trans-unit>
      <trans-unit id="WRN_CA2000_DisposeObjectsBeforeLosingScope1">
        <source>Call System.IDisposable.Dispose() on allocated instance of {0} before all references to it are out of scope.</source>
        <target state="translated">모든 참조가 범위를 벗어나기 전에 할당된 {0} 인스턴스에서 System.IDisposable.Dispose()를 호출하세요.</target>
        <note />
      </trans-unit>
      <trans-unit id="WRN_CA2000_DisposeObjectsBeforeLosingScope1_Title">
        <source>Call System.IDisposable.Dispose() on allocated instance before all references to it are out of scope</source>
        <target state="translated">할당된 인스턴스에 대한 모든 참조가 범위를 벗어나기 전에 System.IDisposable.Dispose()를 호출하세요.</target>
        <note />
      </trans-unit>
      <trans-unit id="WRN_CA2000_DisposeObjectsBeforeLosingScope2">
        <source>Allocated instance of {0} is not disposed along all exception paths.  Call System.IDisposable.Dispose() before all references to it are out of scope.</source>
        <target state="translated">할당된 {0} 인스턴스는 일부 예외 경로와 함께 삭제되지 않습니다. 모든 참조가 범위를 벗어나기 전에 System.IDisposable.Dispose()를 호출하세요.</target>
        <note />
      </trans-unit>
      <trans-unit id="WRN_CA2000_DisposeObjectsBeforeLosingScope2_Title">
        <source>Allocated instance is not disposed along all exception paths</source>
        <target state="translated">할당된 인스턴스는 일부 예외 경로와 함께 삭제되지 않습니다.</target>
        <note />
      </trans-unit>
      <trans-unit id="WRN_CA2202_DoNotDisposeObjectsMultipleTimes">
        <source>Object '{0}' can be disposed more than once.</source>
        <target state="translated">{0}' 개체는 여러 번 삭제할 수 있습니다.</target>
        <note />
      </trans-unit>
      <trans-unit id="WRN_CA2202_DoNotDisposeObjectsMultipleTimes_Title">
        <source>Object can be disposed more than once</source>
        <target state="translated">개체를 여러 번 삭제할 수 있습니다.</target>
        <note />
      </trans-unit>
      <trans-unit id="ERR_NewCoClassOnLink">
        <source>Interop type '{0}' cannot be embedded. Use the applicable interface instead.</source>
        <target state="translated">Interop 형식 '{0}'을(를) 포함할 수 없습니다. 적용 가능한 인터페이스를 대신 사용하세요.</target>
        <note />
      </trans-unit>
      <trans-unit id="ERR_NoPIANestedType">
        <source>Type '{0}' cannot be embedded because it is a nested type. Consider setting the 'Embed Interop Types' property to false.</source>
        <target state="translated">{0}' 형식은 중첩 형식이기 때문에 해당 형식을 포함할 수 없습니다. 'Interop 형식 포함' 속성을 false로 설정하세요.</target>
        <note />
      </trans-unit>
      <trans-unit id="ERR_GenericsUsedInNoPIAType">
        <source>Type '{0}' cannot be embedded because it has a generic argument. Consider setting the 'Embed Interop Types' property to false.</source>
        <target state="translated">{0}' 형식은 중첩 형식이기 때문에 해당 형식을 포함할 수 없습니다. 'Interop 형식 포함' 속성을 false로 설정하세요.</target>
        <note />
      </trans-unit>
      <trans-unit id="ERR_InteropStructContainsMethods">
        <source>Embedded interop struct '{0}' can contain only public instance fields.</source>
        <target state="translated">포함된 interop 구조체 '{0}'은(는) public 인스턴스 필드만 포함할 수 있습니다.</target>
        <note />
      </trans-unit>
      <trans-unit id="ERR_WinRtEventPassedByRef">
        <source>A Windows Runtime event may not be passed as an out or ref parameter.</source>
        <target state="translated">Windows Runtime 이벤트를 out 또는 ref 매개 변수로 전달할 수 없습니다.</target>
        <note />
      </trans-unit>
      <trans-unit id="ERR_MissingMethodOnSourceInterface">
        <source>Source interface '{0}' is missing method '{1}' which is required to embed event '{2}'.</source>
        <target state="translated">소스 인터페이스 '{0}'에는 '{2}' 이벤트를 포함하는 데 필요한 '{1}' 메서드가 없습니다.</target>
        <note />
      </trans-unit>
      <trans-unit id="ERR_MissingSourceInterface">
        <source>Interface '{0}' has an invalid source interface which is required to embed event '{1}'.</source>
        <target state="translated">{0}' 인터페이스에는 '{1}' 이벤트를 포함하는 데 필요한 소스 인터페이스가 잘못 포함되어 있습니다.</target>
        <note />
      </trans-unit>
      <trans-unit id="ERR_InteropTypeMissingAttribute">
        <source>Interop type '{0}' cannot be embedded because it is missing the required '{1}' attribute.</source>
        <target state="translated">필수 '{1}' 특성이 없으므로 Interop 형식 '{0}'을(를) 포함할 수 없습니다.</target>
        <note />
      </trans-unit>
      <trans-unit id="ERR_NoPIAAssemblyMissingAttribute">
        <source>Cannot embed interop types from assembly '{0}' because it is missing the '{1}' attribute.</source>
        <target state="translated">어셈블리 '{0}'에 '{1}' 특성이 없으므로 이 어셈블리의 interop 형식을 포함할 수 없습니다.</target>
        <note />
      </trans-unit>
      <trans-unit id="ERR_NoPIAAssemblyMissingAttributes">
        <source>Cannot embed interop types from assembly '{0}' because it is missing either the '{1}' attribute or the '{2}' attribute.</source>
        <target state="translated">어셈블리 '{0}'에 '{1}' 특성 또는 '{2}' 특성이 없으므로 이 어셈블리의 interop 형식을 포함할 수 없습니다.</target>
        <note />
      </trans-unit>
      <trans-unit id="ERR_InteropTypesWithSameNameAndGuid">
        <source>Cannot embed interop type '{0}' found in both assembly '{1}' and '{2}'. Consider setting the 'Embed Interop Types' property to false.</source>
        <target state="translated">어셈블리 '{1}'과(와) '{2}' 모두에 있는 interop 형식 '{0}'을(를) 포함할 수 없습니다. 'Interop 형식 포함' 속성을 false로 설정하세요.</target>
        <note />
      </trans-unit>
      <trans-unit id="ERR_LocalTypeNameClash">
        <source>Embedding the interop type '{0}' from assembly '{1}' causes a name clash in the current assembly. Consider setting the 'Embed Interop Types' property to false.</source>
        <target state="translated">{1}' 어셈블리의 interop 형식 '{0}'을(를) 포함하면 현재 어셈블리에서 이름 충돌이 발생합니다. 'Interop 형식 포함' 속성을 false로 설정하세요.</target>
        <note />
      </trans-unit>
      <trans-unit id="WRN_ReferencedAssemblyReferencesLinkedPIA">
        <source>A reference was created to embedded interop assembly '{0}' because of an indirect reference to that assembly created by assembly '{1}'. Consider changing the 'Embed Interop Types' property on either assembly.</source>
        <target state="translated">{1}' 어셈블리에서 만든 어셈블리에 대한 간접 참조 때문에 포함된 interop 어셈블리 '{0}'에 대한 참조를 만들었습니다. 두 어셈블리 중 하나에서 'Interop 형식 포함' 속성을 변경하세요.</target>
        <note />
      </trans-unit>
      <trans-unit id="WRN_ReferencedAssemblyReferencesLinkedPIA_Title">
        <source>A reference was created to embedded interop assembly because of an indirect assembly reference</source>
        <target state="translated">간접 어셈블리 참조로 인해 포함된 interop 어셈블리에 대한 참조를 만들었습니다.</target>
        <note />
      </trans-unit>
      <trans-unit id="WRN_ReferencedAssemblyReferencesLinkedPIA_Description">
        <source>You have added a reference to an assembly using /link (Embed Interop Types property set to True). This instructs the compiler to embed interop type information from that assembly. However, the compiler cannot embed interop type information from that assembly because another assembly that you have referenced also references that assembly using /reference (Embed Interop Types property set to False).

To embed interop type information for both assemblies, use /link for references to each assembly (set the Embed Interop Types property to True).

To remove the warning, you can use /reference instead (set the Embed Interop Types property to False). In this case, a primary interop assembly (PIA) provides interop type information.</source>
        <target state="translated">/link를 사용하여 어셈블리에 대한 참조를 추가했습니다(Interop 형식 포함 속성을 True로 설정). 이는 해당 어셈블리의 interop 유형 정보를 포함하도록 컴파일러에 지시합니다. 그러나 참조한 다른 어셈블리에서도 /reference를 사용하여 해당 어셈블리를 참조하므로 컴파일러에서 해당 어셈블리의 interop 형식 정보를 포함할 수 없습니다(Interop 형식 포함 속성을 False로 설정).

두 어셈블리에 대한 interop 형식 정보를 포함하려면 각 어셈블리에 대한 참조에 대해 /link를 사용합니다(Interop 형식 포함 속성을 True로 설정).

경고를 제거하려면 /reference를 대신 사용할 수 있습니다(Interop 형식 포함 속성을 False로 설정). 이 경우 PIA(주 interop 어셈블리)는 interop 형식 정보를 제공합니다.</target>
        <note />
      </trans-unit>
      <trans-unit id="ERR_GenericsUsedAcrossAssemblies">
        <source>Type '{0}' from assembly '{1}' cannot be used across assembly boundaries because it has a generic type argument that is an embedded interop type.</source>
        <target state="translated">{1}' 어셈블리의 '{0}' 형식에 포함된 interop 형식인 제네릭 형식 인수가 있기 때문에 이 형식을 다른 어셈블리에서 사용할 수 없습니다.</target>
        <note />
      </trans-unit>
      <trans-unit id="ERR_NoCanonicalView">
        <source>Cannot find the interop type that matches the embedded interop type '{0}'. Are you missing an assembly reference?</source>
        <target state="translated">포함된 interop 형식 '{0}'과(와) 일치하는 interop 형식을 찾을 수 없습니다. 어셈블리 참조가 있는지 확인하세요.</target>
        <note />
      </trans-unit>
      <trans-unit id="ERR_ByRefReturnUnsupported">
        <source>By-reference return type 'ref {0}' is not supported.</source>
        <target state="translated">by-reference 반환 형식 'ref {0}'은(는) 지원되지 않습니다.</target>
        <note />
      </trans-unit>
      <trans-unit id="ERR_NetModuleNameMismatch">
        <source>Module name '{0}' stored in '{1}' must match its filename.</source>
        <target state="translated">{1}'에 저장된 '{0}' 모듈 이름은 파일 이름과 일치해야 합니다.</target>
        <note />
      </trans-unit>
      <trans-unit id="ERR_BadModuleName">
        <source>Invalid module name: {0}</source>
        <target state="translated">잘못된 모듈 이름: {0}</target>
        <note />
      </trans-unit>
      <trans-unit id="ERR_BadCompilationOptionValue">
        <source>Invalid '{0}' value: '{1}'.</source>
        <target state="translated">잘못된 '{0}' 값입니다('{1}').</target>
        <note />
      </trans-unit>
      <trans-unit id="ERR_BadAppConfigPath">
        <source>AppConfigPath must be absolute.</source>
        <target state="translated">AppConfigPath는 절대 경로여야 합니다.</target>
        <note />
      </trans-unit>
      <trans-unit id="WRN_AssemblyAttributeFromModuleIsOverridden">
        <source>Attribute '{0}' from module '{1}' will be ignored in favor of the instance appearing in source</source>
        <target state="translated">{1}' 모듈의 '{0}' 특성은 소스에 나타나는 인스턴스를 위해 무시됩니다.</target>
        <note />
      </trans-unit>
      <trans-unit id="WRN_AssemblyAttributeFromModuleIsOverridden_Title">
        <source>Attribute will be ignored in favor of the instance appearing in source</source>
        <target state="translated">소스에 표시되는 인스턴스를 위해 특성이 무시됨</target>
        <note />
      </trans-unit>
      <trans-unit id="ERR_CmdOptionConflictsSource">
        <source>Attribute '{0}' given in a source file conflicts with option '{1}'.</source>
        <target state="translated">소스 파일에 지정된 '{0}' 특성이 '{1}' 옵션과 충돌합니다.</target>
        <note />
      </trans-unit>
      <trans-unit id="ERR_FixedBufferTooManyDimensions">
        <source>A fixed buffer may only have one dimension.</source>
        <target state="translated">고정 버퍼에는 1차원만 사용할 수 있습니다.</target>
        <note />
      </trans-unit>
      <trans-unit id="WRN_ReferencedAssemblyDoesNotHaveStrongName">
        <source>Referenced assembly '{0}' does not have a strong name.</source>
        <target state="translated">참조된 어셈블리 '{0}'에 강력한 이름이 없습니다.</target>
        <note />
      </trans-unit>
      <trans-unit id="WRN_ReferencedAssemblyDoesNotHaveStrongName_Title">
        <source>Referenced assembly does not have a strong name</source>
        <target state="translated">참조된 어셈블리는 강력한 이름을 사용하지 않습니다.</target>
        <note />
      </trans-unit>
      <trans-unit id="ERR_InvalidSignaturePublicKey">
        <source>Invalid signature public key specified in AssemblySignatureKeyAttribute.</source>
        <target state="translated">AssemblySignatureKeyAttribute에 잘못된 시그니처 공개 키가 지정되었습니다.</target>
        <note />
      </trans-unit>
      <trans-unit id="ERR_ExportedTypeConflictsWithDeclaration">
        <source>Type '{0}' exported from module '{1}' conflicts with type declared in primary module of this assembly.</source>
        <target state="translated">{1}' 모듈에서 내보낸 '{0}' 형식이 이 어셈블리의 주 모듈에서 선언된 형식과 충돌합니다.</target>
        <note />
      </trans-unit>
      <trans-unit id="ERR_ExportedTypesConflict">
        <source>Type '{0}' exported from module '{1}' conflicts with type '{2}' exported from module '{3}'.</source>
        <target state="translated">{1}' 모듈에서 내보낸 '{0}' 형식이 '{3}' 모델에서 내보낸 '{2}' 형식과 충돌합니다.</target>
        <note />
      </trans-unit>
      <trans-unit id="ERR_ForwardedTypeConflictsWithDeclaration">
        <source>Forwarded type '{0}' conflicts with type declared in primary module of this assembly.</source>
        <target state="translated">전달된 '{0}' 형식이 이 어셈블리의 주 모듈에서 선언된 형식과 충돌합니다.</target>
        <note />
      </trans-unit>
      <trans-unit id="ERR_ForwardedTypesConflict">
        <source>Type '{0}' forwarded to assembly '{1}' conflicts with type '{2}' forwarded to assembly '{3}'.</source>
        <target state="translated">{1}' 어셈블리로 전달된 '{0}' 형식이 '{3}' 어셈블리로 전달된 '{2}' 형식과 충돌합니다.</target>
        <note />
      </trans-unit>
      <trans-unit id="ERR_ForwardedTypeConflictsWithExportedType">
        <source>Type '{0}' forwarded to assembly '{1}' conflicts with type '{2}' exported from module '{3}'.</source>
        <target state="translated">{1}' 어셈블리로 전달된 '{0}' 형식이 '{3}'에서 내보낸 '{2}' 형식과 충돌합니다.</target>
        <note />
      </trans-unit>
      <trans-unit id="WRN_RefCultureMismatch">
        <source>Referenced assembly '{0}' has different culture setting of '{1}'.</source>
        <target state="translated">참조된 어셈블리 '{0}'에 다른 '{1}' 문화권 설정이 있습니다.</target>
        <note />
      </trans-unit>
      <trans-unit id="WRN_RefCultureMismatch_Title">
        <source>Referenced assembly has different culture setting</source>
        <target state="translated">참조된 어셈블리의 문화권 설정이 다릅니다.</target>
        <note />
      </trans-unit>
      <trans-unit id="ERR_AgnosticToMachineModule">
        <source>Agnostic assembly cannot have a processor specific module '{0}'.</source>
        <target state="translated">알 수 없는 어셈블리는 프로세서의 특정 모듈('{0}')을 포함할 수 없습니다.</target>
        <note />
      </trans-unit>
      <trans-unit id="ERR_ConflictingMachineModule">
        <source>Assembly and module '{0}' cannot target different processors.</source>
        <target state="translated">어셈블리 및 '{0}' 모듈은 다른 프로세서를 대상으로 할 수 없습니다.</target>
        <note />
      </trans-unit>
      <trans-unit id="WRN_ConflictingMachineAssembly">
        <source>Referenced assembly '{0}' targets a different processor.</source>
        <target state="translated">참조된 어셈블리 '{0}'이(가) 다른 프로세서를 대상으로 합니다.</target>
        <note />
      </trans-unit>
      <trans-unit id="WRN_ConflictingMachineAssembly_Title">
        <source>Referenced assembly targets a different processor</source>
        <target state="translated">참조된 어셈블리가 다른 프로세서를 대상으로 합니다.</target>
        <note />
      </trans-unit>
      <trans-unit id="ERR_CryptoHashFailed">
        <source>Cryptographic failure while creating hashes.</source>
        <target state="translated">해시를 만드는 동안 암호화 오류가 발생했습니다.</target>
        <note />
      </trans-unit>
      <trans-unit id="ERR_MissingNetModuleReference">
        <source>Reference to '{0}' netmodule missing.</source>
        <target state="translated">{0}' netmodule에 대한 참조가 없습니다.</target>
        <note />
      </trans-unit>
      <trans-unit id="ERR_NetModuleNameMustBeUnique">
        <source>Module '{0}' is already defined in this assembly. Each module must have a unique filename.</source>
        <target state="translated">{0}' 모듈이 이 어셈블리에 이미 정의되었습니다. 각 모듈에 고유한 파일 이름이 있어야 합니다.</target>
        <note />
      </trans-unit>
      <trans-unit id="ERR_CantReadConfigFile">
        <source>Cannot read config file '{0}' -- '{1}'</source>
        <target state="translated">{0}' 구성 파일을 읽을 수 없습니다. '{1}'</target>
        <note />
      </trans-unit>
      <trans-unit id="ERR_EncNoPIAReference">
        <source>Cannot continue since the edit includes a reference to an embedded type: '{0}'.</source>
        <target state="translated">편집의 포함된 형식 '{0}'에 대한 참조가 포함되어 있어 계속할 수 없습니다.</target>
        <note />
      </trans-unit>
      <trans-unit id="ERR_EncReferenceToAddedMember">
        <source>Member '{0}' added during the current debug session can only be accessed from within its declaring assembly '{1}'.</source>
        <target state="translated">현재 디버그 세션 중에 추가되는 '{0}' 멤버는 해당 선언 어셈블리 '{1}' 내에서만 액세스할 수 있습니다.</target>
        <note />
      </trans-unit>
      <trans-unit id="ERR_MutuallyExclusiveOptions">
        <source>Compilation options '{0}' and '{1}' can't both be specified at the same time.</source>
        <target state="translated">컴파일 옵션 '{0}'과(와) '{1}'을(를) 동시에 지정할 수 없습니다.</target>
        <note />
      </trans-unit>
      <trans-unit id="ERR_LinkedNetmoduleMetadataMustProvideFullPEImage">
        <source>Linked netmodule metadata must provide a full PE image: '{0}'.</source>
        <target state="translated">링크된 netmodule 메타데이터는 전체 PE 이미지를 제공해야 합니다. '{0}'</target>
        <note />
      </trans-unit>
      <trans-unit id="ERR_BadPrefer32OnLib">
        <source>/platform:anycpu32bitpreferred can only be used with /t:exe, /t:winexe and /t:appcontainerexe</source>
        <target state="translated">/platform:anycpu32bitpreferred는 /t:exe, /t:winexe 및 /t:appcontainerexe에서만 사용할 수 있습니다.</target>
        <note />
      </trans-unit>
      <trans-unit id="IDS_PathList">
        <source>&lt;path list&gt;</source>
        <target state="translated">&lt;경로 목록&gt;</target>
        <note />
      </trans-unit>
      <trans-unit id="IDS_Text">
        <source>&lt;text&gt;</source>
        <target state="translated">&lt;텍스트&gt;</target>
        <note />
      </trans-unit>
      <trans-unit id="IDS_FeatureNullPropagatingOperator">
        <source>null propagating operator</source>
        <target state="translated">null 전파 연산자</target>
        <note />
      </trans-unit>
      <trans-unit id="IDS_FeatureExpressionBodiedMethod">
        <source>expression-bodied method</source>
        <target state="translated">식 본문 메서드</target>
        <note />
      </trans-unit>
      <trans-unit id="IDS_FeatureExpressionBodiedProperty">
        <source>expression-bodied property</source>
        <target state="translated">식 본문 속성</target>
        <note />
      </trans-unit>
      <trans-unit id="IDS_FeatureExpressionBodiedIndexer">
        <source>expression-bodied indexer</source>
        <target state="translated">식 본문 인덱서</target>
        <note />
      </trans-unit>
      <trans-unit id="IDS_FeatureAutoPropertyInitializer">
        <source>auto property initializer</source>
        <target state="translated">자동 속성 이니셜라이저</target>
        <note />
      </trans-unit>
      <trans-unit id="IDS_Namespace1">
        <source>&lt;namespace&gt;</source>
        <target state="translated">&lt;네임스페이스&gt;</target>
        <note />
      </trans-unit>
      <trans-unit id="IDS_FeatureRefLocalsReturns">
        <source>byref locals and returns</source>
        <target state="translated">byref 지역 및 반환</target>
        <note />
      </trans-unit>
      <trans-unit id="IDS_FeatureReadOnlyReferences">
        <source>readonly references</source>
        <target state="translated">읽기 전용 참조</target>
        <note />
      </trans-unit>
      <trans-unit id="IDS_FeatureRefStructs">
        <source>ref structs</source>
        <target state="translated">ref struct</target>
        <note />
      </trans-unit>
      <trans-unit id="CompilationC">
        <source>Compilation (C#): </source>
        <target state="translated">(C#) 컴파일: </target>
        <note />
      </trans-unit>
      <trans-unit id="SyntaxNodeIsNotWithinSynt">
        <source>Syntax node is not within syntax tree</source>
        <target state="translated">구문 노드가 구문 트리 내에 없습니다.</target>
        <note />
      </trans-unit>
      <trans-unit id="LocationMustBeProvided">
        <source>Location must be provided in order to provide minimal type qualification.</source>
        <target state="translated">최소 형식 한정자를 제공하려면 위치를 제공해야 합니다.</target>
        <note />
      </trans-unit>
      <trans-unit id="SyntaxTreeSemanticModelMust">
        <source>SyntaxTreeSemanticModel must be provided in order to provide minimal type qualification.</source>
        <target state="translated">최소 형식 한정자를 제공하려면 SyntaxTreeSemanticModel을 제공해야 합니다.</target>
        <note />
      </trans-unit>
      <trans-unit id="CantReferenceCompilationOf">
        <source>Can't reference compilation of type '{0}' from {1} compilation.</source>
        <target state="translated">{1} 컴파일에서 '{0}' 형식의 컴파일을 참조할 수 없습니다.</target>
        <note />
      </trans-unit>
      <trans-unit id="SyntaxTreeAlreadyPresent">
        <source>Syntax tree already present</source>
        <target state="translated">구문 트리가 이미 있습니다.</target>
        <note />
      </trans-unit>
      <trans-unit id="SubmissionCanOnlyInclude">
        <source>Submission can only include script code.</source>
        <target state="translated">스크립트 코드만 포함하여 제출할 수 있습니다.</target>
        <note />
      </trans-unit>
      <trans-unit id="SubmissionCanHaveAtMostOne">
        <source>Submission can have at most one syntax tree.</source>
        <target state="translated">구문 트리를 최대 하나만 제출할 수 있습니다.</target>
        <note />
      </trans-unit>
      <trans-unit id="SyntaxTreeNotFoundTo">
        <source>SyntaxTree '{0}' not found to remove</source>
        <target state="translated">제거할 '{0}' SyntaxTree를 찾을 수 없습니다.</target>
        <note />
      </trans-unit>
      <trans-unit id="TreeMustHaveARootNodeWith">
        <source>tree must have a root node with SyntaxKind.CompilationUnit</source>
        <target state="translated">트리는 SyntaxKind.CompilationUnit을 사용하는 루트 노드여야 합니다.</target>
        <note />
      </trans-unit>
      <trans-unit id="TypeArgumentCannotBeNull">
        <source>Type argument cannot be null</source>
        <target state="translated">형식 인수는 null일 수 없습니다.</target>
        <note />
      </trans-unit>
      <trans-unit id="WrongNumberOfTypeArguments">
        <source>Wrong number of type arguments</source>
        <target state="translated">형식 인수 수가 잘못되었습니다.</target>
        <note />
      </trans-unit>
      <trans-unit id="NameConflictForName">
        <source>Name conflict for name {0}</source>
        <target state="translated">{0} 이름에 대한 이름이 충돌합니다.</target>
        <note />
      </trans-unit>
      <trans-unit id="LookupOptionsHasInvalidCombo">
        <source>LookupOptions has an invalid combination of options</source>
        <target state="translated">LookupOptions의 옵션 조합이 잘못되었습니다.</target>
        <note />
      </trans-unit>
      <trans-unit id="ItemsMustBeNonEmpty">
        <source>items: must be non-empty</source>
        <target state="translated">항목: 비워 두어서는 안 됩니다.</target>
        <note />
      </trans-unit>
      <trans-unit id="UseVerbatimIdentifier">
        <source>Use Microsoft.CodeAnalysis.CSharp.SyntaxFactory.Identifier or Microsoft.CodeAnalysis.CSharp.SyntaxFactory.VerbatimIdentifier to create identifier tokens.</source>
        <target state="translated">Microsoft.CodeAnalysis.CSharp.SyntaxFactory.Identifier 또는 Microsoft.CodeAnalysis.CSharp.SyntaxFactory.VerbatimIdentifier를 사용하여 식별자 토큰을 만듭니다.</target>
        <note />
      </trans-unit>
      <trans-unit id="UseLiteralForTokens">
        <source>Use Microsoft.CodeAnalysis.CSharp.SyntaxFactory.Literal to create character literal tokens.</source>
        <target state="translated">Microsoft.CodeAnalysis.CSharp.SyntaxFactory.Literal을 사용하여 문자 리터럴 토큰을 만듭니다.</target>
        <note />
      </trans-unit>
      <trans-unit id="UseLiteralForNumeric">
        <source>Use Microsoft.CodeAnalysis.CSharp.SyntaxFactory.Literal to create numeric literal tokens.</source>
        <target state="translated">Microsoft.CodeAnalysis.CSharp.SyntaxFactory.Literal을 사용하여 숫자 리터럴 토큰을 만듭니다.</target>
        <note />
      </trans-unit>
      <trans-unit id="ThisMethodCanOnlyBeUsedToCreateTokens">
        <source>This method can only be used to create tokens - {0} is not a token kind.</source>
        <target state="translated">이 메서드는 토큰을 만드는 데만 사용할 수 있습니다. {0}은(는) 토큰 종류가 아닙니다.</target>
        <note />
      </trans-unit>
      <trans-unit id="GenericParameterDefinition">
        <source>Generic parameter is definition when expected to be reference {0}</source>
        <target state="translated">제네릭 매개 변수는 {0} 참조여야 할 때의 정의입니다.</target>
        <note />
      </trans-unit>
      <trans-unit id="InvalidGetDeclarationNameMultipleDeclarators">
        <source>Called GetDeclarationName for a declaration node that can possibly contain multiple variable declarators.</source>
        <target state="translated">여러 변수 선언을 포함할 수 있는 선언 노드에 대해 호출된 GetDeclarationName입니다.</target>
        <note />
      </trans-unit>
      <trans-unit id="TreeNotPartOfCompilation">
        <source>tree not part of compilation</source>
        <target state="translated">트리는 컴파일의 일부가 아닙니다.</target>
        <note />
      </trans-unit>
      <trans-unit id="PositionIsNotWithinSyntax">
        <source>Position is not within syntax tree with full span {0}</source>
        <target state="translated">{0} 전체 범위를 사용한 구문 트리 내에 위치가 없습니다.</target>
        <note />
      </trans-unit>
      <trans-unit id="WRN_BadUILang">
        <source>The language name '{0}' is invalid.</source>
        <target state="translated">{0}' 언어 이름이 잘못되었습니다.</target>
        <note />
      </trans-unit>
      <trans-unit id="WRN_BadUILang_Title">
        <source>The language name is invalid</source>
        <target state="translated">언어 이름이 잘못되었습니다.</target>
        <note />
      </trans-unit>
      <trans-unit id="ERR_UnsupportedTransparentIdentifierAccess">
        <source>Transparent identifier member access failed for field '{0}' of '{1}'.  Does the data being queried implement the query pattern?</source>
        <target state="translated">투명 식별자 멤버가 '{1}'의 '{0}' 필드에 액세스하지 못했습니다. 데이터가 쿼리 패턴 구현에 쿼리되었습니까?</target>
        <note />
      </trans-unit>
      <trans-unit id="ERR_ParamDefaultValueDiffersFromAttribute">
        <source>The parameter has multiple distinct default values.</source>
        <target state="translated">매개 변수에 고유한 기본값이 여러 개 있습니다.</target>
        <note />
      </trans-unit>
      <trans-unit id="ERR_FieldHasMultipleDistinctConstantValues">
        <source>The field has multiple distinct constant values.</source>
        <target state="translated">필드에 고유한 상수 값이 여러 개 있습니다.</target>
        <note />
      </trans-unit>
      <trans-unit id="WRN_UnqualifiedNestedTypeInCref">
        <source>Within cref attributes, nested types of generic types should be qualified.</source>
        <target state="translated">cref 특성 내에서 제네릭 형식의 중첩 형식은 정규화되어야 합니다.</target>
        <note />
      </trans-unit>
      <trans-unit id="WRN_UnqualifiedNestedTypeInCref_Title">
        <source>Within cref attributes, nested types of generic types should be qualified</source>
        <target state="translated">cref 특성 내에서 제네릭 형식의 중첩 형식은 정규화되어야 합니다.</target>
        <note />
      </trans-unit>
      <trans-unit id="NotACSharpSymbol">
        <source>Not a C# symbol.</source>
        <target state="translated">C# 기호가 아닙니다.</target>
        <note />
      </trans-unit>
      <trans-unit id="HDN_UnusedUsingDirective">
        <source>Unnecessary using directive.</source>
        <target state="translated">불필요한 using 지시문입니다.</target>
        <note />
      </trans-unit>
      <trans-unit id="HDN_UnusedExternAlias">
        <source>Unused extern alias.</source>
        <target state="translated">사용하지 않는 extern 별칭입니다.</target>
        <note />
      </trans-unit>
      <trans-unit id="ElementsCannotBeNull">
        <source>Elements cannot be null.</source>
        <target state="translated">요소는 null일 수 없습니다.</target>
        <note />
      </trans-unit>
      <trans-unit id="IDS_LIB_ENV">
        <source>LIB environment variable</source>
        <target state="translated">LIB 환경 변수</target>
        <note />
      </trans-unit>
      <trans-unit id="IDS_LIB_OPTION">
        <source>/LIB option</source>
        <target state="translated">/LIB 옵션</target>
        <note />
      </trans-unit>
      <trans-unit id="IDS_REFERENCEPATH_OPTION">
        <source>/REFERENCEPATH option</source>
        <target state="translated">/REFERENCEPATH 옵션</target>
        <note />
      </trans-unit>
      <trans-unit id="IDS_DirectoryDoesNotExist">
        <source>directory does not exist</source>
        <target state="translated">디렉터리가 없습니다.</target>
        <note />
      </trans-unit>
      <trans-unit id="IDS_DirectoryHasInvalidPath">
        <source>path is too long or invalid</source>
        <target state="translated">경로가 너무 길거나 잘못되었습니다.</target>
        <note />
      </trans-unit>
      <trans-unit id="WRN_NoRuntimeMetadataVersion">
        <source>No value for RuntimeMetadataVersion found. No assembly containing System.Object was found nor was a value for RuntimeMetadataVersion specified through options.</source>
        <target state="translated">RuntimeMetadataVersion 값을 찾을 수 없습니다. System.Object가 포함된 어셈블리를 찾을 수 없고 옵션을 통해 지정된 RuntimeMetadataVersion 값이 아닙니다.</target>
        <note />
      </trans-unit>
      <trans-unit id="WRN_NoRuntimeMetadataVersion_Title">
        <source>No value for RuntimeMetadataVersion found</source>
        <target state="translated">RuntimeMetadataVersion에 대한 값이 없습니다.</target>
        <note />
      </trans-unit>
      <trans-unit id="WrongSemanticModelType">
        <source>Expected a {0} SemanticModel.</source>
        <target state="translated">{0} SemanticModel이 필요합니다.</target>
        <note />
      </trans-unit>
      <trans-unit id="IDS_FeatureLambda">
        <source>lambda expression</source>
        <target state="translated">람다 식</target>
        <note />
      </trans-unit>
      <trans-unit id="ERR_FeatureNotAvailableInVersion1">
        <source>Feature '{0}' is not available in C# 1. Please use language version {1} or greater.</source>
        <target state="translated">{0}' 기능은 C# 1에서 사용할 수 없습니다. {1} 이상의 언어 버전을 사용하세요.</target>
        <note />
      </trans-unit>
      <trans-unit id="ERR_FeatureNotAvailableInVersion2">
        <source>Feature '{0}' is not available in C# 2. Please use language version {1} or greater.</source>
        <target state="translated">{0}' 기능은 C# 2에서 사용할 수 없습니다. {1} 이상의 언어 버전을 사용하세요.</target>
        <note />
      </trans-unit>
      <trans-unit id="ERR_FeatureNotAvailableInVersion3">
        <source>Feature '{0}' is not available in C# 3. Please use language version {1} or greater.</source>
        <target state="translated">{0}' 기능은 C# 3에서 사용할 수 없습니다. {1} 이상의 언어 버전을 사용하세요.</target>
        <note />
      </trans-unit>
      <trans-unit id="ERR_FeatureNotAvailableInVersion4">
        <source>Feature '{0}' is not available in C# 4. Please use language version {1} or greater.</source>
        <target state="translated">{0}' 기능은 C# 4에서 사용할 수 없습니다. {1} 이상의 언어 버전을 사용하세요.</target>
        <note />
      </trans-unit>
      <trans-unit id="ERR_FeatureNotAvailableInVersion5">
        <source>Feature '{0}' is not available in C# 5. Please use language version {1} or greater.</source>
        <target state="translated">{0}' 기능은 C# 5에서 사용할 수 없습니다. {1} 이상의 언어 버전을 사용하세요.</target>
        <note />
      </trans-unit>
      <trans-unit id="ERR_FeatureNotAvailableInVersion6">
        <source>Feature '{0}' is not available in C# 6. Please use language version {1} or greater.</source>
        <target state="translated">{0}' 기능은 C# 6에서 사용할 수 없습니다. {1} 이상의 언어 버전을 사용하세요.</target>
        <note />
      </trans-unit>
      <trans-unit id="ERR_FeatureNotAvailableInVersion7">
        <source>Feature '{0}' is not available in C# 7.0. Please use language version {1} or greater.</source>
        <target state="translated">{0}' 기능은 C# 7.0에서 사용할 수 없습니다. 언어 버전 {1} 이상을 사용하세요.</target>
        <note />
      </trans-unit>
      <trans-unit id="ERR_FeatureIsUnimplemented">
        <source>Feature '{0}' is not implemented in this compiler.</source>
        <target state="translated">이 컴파일러에는 '{0}' 기능이 구현되어 있지 않습니다.</target>
        <note />
      </trans-unit>
      <trans-unit id="IDS_VersionExperimental">
        <source>'experimental'</source>
        <target state="translated">'실험적'</target>
        <note />
      </trans-unit>
      <trans-unit id="PositionNotWithinTree">
        <source>Position must be within span of the syntax tree.</source>
        <target state="translated">위치는 구문 트리 범위 내에 있어야 합니다.</target>
        <note />
      </trans-unit>
      <trans-unit id="SpeculatedSyntaxNodeCannotBelongToCurrentCompilation">
        <source>Syntax node to be speculated cannot belong to a syntax tree from the current compilation.</source>
        <target state="translated">추측한 구문 노드는 현재 컴파일에서 구문 트리에 속할 수 없습니다.</target>
        <note />
      </trans-unit>
      <trans-unit id="ChainingSpeculativeModelIsNotSupported">
        <source>Chaining speculative semantic model is not supported. You should create a speculative model from the non-speculative ParentModel.</source>
        <target state="translated">이론적 의미 체계 모델 연결은 지원되지 않습니다. 비이론적 ParentModel에서 이론적 모델을 만들어야 합니다.</target>
        <note />
      </trans-unit>
      <trans-unit id="IDS_ToolName">
        <source>Microsoft (R) Visual C# Compiler</source>
        <target state="translated">Microsoft (R) Visual C# 컴파일러</target>
        <note />
      </trans-unit>
      <trans-unit id="IDS_LogoLine1">
        <source>{0} version {1}</source>
        <target state="translated">{0} 버전 {1}</target>
        <note />
      </trans-unit>
      <trans-unit id="IDS_LogoLine2">
        <source>Copyright (C) Microsoft Corporation. All rights reserved.</source>
        <target state="translated">Copyright (C) Microsoft Corporation. All rights reserved.</target>
        <note />
      </trans-unit>
      <trans-unit id="IDS_LangVersions">
        <source>Supported language versions:</source>
        <target state="translated">지원되는 언어 버전:</target>
        <note />
      </trans-unit>
      <trans-unit id="IDS_CSCHelp">
        <source>
                              Visual C# Compiler Options

                        - OUTPUT FILES -
 /out:&lt;file&gt;                   Specify output file name (default: base name of
                               file with main class or first file)
 /target:exe                   Build a console executable (default) (Short
                               form: /t:exe)
 /target:winexe                Build a Windows executable (Short form:
                               /t:winexe)
 /target:library               Build a library (Short form: /t:library)
 /target:module                Build a module that can be added to another
                               assembly (Short form: /t:module)
 /target:appcontainerexe       Build an Appcontainer executable (Short form:
                               /t:appcontainerexe)
 /target:winmdobj              Build a Windows Runtime intermediate file that
                               is consumed by WinMDExp (Short form: /t:winmdobj)
 /doc:&lt;file&gt;                   XML Documentation file to generate
 /refout:&lt;file&gt;                Reference assembly output to generate
 /platform:&lt;string&gt;            Limit which platforms this code can run on: x86,
                               Itanium, x64, arm, anycpu32bitpreferred, or
                               anycpu. The default is anycpu.

                        - INPUT FILES -
 /recurse:&lt;wildcard&gt;           Include all files in the current directory and
                               subdirectories according to the wildcard
                               specifications
 /reference:&lt;alias&gt;=&lt;file&gt;     Reference metadata from the specified assembly
                               file using the given alias (Short form: /r)
 /reference:&lt;file list&gt;        Reference metadata from the specified assembly
                               files (Short form: /r)
 /addmodule:&lt;file list&gt;        Link the specified modules into this assembly
 /link:&lt;file list&gt;             Embed metadata from the specified interop
                               assembly files (Short form: /l)
 /analyzer:&lt;file list&gt;         Run the analyzers from this assembly
                               (Short form: /a)
 /additionalfile:&lt;file list&gt;   Additional files that don't directly affect code
                               generation but may be used by analyzers for producing
                               errors or warnings.
 /embed                        Embed all source files in the PDB.
 /embed:&lt;file list&gt;            Embed specific files in the PDB

                        - RESOURCES -
 /win32res:&lt;file&gt;              Specify a Win32 resource file (.res)
 /win32icon:&lt;file&gt;             Use this icon for the output
 /win32manifest:&lt;file&gt;         Specify a Win32 manifest file (.xml)
 /nowin32manifest              Do not include the default Win32 manifest
 /resource:&lt;resinfo&gt;           Embed the specified resource (Short form: /res)
 /linkresource:&lt;resinfo&gt;       Link the specified resource to this assembly
                               (Short form: /linkres) Where the resinfo format
                               is &lt;file&gt;[,&lt;string name&gt;[,public|private]]

                        - CODE GENERATION -
 /debug[+|-]                   Emit debugging information
 /debug:{full|pdbonly|portable|embedded}
                               Specify debugging type ('full' is default,
                               'portable' is a cross-platform format,
                               'embedded' is a cross-platform format embedded into
                               the target .dll or .exe)
 /optimize[+|-]                Enable optimizations (Short form: /o)
 /deterministic                Produce a deterministic assembly
                               (including module version GUID and timestamp)
 /refonly                      Produce a reference assembly in place of the main output
 /instrument:TestCoverage      Produce an assembly instrumented to collect
                               coverage information
 /sourcelink:&lt;file&gt;            Source link info to embed into PDB.

                        - ERRORS AND WARNINGS -
 /warnaserror[+|-]             Report all warnings as errors
 /warnaserror[+|-]:&lt;warn list&gt; Report specific warnings as errors
 /warn:&lt;n&gt;                     Set warning level (0-4) (Short form: /w)
 /nowarn:&lt;warn list&gt;           Disable specific warning messages
 /ruleset:&lt;file&gt;               Specify a ruleset file that disables specific
                               diagnostics.
 /errorlog:&lt;file&gt;              Specify a file to log all compiler and analyzer
                               diagnostics.
 /reportanalyzer               Report additional analyzer information, such as
                               execution time.

                        - LANGUAGE -
 /checked[+|-]                 Generate overflow checks
 /unsafe[+|-]                  Allow 'unsafe' code
 /define:&lt;symbol list&gt;         Define conditional compilation symbol(s) (Short
                               form: /d)
 /langversion:?                Display the allowed values for language version
 /langversion:&lt;string&gt;         Specify language version such as
                               `default` (latest major version), or
                               `latest` (latest version, including minor versions),
                               or specific versions like `6` or `7.1`

                        - SECURITY -
 /delaysign[+|-]               Delay-sign the assembly using only the public
                               portion of the strong name key
 /publicsign[+|-]              Public-sign the assembly using only the public
                               portion of the strong name key
 /keyfile:&lt;file&gt;               Specify a strong name key file
 /keycontainer:&lt;string&gt;        Specify a strong name key container
 /highentropyva[+|-]           Enable high-entropy ASLR

                        - MISCELLANEOUS -
 @&lt;file&gt;                       Read response file for more options
 /help                         Display this usage message (Short form: /?)
 /nologo                       Suppress compiler copyright message
 /noconfig                     Do not auto include CSC.RSP file
 /parallel[+|-]                Concurrent build.
 /version                      Display the compiler version number and exit.

                        - ADVANCED -
 /baseaddress:&lt;address&gt;        Base address for the library to be built
 /checksumalgorithm:&lt;alg&gt;      Specify algorithm for calculating source file
                               checksum stored in PDB. Supported values are:
                               SHA1 (default) or SHA256.
 /codepage:&lt;n&gt;                 Specify the codepage to use when opening source
                               files
 /utf8output                   Output compiler messages in UTF-8 encoding
 /main:&lt;type&gt;                  Specify the type that contains the entry point
                               (ignore all other possible entry points) (Short
                               form: /m)
 /fullpaths                    Compiler generates fully qualified paths
 /filealign:&lt;n&gt;                Specify the alignment used for output file
                               sections
 /pathmap:&lt;K1&gt;=&lt;V1&gt;,&lt;K2&gt;=&lt;V2&gt;,...
                               Specify a mapping for source path names output by
                               the compiler.
 /pdb:&lt;file&gt;                   Specify debug information file name (default:
                               output file name with .pdb extension)
 /errorendlocation             Output line and column of the end location of
                               each error
 /preferreduilang              Specify the preferred output language name.
 /nostdlib[+|-]                Do not reference standard library (mscorlib.dll)
 /subsystemversion:&lt;string&gt;    Specify subsystem version of this assembly
 /lib:&lt;file list&gt;              Specify additional directories to search in for
                               references
 /errorreport:&lt;string&gt;         Specify how to handle internal compiler errors:
                               prompt, send, queue, or none. The default is
                               queue.
 /appconfig:&lt;file&gt;             Specify an application configuration file
                               containing assembly binding settings
 /moduleassemblyname:&lt;string&gt;  Name of the assembly which this module will be
                               a part of
 /modulename:&lt;string&gt;          Specify the name of the source module
</source>
        <target state="translated">
                              Visual C# 컴파일러 옵션

                        - 출력 파일 -
 /out:&lt;file&gt;                   출력 파일 이름을 지정합니다(기본값: 주 클래스가
                               있는 파일 또는 첫째 파일의 기본 이름).
 /target:exe                   콘솔 실행 파일을 빌드합니다(기본값). (약식:
                               /t:exe)
 /target:winexe                Windows 실행 파일을 빌드합니다. (약식:
                               /t:winexe)
 /target:library               라이브러리를 빌드합니다. (약식: /t:library)
 /target:module                다른 어셈블리에 추가될 수 있는 모듈을
                               빌드합니다. (약식: /t:module)
 /target:appcontainerexe       Appcontainer 실행 파일을 빌드합니다. (약식:
                               /t:appcontainerexe)
 /target:winmdobj              WinMDExp에서 사용되는 Windows 런타임 중간
                               파일을 빌드합니다. (약식: /t:winmdobj)
 /doc:&lt;file&gt;                   생성할 XML 문서 파일
 /refout:&lt;file&gt;                생성할 참조 어셈블리 출력
 /platform:&lt;string&gt;            이 코드를 실행할 수 있는 플랫폼을 x86,
                               Itanium, x64, arm, anycpu32bitpreferred 또는
                               anycpu로 제한합니다. 기본값은 anycpu입니다.

                        - 입력 파일 -
 /recurse:&lt;wildcard&gt;           와일드카드 지정에 따라 현재 디렉터리와
                               하위 디렉터리에 있는 모든 파일을
                               포함합니다.
 /reference:&lt;alias&gt;=&lt;file&gt;     지정한 어셈블리 파일에서 해당 별칭을 사용하여
                               메타데이터를 참조합니다. (약식: /r)
 /reference:&lt;file list&gt;        지정한 어셈블리 파일에서 메타데이터를
                               참조합니다. (약식: /r)
 /addmodule:&lt;file list&gt;        지정한 모듈을 이 어셈블리에 연결합니다.
 /link:&lt;file list&gt;             지정된 interop 어셈블리 파일의 메타데이터를
                               포함합니다. (약식: /l)
 /analyzer:&lt;file list&gt;         이 어셈블리에서 분석기를 실행합니다.
                               (약식: /a)
 /additionalfile:&lt;file list&gt;   코드 생성에 직접 영향을 주지 않지만 오류 또는
                               경고 생성을 위해 분석기에서 사용될 수 있는
                               추가 파일입니다.
 /embed                        모든 소스 파일을 PDB에 포함합니다.
 /embed:&lt;file list&gt;            특정 파일을 PDB에 포함합니다.

                        - 리소스 -
 /win32res:&lt;file&gt;              Win32 리소스 파일(.res)을 지정합니다.
 /win32icon:&lt;file&gt;             이 아이콘을 사용하여 출력합니다.
 /win32manifest:&lt;file&gt;         Win32 매니페스트 파일(.xml)을 지정합니다.
 /nowin32manifest              기본 Win32 매니페스트는 포함하지 않습니다.
 /resource:&lt;resinfo&gt;           지정된 리소스를 포함합니다. (약식: /res)
 /linkresource:&lt;resinfo&gt;       지정한 리소스를 이 어셈블리에 연결합니다.
                               (약식: /linkres) 여기서 resinfo 형식은
                               &lt;file&gt;[,&lt;string name&gt;[,public|private]]입니다.

                        - 코드 생성 -
 /debug[+|-]                   디버깅 정보를 내보냅니다.
 /debug:{full|pdbonly|portable|embedded}
                               디버깅 형식을 지정합니다. ('full'이 기본값이고,
                               'portable'은 크로스 플랫폼 형식이고,
                               'embedded'는 대상 .dll 또는 .exe에 포함되는
                               플랫폼 간 형식입니다.)
 /optimize[+|-]                최적화를 사용합니다. (약식: /o)
 /deterministic                결정적 어셈블리를 생성합니다
                               (모듈 버전 GUID 및 타임스탬프 포함).
 /refonly                      주 출력 대신 참조 어셈블리를 생성합니다.
 /instrument:TestCoverage      검사 정보를 수집하기 위해 계측한
                               어셈블리를 생성합니다.
 /sourcelink:&lt;file&gt;            PDB에 포함할 소스 링크 정보입니다.

                        - 오류 및 경고 -
 /warnaserror[+|-]             모든 경고를 오류로 보고합니다.
 /warnaserror[+|-]:&lt;warn list&gt; 특정 경고를 오류로 보고합니다.
 /warn:&lt;n&gt;                     경고 수준(0-4)을 설정합니다. (약식: /w)
 /nowarn:&lt;warn list&gt;           특정 경고 메시지를 사용하지 않습니다.
 /ruleset:&lt;file&gt;               특정 진단을 사용하지 않도록 하는 규칙 집합
                               파일을 지정합니다.
 /errorlog:&lt;file&gt;              모든 컴파일러 및 분석기 진단을 기록할 파일을
                               지정합니다.
 /reportanalyzer               추가 분석기 정보(예: 실행 시간)를
                               보고합니다.

                        - 언어 -
 /checked[+|-]                 오버플로 검사를 생성합니다.
 /unsafe[+|-]                  'unsafe' 코드를 사용할 수 있습니다.
 /define:&lt;symbol list&gt;         조건부 컴파일 기호를 정의합니다. (약식:
                               /d)
 /langversion:?                언어 버전에 허용되는 값을 표시합니다.
 /langversion:&lt;string&gt;         언어 버전을
                               `default`(최신 주 버전),
                               `latest`(최신 버전, 부 버전 포함),
                               `6` 또는 `7.1` 같은 특정 버전 등으로 지정합니다.

                        - 보안 -
 /delaysign[+|-]               강력한 이름 키의 공개 부분만 사용하여
                               어셈블리 서명을 연기합니다.
 /publicsign[+|-]              강력한 이름 키의 공개 부분만 사용하여 어셈블리를
                               공개 서명합니다.
 /keyfile:&lt;file&gt;               강력한 이름의 키 파일을 지정합니다.
 /keycontainer:&lt;string&gt;        강력한 이름의 키 컨테이너를 지정합니다.
 /highentropyva[+|-]           높은 엔트로피 ASLR을 사용합니다.

                        - 기타 -
 @&lt;file&gt;                       추가 옵션을 위해 지시 파일을 읽습니다.
 /help                         사용법 메시지를 표시합니다. (약식: /?)
 /nologo                       컴파일러 저작권 메시지를 표시하지 않습니다.
 /noconfig                     CSC.RSP 파일을 자동으로 포함하지 않습니다.
 /parallel[+|-]                동시 빌드입니다.
 /version                      컴파일러 버전 번호를 표시하고 종료합니다.

                        - 고급 -
 /baseaddress:&lt;address&gt;        빌드할 라이브러리의 기준 주소입니다.
 /checksumalgorithm:&lt;alg&gt;      PDB에 저장된 소스 파일 체크섬을
                               계산하기 위한 알고리즘을 지정합니다. 지원되는 값은
                               SHA1(기본값) 또는 SHA256입니다.
 /codepage:&lt;n&gt;                 소스 파일을 열 때 사용할 코드 페이지를
                               지정합니다.
 /utf8output                   컴파일러 메시지를 UTF-8 인코딩으로 출력합니다.
 /main:&lt;type&gt;                  진입점을 포함하는 형식을 지정합니다.
                               다른 모든 가능한 진입점은 무시합니다. (약식:
                               /m)
 /fullpaths                    컴파일러가 정규화된 경로를 생성합니다.
 /filealign:&lt;n&gt;                출력 파일 섹션에 사용되는 맞춤을
                               지정합니다.
 /pathmap:&lt;K1&gt;=&lt;V1&gt;,&lt;K2&gt;=&lt;V2&gt;,...
                               컴파일러에서 소스 경로 이름 출력에 대한
                               매핑을 지정합니다.
 /pdb:&lt;file&gt;                   디버그 정보 파일 이름을 지정합니다(기본값:
                               확장명이 .pdb인 출력 파일 이름).
 /errorendlocation             각 오류의 끝 위치에 해당하는 줄과
                               열을 출력합니다.
 /preferreduilang              기본 출력 언어 이름을 지정합니다.
 /nostdlib[+|-]                표준 라이브러리(mscorlib.dll)를 참조하지 않습니다.
 /subsystemversion:&lt;string&gt;    이 어셈블리의 하위 시스템 버전을 지정합니다.
 /lib:&lt;file list&gt;              참조를 검색할 추가 디렉터리를
                               지정합니다.
 /errorreport:&lt;string&gt;         내부 컴파일러 오류를 처리하는 방법을 지정합니다.
                               prompt, send, queue 또는 none 중에서 선택할 수 있으며 기본값은
                               queue입니다.
 /appconfig:&lt;file&gt;             어셈블리 바인딩 설정을 포함하는
                               응용 프로그램 구성 파일을 지정합니다.
 /moduleassemblyname:&lt;string&gt;  이 모듈이 속할 어셈블리의
                               이름입니다.
 /modulename:&lt;string&gt;          소스 모듈의 이름을 지정합니다.
</target>
        <note>Visual C# Compiler Options</note>
      </trans-unit>
      <trans-unit id="ERR_ComImportWithInitializers">
        <source>'{0}': a class with the ComImport attribute cannot specify field initializers.</source>
        <target state="translated">'{0}': ComImport 특성이 있는 클래스는 필드 이니셜라이저를 지정할 수 없습니다.</target>
        <note />
      </trans-unit>
      <trans-unit id="WRN_PdbLocalNameTooLong">
        <source>Local name '{0}' is too long for PDB.  Consider shortening or compiling without /debug.</source>
        <target state="translated">PDB에 대한 '{0}' 로컬 이름이 너무 깁니다. 줄이거나 /debug 없이 컴파일하세요.</target>
        <note />
      </trans-unit>
      <trans-unit id="WRN_PdbLocalNameTooLong_Title">
        <source>Local name is too long for PDB</source>
        <target state="translated">로컬 이름이 너무 길어서 PDB에 사용할 수 없습니다.</target>
        <note />
      </trans-unit>
      <trans-unit id="ERR_RetNoObjectRequiredLambda">
        <source>Anonymous function converted to a void returning delegate cannot return a value</source>
        <target state="translated">void 반환 대리자로 변환된 익명 함수는 값을 반환할 수 없습니다.</target>
        <note />
      </trans-unit>
      <trans-unit id="ERR_TaskRetNoObjectRequiredLambda">
        <source>Async lambda expression converted to a 'Task' returning delegate cannot return a value. Did you intend to return 'Task&lt;T&gt;'?</source>
        <target state="translated">Task' 반환 대기자로 변환된 비동기 람다 식은 값을 반환할 수 없습니다. 'Task&lt;T&gt;'를 반환하려고 했습니까?</target>
        <note />
      </trans-unit>
      <trans-unit id="WRN_AnalyzerCannotBeCreated">
        <source>An instance of analyzer {0} cannot be created from {1} : {2}.</source>
        <target state="translated">{0} 분석기 인스턴스는 {1}에서 만들 수 없습니다({2}).</target>
        <note />
      </trans-unit>
      <trans-unit id="WRN_AnalyzerCannotBeCreated_Title">
        <source>An analyzer instance cannot be created</source>
        <target state="translated">분석기 인스턴스를 만들 수 없음</target>
        <note />
      </trans-unit>
      <trans-unit id="WRN_NoAnalyzerInAssembly">
        <source>The assembly {0} does not contain any analyzers.</source>
        <target state="translated">{0} 어셈블리에는 분석기가 포함되어 있지 않습니다.</target>
        <note />
      </trans-unit>
      <trans-unit id="WRN_NoAnalyzerInAssembly_Title">
        <source>Assembly does not contain any analyzers</source>
        <target state="translated">어셈블리에는 분석기가 포함되어 있지 않습니다.</target>
        <note />
      </trans-unit>
      <trans-unit id="WRN_UnableToLoadAnalyzer">
        <source>Unable to load Analyzer assembly {0} : {1}</source>
        <target state="translated">{0} 분석기 어셈블리를 로드할 수 없습니다({1}).</target>
        <note />
      </trans-unit>
      <trans-unit id="WRN_UnableToLoadAnalyzer_Title">
        <source>Unable to load Analyzer assembly</source>
        <target state="translated">분석기 어셈블리를 로드할 수 없습니다.</target>
        <note />
      </trans-unit>
      <trans-unit id="INF_UnableToLoadSomeTypesInAnalyzer">
        <source>Skipping some types in analyzer assembly {0} due to a ReflectionTypeLoadException : {1}.</source>
        <target state="translated">ReflectionTypeLoadException로 인해 {0} 분석기 어셈블리에서 일부 형식을 건너뜁니다({1}).</target>
        <note />
      </trans-unit>
      <trans-unit id="ERR_CantReadRulesetFile">
        <source>Error reading ruleset file {0} - {1}</source>
        <target state="translated">{0} ruleset 파일을 읽는 동안 오류가 발생했습니다. {1}</target>
        <note />
      </trans-unit>
      <trans-unit id="ERR_BadPdbData">
        <source>Error reading debug information for '{0}'</source>
        <target state="translated">{0}'에 대한 디버그 정보 읽기 오류</target>
        <note />
      </trans-unit>
      <trans-unit id="IDS_OperationCausedStackOverflow">
        <source>Operation caused a stack overflow.</source>
        <target state="translated">작업하는 동안 스택 오버플로가 발생했습니다.</target>
        <note />
      </trans-unit>
      <trans-unit id="WRN_IdentifierOrNumericLiteralExpected">
        <source>Expected identifier or numeric literal.</source>
        <target state="translated">식별자 또는 숫자 리터럴이 필요합니다.</target>
        <note />
      </trans-unit>
      <trans-unit id="WRN_IdentifierOrNumericLiteralExpected_Title">
        <source>Expected identifier or numeric literal</source>
        <target state="translated">식별자 또는 숫자 리터럴이 필요합니다.</target>
        <note />
      </trans-unit>
      <trans-unit id="ERR_InitializerOnNonAutoProperty">
        <source>Only auto-implemented properties can have initializers.</source>
        <target state="translated">자동 구현 속성만 이니셜라이저를 사용할 수 있습니다.</target>
        <note />
      </trans-unit>
      <trans-unit id="ERR_AutoPropertyMustHaveGetAccessor">
        <source>Auto-implemented properties must have get accessors.</source>
        <target state="translated">자동 구현 속성은 접근자를 가져와야 합니다.</target>
        <note />
      </trans-unit>
      <trans-unit id="ERR_AutoPropertyMustOverrideSet">
        <source>Auto-implemented properties must override all accessors of the overridden property.</source>
        <target state="translated">자동 구현 속성은 재정의된 속성의 모든 접근자를 재정의해야 합니다.</target>
        <note />
      </trans-unit>
      <trans-unit id="ERR_AutoPropertyInitializerInInterface">
        <source>Auto-implemented properties inside interfaces cannot have initializers.</source>
        <target state="translated">인터페이스 내부에서 자동 구현 속성은 이니셜라이저를 사용할 수 없습니다.</target>
        <note />
      </trans-unit>
      <trans-unit id="ERR_InitializerInStructWithoutExplicitConstructor">
        <source>Structs without explicit constructors cannot contain members with initializers.</source>
        <target state="translated">명시적 생성자가 없는 구조체는 이니셜라이저를 사용하여 멤버를 포함할 수 없습니다.</target>
        <note />
      </trans-unit>
      <trans-unit id="ERR_EncodinglessSyntaxTree">
        <source>Cannot emit debug information for a source text without encoding.</source>
        <target state="translated">인코딩하지 않고 원본 텍스트에 대한 디버그 정보를 생성할 수 없습니다.</target>
        <note />
      </trans-unit>
      <trans-unit id="ERR_BlockBodyAndExpressionBody">
        <source>Block bodies and expression bodies cannot both be provided.</source>
        <target state="translated">블록 본문과 식 본문을 둘 다 제공할 수는 없습니다.</target>
        <note />
      </trans-unit>
      <trans-unit id="ERR_SwitchFallOut">
        <source>Control cannot fall out of switch from final case label ('{0}')</source>
        <target state="translated">최종 case 레이블('{0}')의 스위치에서 제어를 이동할 수 없습니다.</target>
        <note />
      </trans-unit>
      <trans-unit id="ERR_UnexpectedBoundGenericName">
        <source>Type arguments are not allowed in the nameof operator.</source>
        <target state="translated">nameof 연산자에서는 형식 인수가 허용되지 않습니다.</target>
        <note />
      </trans-unit>
      <trans-unit id="ERR_NullPropagatingOpInExpressionTree">
        <source>An expression tree lambda may not contain a null propagating operator.</source>
        <target state="translated">람다 식 트리에는 null 전파 연산자가 포함될 수 없습니다.</target>
        <note />
      </trans-unit>
      <trans-unit id="ERR_DictionaryInitializerInExpressionTree">
        <source>An expression tree lambda may not contain a dictionary initializer.</source>
        <target state="translated">람다 식 트리에는 사전 이니셜라이저가 포함될 수 없습니다.</target>
        <note />
      </trans-unit>
      <trans-unit id="ERR_ExtensionCollectionElementInitializerInExpressionTree">
        <source>An extension Add method is not supported for a collection initializer in an expression lambda.</source>
        <target state="translated">람다 식의 컬렉션 이니셜라이저에 대해서는 확장 추가 메서드가 지원되지 않습니다.</target>
        <note />
      </trans-unit>
      <trans-unit id="IDS_FeatureNameof">
        <source>nameof operator</source>
        <target state="translated">nameof 연산자</target>
        <note />
      </trans-unit>
      <trans-unit id="IDS_FeatureDictionaryInitializer">
        <source>dictionary initializer</source>
        <target state="translated">사전 이니셜라이저</target>
        <note />
      </trans-unit>
      <trans-unit id="ERR_UnclosedExpressionHole">
        <source>Missing close delimiter '}' for interpolated expression started with '{'.</source>
        <target state="translated">{'로 시작하는 보간된 식의 닫는 구분 기호 '}'가 없습니다.</target>
        <note />
      </trans-unit>
      <trans-unit id="ERR_SingleLineCommentInExpressionHole">
        <source>A single-line comment may not be used in an interpolated string.</source>
        <target state="translated">보간된 문자열에는 한 줄로 된 주석을 사용할 수 없습니다.</target>
        <note />
      </trans-unit>
      <trans-unit id="ERR_InsufficientStack">
        <source>An expression is too long or complex to compile</source>
        <target state="translated">식이 너무 길거나 복잡하여 컴파일할 수 없습니다.</target>
        <note />
      </trans-unit>
      <trans-unit id="ERR_ExpressionHasNoName">
        <source>Expression does not have a name.</source>
        <target state="translated">식에 이름이 없습니다.</target>
        <note />
      </trans-unit>
      <trans-unit id="ERR_SubexpressionNotInNameof">
        <source>Sub-expression cannot be used in an argument to nameof.</source>
        <target state="translated">부분식은 nameof에 대한 인수에서 사용할 수 없습니다.</target>
        <note />
      </trans-unit>
      <trans-unit id="ERR_AliasQualifiedNameNotAnExpression">
        <source>An alias-qualified name is not an expression.</source>
        <target state="translated">정규화된 별칭 이름은 식이 아닙니다.</target>
        <note />
      </trans-unit>
      <trans-unit id="ERR_NameofMethodGroupWithTypeParameters">
        <source>Type parameters are not allowed on a method group as an argument to 'nameof'.</source>
        <target state="translated">형식 매개 변수는 메서드 그룹에서 'nameof'에 대한 인수로 허용되지 않습니다.</target>
        <note />
      </trans-unit>
      <trans-unit id="NoNoneSearchCriteria">
        <source>SearchCriteria is expected.</source>
        <target state="translated">SearchCriteria가 필요합니다.</target>
        <note />
      </trans-unit>
      <trans-unit id="ERR_InvalidAssemblyCulture">
        <source>Assembly culture strings may not contain embedded NUL characters.</source>
        <target state="translated">어셈블리 문화권 문자열에는 포함된 NUL 문자가 포함되지 않을 수 있습니다.</target>
        <note />
      </trans-unit>
      <trans-unit id="IDS_FeatureUsingStatic">
        <source>using static</source>
        <target state="translated">using static</target>
        <note />
      </trans-unit>
      <trans-unit id="IDS_FeatureInterpolatedStrings">
        <source>interpolated strings</source>
        <target state="translated">보간된 문자열</target>
        <note />
      </trans-unit>
      <trans-unit id="IDS_AwaitInCatchAndFinally">
        <source>await in catch blocks and finally blocks</source>
        <target state="translated">catch 블록 및 finally 블록의 await</target>
        <note />
      </trans-unit>
      <trans-unit id="IDS_FeatureBinaryLiteral">
        <source>binary literals</source>
        <target state="translated">이진 리터럴</target>
        <note />
      </trans-unit>
      <trans-unit id="IDS_FeatureDigitSeparator">
        <source>digit separators</source>
        <target state="translated">숫자 구분 기호</target>
        <note />
      </trans-unit>
      <trans-unit id="IDS_FeatureLocalFunctions">
        <source>local functions</source>
        <target state="translated">로컬 함수</target>
        <note />
      </trans-unit>
      <trans-unit id="ERR_UnescapedCurly">
        <source>A '{0}' character must be escaped (by doubling) in an interpolated string.</source>
        <target state="translated">{0}' 문자는 보간된 문자열에서 이중으로 사용하여 이스케이프해야 합니다.</target>
        <note />
      </trans-unit>
      <trans-unit id="ERR_EscapedCurly">
        <source>A '{0}' character may only be escaped by doubling '{0}{0}' in an interpolated string.</source>
        <target state="translated">{0}' 문자는 보간된 문자열에서 '{0}{0}'처럼 이중으로 사용하는 방법으로만 이스케이프할 수 있습니다.</target>
        <note />
      </trans-unit>
      <trans-unit id="ERR_TrailingWhitespaceInFormatSpecifier">
        <source>A format specifier may not contain trailing whitespace.</source>
        <target state="translated">형식 지정자는 후행 공백을 포함할 수 없습니다.</target>
        <note />
      </trans-unit>
      <trans-unit id="ERR_EmptyFormatSpecifier">
        <source>Empty format specifier.</source>
        <target state="translated">형식 지정자가 비어 있습니다.</target>
        <note />
      </trans-unit>
      <trans-unit id="ERR_ErrorInReferencedAssembly">
        <source>There is an error in a referenced assembly '{0}'.</source>
        <target state="translated">참조되는 어셈블리 '{0}'에 오류가 있습니다.</target>
        <note />
      </trans-unit>
      <trans-unit id="ERR_ExpressionOrDeclarationExpected">
        <source>Expression or declaration statement expected.</source>
        <target state="translated">식 또는 선언문이 필요합니다.</target>
        <note />
      </trans-unit>
      <trans-unit id="ERR_NameofExtensionMethod">
        <source>Extension method groups are not allowed as an argument to 'nameof'.</source>
        <target state="translated">확장 메서드 그룹은 'nameof'에 대한 인수로 사용할 수 없습니다.</target>
        <note />
      </trans-unit>
      <trans-unit id="WRN_AlignmentMagnitude">
        <source>Alignment value {0} has a magnitude greater than {1} and may result in a large formatted string.</source>
        <target state="translated">맞춤 값 {0}은(는) {1}보다 커서 큰 형식 문자열로 표시될 수 있습니다.</target>
        <note />
      </trans-unit>
      <trans-unit id="HDN_UnusedExternAlias_Title">
        <source>Unused extern alias</source>
        <target state="translated">사용하지 않는 extern 별칭</target>
        <note />
      </trans-unit>
      <trans-unit id="HDN_UnusedUsingDirective_Title">
        <source>Unnecessary using directive</source>
        <target state="translated">불필요한 using 지시문</target>
        <note />
      </trans-unit>
      <trans-unit id="INF_UnableToLoadSomeTypesInAnalyzer_Title">
        <source>Skip loading types in analyzer assembly that fail due to a ReflectionTypeLoadException</source>
        <target state="translated">ReflectionTypeLoadException으로 인해 실패한 분석기 어셈블리에서 형식 로드를 건너뜀</target>
        <note />
      </trans-unit>
      <trans-unit id="WRN_AlignmentMagnitude_Title">
        <source>Alignment value has a magnitude that may result in a large formatted string</source>
        <target state="translated">맞춤 값에 큰 형식 문자열로 표시되는 크기가 있음</target>
        <note />
      </trans-unit>
      <trans-unit id="ERR_ConstantStringTooLong">
        <source>Length of String constant exceeds current memory limit.  Try splitting the string into multiple constants.</source>
        <target state="translated">문자열 상수의 길이가 현재 메모리 제한을 초과합니다. 문자열을 여러 상수로 분할해 보세요.</target>
        <note />
      </trans-unit>
      <trans-unit id="ERR_TupleTooFewElements">
        <source>Tuple must contain at least two elements.</source>
        <target state="translated">튜플에는 요소가 두 개 이상 있어야 합니다.</target>
        <note />
      </trans-unit>
      <trans-unit id="ERR_DebugEntryPointNotSourceMethodDefinition">
        <source>Debug entry point must be a definition of a method declared in the current compilation.</source>
        <target state="translated">디버그 진입점은 현재 컴파일에서 선언된 메서드의 정의여야 합니다.</target>
        <note />
      </trans-unit>
      <trans-unit id="ERR_LoadDirectiveOnlyAllowedInScripts">
        <source>#load is only allowed in scripts</source>
        <target state="translated">#load만 스크립트에서 허용됩니다.</target>
        <note />
      </trans-unit>
      <trans-unit id="ERR_PPLoadFollowsToken">
        <source>Cannot use #load after first token in file</source>
        <target state="translated">파일에서 첫 토큰 뒤에 #load를 사용할 수 없습니다.</target>
        <note />
      </trans-unit>
      <trans-unit id="CouldNotFindFile">
        <source>Could not find file.</source>
        <target state="translated">파일을 찾을 수 없습니다.</target>
        <note>File path referenced in source (#load) could not be resolved.</note>
      </trans-unit>
      <trans-unit id="SyntaxTreeFromLoadNoRemoveReplace">
        <source>SyntaxTree '{0}' resulted from a #load directive and cannot be removed or replaced directly.</source>
        <target state="translated">SyntaxTree '{0}'은(는) #load 지시문에서 생성되었으며 직접 제거하거나 바꿀 수 없습니다.</target>
        <note />
      </trans-unit>
      <trans-unit id="ERR_SourceFileReferencesNotSupported">
        <source>Source file references are not supported.</source>
        <target state="translated">소스 파일 참조는 지원되지 않습니다.</target>
        <note />
      </trans-unit>
      <trans-unit id="ERR_InvalidPathMap">
        <source>The pathmap option was incorrectly formatted.</source>
        <target state="translated">pathmap 옵션의 형식이 잘못되었습니다.</target>
        <note />
      </trans-unit>
      <trans-unit id="ERR_InvalidReal">
        <source>Invalid real literal.</source>
        <target state="translated">실수 리터럴이 잘못되었습니다.</target>
        <note />
      </trans-unit>
      <trans-unit id="ERR_AutoPropertyCannotBeRefReturning">
        <source>Auto-implemented properties cannot return by reference</source>
        <target state="translated">자동 구현 속성은 참조로 반환할 수 없습니다.</target>
        <note />
      </trans-unit>
      <trans-unit id="ERR_RefPropertyMustHaveGetAccessor">
        <source>Properties which return by reference must have a get accessor</source>
        <target state="translated">참조로 반환하는 속성에 get 접근자를 사용할 수 없습니다.</target>
        <note />
      </trans-unit>
      <trans-unit id="ERR_RefPropertyCannotHaveSetAccessor">
        <source>Properties which return by reference cannot have set accessors</source>
        <target state="translated">참조로 반환하는 속성에 set 접근자를 사용할 수 없습니다.</target>
        <note />
      </trans-unit>
      <trans-unit id="ERR_CantChangeRefReturnOnOverride">
        <source>'{0}' must match by reference return of overridden member '{1}'</source>
        <target state="translated">'{0}'은(는) 재정의된 멤버 '{1}'의 참조에 의한 반환과 일치해야 합니다.</target>
        <note />
      </trans-unit>
      <trans-unit id="ERR_MustNotHaveRefReturn">
        <source>By-reference returns may only be used in methods that return by reference</source>
        <target state="translated">참조 방식 반환은 참조로 반환하는 메서드에서만 사용할 수 있습니다.</target>
        <note />
      </trans-unit>
      <trans-unit id="ERR_MustHaveRefReturn">
        <source>By-value returns may only be used in methods that return by value</source>
        <target state="translated">By-value 반환은 값으로 반환하는 메서드에서만 사용할 수 있습니다.</target>
        <note />
      </trans-unit>
      <trans-unit id="ERR_RefReturnMustHaveIdentityConversion">
        <source>The return expression must be of type '{0}' because this method returns by reference</source>
        <target state="translated">이 메서드는 참조로 반환하므로 반환 식은 '{0}' 형식이어야 합니다.</target>
        <note />
      </trans-unit>
      <trans-unit id="ERR_CloseUnimplementedInterfaceMemberWrongRefReturn">
        <source>'{0}' does not implement interface member '{1}'. '{2}' cannot implement '{1}' because it does not have matching return by reference.</source>
        <target state="translated">'{0}'은(는) 인터페이스 멤버 '{1}'을(를) 구현하지 않습니다. '{2}'은(는) 참조에 의한 일치되는 반환 값이 없으므로 '{1}'을(를) 구현할 수 없습니다.</target>
        <note />
      </trans-unit>
      <trans-unit id="ERR_BadIteratorReturnRef">
        <source>The body of '{0}' cannot be an iterator block because '{0}' returns by reference</source>
        <target state="translated">{0}'이(가) 참조로 반환되므로 '{0}'의 본문은 반복기 블록이 될 수 없습니다.</target>
        <note />
      </trans-unit>
      <trans-unit id="ERR_BadRefReturnExpressionTree">
        <source>Lambda expressions that return by reference cannot be converted to expression trees</source>
        <target state="translated">참조로 반환하는 람다 식을 식 트리로 변환할 수 없습니다.</target>
        <note />
      </trans-unit>
      <trans-unit id="ERR_RefReturningCallInExpressionTree">
        <source>An expression tree lambda may not contain a call to a method, property, or indexer that returns by reference</source>
        <target state="translated">람다 식 트리에는 참조로 반환하는 메서드, 속성 또는 인덱서에 대한 호출을 사용할 수 없습니다.</target>
        <note />
      </trans-unit>
      <trans-unit id="ERR_RefReturnLvalueExpected">
        <source>An expression cannot be used in this context because it may not be passed or returned by reference</source>
        <target state="translated">식은 참조에 의해 전달되거나 반환될 수 없으므로 이 컨텍스트에서 사용할 수 없습니다.</target>
        <note />
      </trans-unit>
      <trans-unit id="ERR_RefReturnNonreturnableLocal">
        <source>Cannot return '{0}' by reference because it was initialized to a value that cannot be returned by reference</source>
        <target state="translated">{0}'은(는) 참조로 반환될 수 없는 값으로 초기화되었으므로 참조로 반환할 수 없습니다.</target>
        <note />
      </trans-unit>
      <trans-unit id="ERR_RefReturnNonreturnableLocal2">
        <source>Cannot return by reference a member of '{0}' because it was initialized to a value that cannot be returned by reference</source>
        <target state="translated">{0}'의 멤버는 참조로 반환될 수 없는 값으로 초기화되었으므로 참조로 반환할 수 없습니다.</target>
        <note />
      </trans-unit>
      <trans-unit id="ERR_RefReturnReadonlyLocal">
        <source>Cannot return '{0}' by reference because it is read-only</source>
        <target state="translated">{0}'은(는) 읽기 전용이므로 참조로 반환할 수 없습니다.</target>
        <note />
      </trans-unit>
      <trans-unit id="ERR_RefReturnRangeVariable">
        <source>Cannot return the range variable '{0}' by reference</source>
        <target state="translated">범위 변수 '{0}'을(를) 참조로 반환할 수 없습니다.</target>
        <note />
      </trans-unit>
      <trans-unit id="ERR_RefReturnReadonlyLocalCause">
        <source>Cannot return '{0}' by reference because it is a '{1}'</source>
        <target state="translated">{0}'은(는) '{1}'이므로 참조로 반환할 수 없습니다.</target>
        <note />
      </trans-unit>
      <trans-unit id="ERR_RefReturnReadonlyLocal2Cause">
        <source>Cannot return fields of '{0}' by reference because it is a '{1}'</source>
        <target state="translated">{0}'의 필드는 '{1}'이므로 참조로 반환할 수 없습니다.</target>
        <note />
      </trans-unit>
      <trans-unit id="ERR_RefReturnReadonly">
        <source>A readonly field cannot be returned by writable reference</source>
        <target state="translated">읽기 전용 필드는 쓰기 가능 참조로 반환될 수 없습니다.</target>
        <note />
      </trans-unit>
      <trans-unit id="ERR_RefReturnReadonlyStatic">
        <source>A static readonly field cannot be returned by writable reference</source>
        <target state="translated">정적 읽기 전용 필드는 쓰기 가능 참조로 반환될 수 없습니다.</target>
        <note />
      </trans-unit>
      <trans-unit id="ERR_RefReturnReadonly2">
        <source>Members of readonly field '{0}' cannot be returned by writable reference</source>
        <target state="translated">읽기 전용 필드 '{0}'의 멤버는 쓰기 가능 참조로 반환될 수 없습니다.</target>
        <note />
      </trans-unit>
      <trans-unit id="ERR_RefReturnReadonlyStatic2">
        <source>Fields of static readonly field '{0}' cannot be returned by writable reference</source>
        <target state="translated">정적 읽기 전용 필드 '{0}'의 필드는 쓰기 가능 참조로 반환될 수 없습니다.</target>
        <note />
      </trans-unit>
      <trans-unit id="ERR_RefReturnParameter">
        <source>Cannot return a parameter by reference '{0}' because it is not a ref or out parameter</source>
        <target state="translated">{0}' 매개 변수는 ref 또는 out 매개 변수가 아니므로 참조로 반환할 수 없습니다.</target>
        <note />
      </trans-unit>
      <trans-unit id="ERR_RefReturnParameter2">
        <source>Cannot return by reference a member of parameter '{0}' because it is not a ref or out parameter</source>
        <target state="translated">{0}' 매개 변수의 멤버는 ref 또는 out 매개 변수가 아니므로 참조로 반환할 수 없습니다.</target>
        <note />
      </trans-unit>
      <trans-unit id="ERR_RefReturnLocal">
        <source>Cannot return local '{0}' by reference because it is not a ref local</source>
        <target state="translated">{0}' 로컬은 참조 로컬이 아니므로 참조로 반환할 수 없습니다.</target>
        <note />
      </trans-unit>
      <trans-unit id="ERR_RefReturnLocal2">
        <source>Cannot return a member of local '{0}' by reference because it is not a ref local</source>
        <target state="translated">{0}' 로컬의 멤버는 참조 로컬이 아니므로 참조로 반환할 수 없습니다.</target>
        <note />
      </trans-unit>
      <trans-unit id="ERR_RefReturnStructThis">
        <source>Struct members cannot return 'this' or other instance members by reference</source>
        <target state="translated">구조체 멤버는 'this' 또는 다른 인스턴스 멤버를 참조로 반환할 수 없습니다.</target>
        <note />
      </trans-unit>
      <trans-unit id="ERR_EscapeOther">
        <source>Expression cannot be used in this context because it may indirectly expose variables outside of their declaration scope</source>
        <target state="translated">식은 선언 범위 외부의 변수를 간접적으로 노출할 수 있으므로 이 컨텍스트에서 사용할 수 없습니다.</target>
        <note />
      </trans-unit>
      <trans-unit id="ERR_EscapeLocal">
        <source>Cannot use local '{0}' in this context because it may expose referenced variables outside of their declaration scope</source>
        <target state="translated">로컬 '{0}'은(는) 선언 범위 외부의 참조 변수를 노출할 수 있으므로 이 컨텍스트에서 사용할 수 없습니다.</target>
        <note />
      </trans-unit>
      <trans-unit id="ERR_EscapeCall">
        <source>Cannot use a result of '{0}' in this context because it may expose variables referenced by parameter '{1}' outside of their declaration scope</source>
        <target state="translated">{0}'의 결과는 선언 범위 외부의 '{1}' 매개 변수에서 참조하는 변수를 노출할 수 있으므로 이 컨텍스트에서 사용할 수 없습니다.</target>
        <note />
      </trans-unit>
      <trans-unit id="ERR_EscapeCall2">
        <source>Cannot use a member of result of '{0}' in this context because it may expose variables referenced by parameter '{1}' outside of their declaration scope</source>
        <target state="translated">{0}' 결과의 멤버는 선언 범위 외부의 '{1}' 매개 변수에서 참조하는 변수를 노출할 수 있으므로 이 컨텍스트에서 사용할 수 없습니다.</target>
        <note />
      </trans-unit>
      <trans-unit id="ERR_CallArgMixing">
        <source>This combination of arguments to '{0}' is disallowed because it may expose variables referenced by parameter '{1}' outside of their declaration scope</source>
        <target state="translated">{0}'에 대한 이 인수 조합은 선언 범위 외부의 '{1}' 매개 변수에서 참조하는 변수를 노출할 수 있으므로 사용할 수 없습니다.</target>
        <note />
      </trans-unit>
      <trans-unit id="ERR_MismatchedRefEscapeInTernary">
        <source>Branches of a ref ternary operator cannot refer to variables with incompatible declaration scopes</source>
        <target state="translated">참조 3항 연산자의 분기는 호환되지 않는 선언 범위의 변수를 참조할 수 없습니다.</target>
        <note />
      </trans-unit>
      <trans-unit id="ERR_EscapeStackAlloc">
        <source>A result of a stackalloc expression of type '{0}' cannot be used in this context because it may be exposed outside of the containing method</source>
        <target state="translated">{0}' 형식 stackalloc 식의 결과는 포함하는 메서드 외부에 노출되는 있으므로 이 컨텍스트에서 사용할 수 없습니다.</target>
        <note />
      </trans-unit>
      <trans-unit id="ERR_InitializeByValueVariableWithReference">
        <source>Cannot initialize a by-value variable with a reference</source>
        <target state="translated">참조를 사용하여 값 형식 변수를 초기화할 수 없습니다.</target>
        <note />
      </trans-unit>
      <trans-unit id="ERR_InitializeByReferenceVariableWithValue">
        <source>Cannot initialize a by-reference variable with a value</source>
        <target state="translated">값을 사용하여 참조 형식 변수를 초기화할 수 없습니다.</target>
        <note />
      </trans-unit>
      <trans-unit id="ERR_RefAssignmentMustHaveIdentityConversion">
        <source>The expression must be of type '{0}' because it is being assigned by reference</source>
        <target state="translated">이 식은 참조로 할당 중이므로 '{0}' 형식이어야 합니다.</target>
        <note />
      </trans-unit>
      <trans-unit id="ERR_ByReferenceVariableMustBeInitialized">
        <source>A declaration of a by-reference variable must have an initializer</source>
        <target state="translated">by-reference 변수의 선언에 이니셜라이저가 있어야 합니다.</target>
        <note />
      </trans-unit>
      <trans-unit id="ERR_AnonDelegateCantUseLocal">
        <source>Cannot use ref local '{0}' inside an anonymous method, lambda expression, or query expression</source>
        <target state="translated">무명 메서드, 람다 식 또는 쿼리 식에는 참조 로컬 '{0}'을(를) 사용할 수 없습니다.</target>
        <note />
      </trans-unit>
      <trans-unit id="ERR_BadIteratorLocalType">
        <source>Iterators cannot have by reference locals</source>
        <target state="translated">반복기에 by-reference 지역을 사용할 수 없습니다.</target>
        <note />
      </trans-unit>
      <trans-unit id="ERR_BadAsyncLocalType">
        <source>Async methods cannot have by reference locals</source>
        <target state="translated">비동기 메서드에 by-reference 지역을 사용할 수 없습니다.</target>
        <note />
      </trans-unit>
      <trans-unit id="ERR_RefReturningCallAndAwait">
        <source>'await' cannot be used in an expression containing a call to '{0}' because it returns by reference</source>
        <target state="translated">'await'는 참조로 반환되므로 '{0}'에 대한 호출이 포함된 식에 사용할 수 없습니다.</target>
        <note />
      </trans-unit>
      <trans-unit id="ERR_RefConditionalAndAwait">
        <source>'await' cannot be used in an expression containing a ref conditional operator</source>
        <target state="translated">'ref 조건 연산자를 포함하는 식에는 'await'를 사용할 수 없습니다.</target>
        <note />
      </trans-unit>
      <trans-unit id="ERR_RefConditionalNeedsTwoRefs">
        <source>Both conditional operator values must be ref values or neither may be a ref value</source>
        <target state="translated">조건 연산자 값은 모두 ref 값이거나 모두 ref 값이 아니어야 합니다.</target>
        <note />
      </trans-unit>
      <trans-unit id="ERR_RefConditionalDifferentTypes">
        <source>The expression must be of type '{0}' to match the alternative ref value</source>
        <target state="translated">대체 ref 값과 일치하려면 식이 '{0}' 형식이어야 합니다.</target>
        <note />
      </trans-unit>
      <trans-unit id="ERR_ExpressionTreeContainsLocalFunction">
        <source>An expression tree may not contain a reference to a local function</source>
        <target state="translated">식 트리에는 로컬 함수에 대한 참조를 포함할 수 없습니다.</target>
        <note />
      </trans-unit>
      <trans-unit id="ERR_DynamicLocalFunctionParamsParameter">
        <source>Cannot pass argument with dynamic type to params parameter '{0}' of local function '{1}'.</source>
        <target state="translated">동적 형식의 인수를 로컬 함수 '{1}'의 params 매개 변수 '{0}'에 전달할 수 없습니다.</target>
        <note />
      </trans-unit>
      <trans-unit id="SyntaxTreeIsNotASubmission">
        <source>Syntax tree should be created from a submission.</source>
        <target state="translated">구문 트리가 전송에서 만들어져야 합니다.</target>
        <note />
      </trans-unit>
      <trans-unit id="ERR_TooManyUserStrings">
        <source>Combined length of user strings used by the program exceeds allowed limit. Try to decrease use of string literals.</source>
        <target state="translated">프로그램에서 사용하는 사용자 문자열의 결합된 길이가 허용 한도를 초과합니다. 문자열 리터럴의 사용을 줄여 보세요.</target>
        <note />
      </trans-unit>
      <trans-unit id="ERR_PatternNullableType">
        <source>It is not legal to use nullable type '{0}' in a pattern; use the underlying type '{1}' instead.</source>
        <target state="translated">패턴에 nullable 형식 '{0}'을(를) 사용하는 것은 올바르지 않습니다. 대신 기본 형식 '{1}'을(를) 사용하세요.</target>
        <note />
      </trans-unit>
      <trans-unit id="ERR_BadIsPatternExpression">
        <source>Invalid operand for pattern match; value required, but found '{0}'.</source>
        <target state="translated">패턴 일치에 대한 피연산자가 잘못되었습니다. 값이 필요하지만 '{0}'을(를) 찾았습니다.</target>
        <note />
      </trans-unit>
      <trans-unit id="ERR_PeWritingFailure">
        <source>An error occurred while writing the output file: {0}.</source>
        <target state="translated">출력 파일을 쓰는 동안 오류가 발생함: {0}.</target>
        <note />
      </trans-unit>
      <trans-unit id="ERR_TupleDuplicateElementName">
        <source>Tuple element names must be unique.</source>
        <target state="translated">튜플 요소 이름은 고유해야 합니다.</target>
        <note />
      </trans-unit>
      <trans-unit id="ERR_TupleReservedElementName">
        <source>Tuple element name '{0}' is only allowed at position {1}.</source>
        <target state="translated">튜플 요소 이름 '{0}'은(는) {1} 위치에서만 허용됩니다.</target>
        <note />
      </trans-unit>
      <trans-unit id="ERR_TupleReservedElementNameAnyPosition">
        <source>Tuple element name '{0}' is disallowed at any position.</source>
        <target state="translated">튜플 요소 이름 '{0}'은(는) 어떤 위치에서도 허용되지 않습니다.</target>
        <note />
      </trans-unit>
      <trans-unit id="ERR_PredefinedTypeMemberNotFoundInAssembly">
        <source>Member '{0}' was not found on type '{1}' from assembly '{2}'.</source>
        <target state="translated">어셈블리 '{2}'에서 형식 '{1}'의 멤버 '{0}'이(가) 발견되지 않았습니다.</target>
        <note />
      </trans-unit>
      <trans-unit id="IDS_FeatureTuples">
        <source>tuples</source>
        <target state="translated">튜플</target>
        <note />
      </trans-unit>
      <trans-unit id="ERR_MissingDeconstruct">
        <source>No suitable Deconstruct instance or extension method was found for type '{0}', with {1} out parameters and a void return type.</source>
        <target state="translated">{1} out 매개 변수 및 void 반환 형식을 사용하는 '{0}' 형식에 대한 적절한 분해 인스턴스 또는 확장 메서드를 찾을 수 없습니다.</target>
        <note />
      </trans-unit>
      <trans-unit id="ERR_DeconstructRequiresExpression">
        <source>Deconstruct assignment requires an expression with a type on the right-hand-side.</source>
        <target state="translated">할당을 분해하려면 오른쪽에 형식이 있는 식이 필요합니다.</target>
        <note />
      </trans-unit>
      <trans-unit id="ERR_SwitchExpressionValueExpected">
        <source>The switch expression must be a value; found '{0}'.</source>
        <target state="translated">switch 식은 값이어야 하는데 '{0}'을(를) 찾았습니다.</target>
        <note />
      </trans-unit>
      <trans-unit id="ERR_PatternIsSubsumed">
        <source>The switch case has already been handled by a previous case.</source>
        <target state="translated">Switch case가 이전 case에서 이미 처리되었습니다.</target>
        <note />
      </trans-unit>
      <trans-unit id="ERR_PatternWrongType">
        <source>An expression of type '{0}' cannot be handled by a pattern of type '{1}'.</source>
        <target state="translated">{0}' 형식의 식을 '{1}' 형식의 패턴으로 처리할 수 없습니다.</target>
        <note />
      </trans-unit>
      <trans-unit id="WRN_AttributeIgnoredWhenPublicSigning">
        <source>Attribute '{0}' is ignored when public signing is specified.</source>
        <target state="translated">공개 서명이 지정된 경우 '{0}' 특성이 무시됩니다.</target>
        <note />
      </trans-unit>
      <trans-unit id="WRN_AttributeIgnoredWhenPublicSigning_Title">
        <source>Attribute is ignored when public signing is specified.</source>
        <target state="translated">공개 서명이 지정된 경우 특성이 무시됩니다.</target>
        <note />
      </trans-unit>
      <trans-unit id="ERR_OptionMustBeAbsolutePath">
        <source>Option '{0}' must be an absolute path.</source>
        <target state="translated">옵션 '{0}'은(는) 절대 경로여야 합니다.</target>
        <note />
      </trans-unit>
      <trans-unit id="ERR_ConversionNotTupleCompatible">
        <source>Tuple with {0} elements cannot be converted to type '{1}'.</source>
        <target state="translated">{0}개 요소가 있는 튜플을 '{1}' 형식으로 변환할 수 없습니다.</target>
        <note />
      </trans-unit>
      <trans-unit id="IDS_FeatureOutVar">
        <source>out variable declaration</source>
        <target state="translated">출력 변수 선언</target>
        <note />
      </trans-unit>
      <trans-unit id="ERR_ImplicitlyTypedOutVariableUsedInTheSameArgumentList">
        <source>Reference to an implicitly-typed out variable '{0}' is not permitted in the same argument list.</source>
        <target state="translated">동일한 인수 목록에서 암시적으로 형식화된 출력 변수 '{0}'에 대한 참조는 허용되지 않습니다.</target>
        <note />
      </trans-unit>
      <trans-unit id="ERR_TypeInferenceFailedForImplicitlyTypedOutVariable">
        <source>Cannot infer the type of implicitly-typed out variable '{0}'.</source>
        <target state="translated">암시적으로 형식화된 출력 변수 '{0}'의 형식을 유추할 수 없습니다.</target>
        <note />
      </trans-unit>
      <trans-unit id="ERR_TypeInferenceFailedForImplicitlyTypedDeconstructionVariable">
        <source>Cannot infer the type of implicitly-typed deconstruction variable '{0}'.</source>
        <target state="translated">암시적으로 형식화된 분해 변수 '{0}'의 형식을 유추할 수 없습니다.</target>
        <note />
      </trans-unit>
      <trans-unit id="ERR_DiscardTypeInferenceFailed">
        <source>Cannot infer the type of implicitly-typed discard.</source>
        <target state="translated">암시적으로 형식화된 삭제 형식을 유추할 수 없습니다.</target>
        <note />
      </trans-unit>
      <trans-unit id="ERR_DeconstructWrongCardinality">
        <source>Cannot deconstruct a tuple of '{0}' elements into '{1}' variables.</source>
        <target state="translated">{0}' 요소의 튜플을 '{1}' 변수로 분해할 수 없습니다.</target>
        <note />
      </trans-unit>
      <trans-unit id="ERR_CannotDeconstructDynamic">
        <source>Cannot deconstruct dynamic objects.</source>
        <target state="translated">동적 개체를 분해할 수 없습니다.</target>
        <note />
      </trans-unit>
      <trans-unit id="ERR_DeconstructTooFewElements">
        <source>Deconstruction must contain at least two variables.</source>
        <target state="translated">분해에는 변수가 두 개 이상 있어야 합니다.</target>
        <note />
      </trans-unit>
      <trans-unit id="TypeMustBeVar">
        <source>The type must be 'var'.</source>
        <target state="translated">형식은 'var'이어야 합니다.</target>
        <note />
      </trans-unit>
      <trans-unit id="WRN_TupleLiteralNameMismatch">
        <source>The tuple element name '{0}' is ignored because a different name or no name is specified by the target type '{1}'.</source>
        <target state="translated">튜플 요소 이름 '{0}'은(는) 대상 형식 '{1}'에서 다른 이름이 지정되었거나 이름이 지정되지 않았기 때문에 무시됩니다.</target>
        <note />
      </trans-unit>
      <trans-unit id="WRN_TupleLiteralNameMismatch_Title">
        <source>The tuple element name is ignored because a different name or no name is specified by the assignment target.</source>
        <target state="translated">튜플 요소 이름은 할당 대상에서 다른 이름이 지정되었거나 이름이 지정되지 않았기 때문에 무시됩니다.</target>
        <note />
      </trans-unit>
      <trans-unit id="ERR_PredefinedValueTupleTypeMustBeStruct">
        <source>Predefined type '{0}' must be a struct.</source>
        <target state="translated">미리 정의된 형식 '{0}'은(는) 구조체여야 합니다.</target>
        <note />
      </trans-unit>
      <trans-unit id="ERR_NewWithTupleTypeSyntax">
        <source>'new' cannot be used with tuple type. Use a tuple literal expression instead.</source>
        <target state="translated">'new'는 튜플 형식과 함께 사용할 수 없습니다. 대신 튜플 리터럴 식을 사용하세요.</target>
        <note />
      </trans-unit>
      <trans-unit id="ERR_DeconstructionVarFormDisallowsSpecificType">
        <source>Deconstruction 'var (...)' form disallows a specific type for 'var'.</source>
        <target state="translated">분해 'var (...)' 양식에서는 'var'에 특정 형식을 사용할 수 없습니다.</target>
        <note />
      </trans-unit>
      <trans-unit id="ERR_TupleElementNamesAttributeMissing">
        <source>Cannot define a class or member that utilizes tuples because the compiler required type '{0}' cannot be found. Are you missing a reference?</source>
        <target state="translated">컴파일러에서 요구하는 '{0}' 형식을 찾지 못했기 때문에 튜플을 사용하는 클래스 또는 멤버를 정의할 수 없습니다. 참조가 있는지 확인하세요.</target>
        <note />
      </trans-unit>
      <trans-unit id="ERR_ExplicitTupleElementNamesAttribute">
        <source>Cannot reference 'System.Runtime.CompilerServices.TupleElementNamesAttribute' explicitly. Use the tuple syntax to define tuple names.</source>
        <target state="translated">System.Runtime.CompilerServices.TupleElementNamesAttribute'를 명시적으로 참조할 수 없습니다. 튜플 구문을 사용하여 튜플 이름을 정의하세요.</target>
        <note />
      </trans-unit>
      <trans-unit id="ERR_ExpressionTreeContainsOutVariable">
        <source>An expression tree may not contain an out argument variable declaration.</source>
        <target state="translated">식 트리에는 out 인수 변수 선언을 사용할 수 없습니다.</target>
        <note />
      </trans-unit>
      <trans-unit id="ERR_ExpressionTreeContainsDiscard">
        <source>An expression tree may not contain a discard.</source>
        <target state="translated">식 트리에 취소를 사용할 수 없습니다.</target>
        <note />
      </trans-unit>
      <trans-unit id="ERR_ExpressionTreeContainsIsMatch">
        <source>An expression tree may not contain an 'is' pattern-matching operator.</source>
        <target state="translated">식 트리에는 'is' 패턴 일치 연산자를 사용할 수 없습니다.</target>
        <note />
      </trans-unit>
      <trans-unit id="ERR_ExpressionTreeContainsTupleLiteral">
        <source>An expression tree may not contain a tuple literal.</source>
        <target state="translated">식 트리에는 튜플 리터럴을 사용할 수 없습니다.</target>
        <note />
      </trans-unit>
      <trans-unit id="ERR_ExpressionTreeContainsTupleConversion">
        <source>An expression tree may not contain a tuple conversion.</source>
        <target state="translated">식 트리에는 튜플 변환을 사용할 수 없습니다.</target>
        <note />
      </trans-unit>
      <trans-unit id="ERR_SourceLinkRequiresPdb">
        <source>/sourcelink switch is only supported when emitting PDB.</source>
        <target state="translated">/sourcelink 스위치는 PDB를 내보낼 때만 지원됩니다.</target>
        <note />
      </trans-unit>
      <trans-unit id="ERR_CannotEmbedWithoutPdb">
        <source>/embed switch is only supported when emitting a PDB.</source>
        <target state="translated">/embed 스위치는 PDB를 내보낼 때만 지원됩니다.</target>
        <note />
      </trans-unit>
      <trans-unit id="ERR_InvalidInstrumentationKind">
        <source>Invalid instrumentation kind: {0}</source>
        <target state="translated">잘못된 계측 종류: {0}</target>
        <note />
      </trans-unit>
      <trans-unit id="ERR_VarInvocationLvalueReserved">
        <source>The syntax 'var (...)' as an lvalue is reserved.</source>
        <target state="translated">lvalue인 구문 'var (...)'가 예약되었습니다.</target>
        <note />
      </trans-unit>
      <trans-unit id="ERR_ExpressionVariableInConstructorOrFieldInitializer">
        <source>Out variable and pattern variable declarations are not allowed within constructor initializers, field initializers, or property initializers.</source>
        <target state="translated">출력 변수 또는 패턴 변수 선언은 생성자 이니셜라이저, 필드 이니셜라이저 또는 속성 이니셜라이저 내에서 사용할 수 없습니다.</target>
        <note />
      </trans-unit>
      <trans-unit id="ERR_ExpressionVariableInQueryClause">
        <source>Out variable and pattern variable declarations are not allowed within a query clause.</source>
        <target state="translated">출력 변수 및 패턴 변수 선언은 쿼리 절 내에서 사용할 수 없습니다.</target>
        <note />
      </trans-unit>
      <trans-unit id="ERR_SemiOrLBraceOrArrowExpected">
        <source>{ or ; or =&gt; expected</source>
        <target state="translated">{ 또는 ; 또는 =&gt; 필요</target>
        <note />
      </trans-unit>
      <trans-unit id="ERR_ThrowMisplaced">
        <source>A throw expression is not allowed in this context.</source>
        <target state="translated">이 컨텍스트에서는 throw 식을 사용할 수 없습니다.</target>
        <note />
      </trans-unit>
      <trans-unit id="ERR_MixedDeconstructionUnsupported">
        <source>A deconstruction cannot mix declarations and expressions on the left-hand-side.</source>
        <target state="translated">분해는 왼쪽에 선언과 식을 혼합할 수 없습니다.</target>
        <note />
      </trans-unit>
      <trans-unit id="ERR_DeclarationExpressionNotPermitted">
        <source>A declaration is not allowed in this context.</source>
        <target state="translated">이 컨텍스트에서 선언을 사용할 수 없습니다.</target>
        <note />
      </trans-unit>
      <trans-unit id="ERR_MustDeclareForeachIteration">
        <source>A foreach loop must declare its iteration variables.</source>
        <target state="translated">foreach 루프는 반복 변수를 선언해야 합니다.</target>
        <note />
      </trans-unit>
      <trans-unit id="ERR_TupleElementNamesInDeconstruction">
        <source>Tuple element names are not permitted on the left of a deconstruction.</source>
        <target state="translated">분해의 왼쪽에 튜플 요소 이름을 사용할 수 없습니다.</target>
        <note />
      </trans-unit>
      <trans-unit id="ERR_PossibleBadNegCast">
        <source>To cast a negative value, you must enclose the value in parentheses.</source>
        <target state="translated">음의 값을 캐스팅하려면 값을 괄호로 묶어야 합니다.</target>
        <note />
      </trans-unit>
      <trans-unit id="ERR_ExpressionTreeContainsThrowExpression">
        <source>An expression tree may not contain a throw-expression.</source>
        <target state="translated">식 트리에는 throw 식이 포함될 수 없습니다.</target>
        <note />
      </trans-unit>
      <trans-unit id="ERR_BadAssemblyName">
        <source>Invalid assembly name: {0}</source>
        <target state="translated">잘못된 어셈블리 이름: {0}</target>
        <note />
      </trans-unit>
      <trans-unit id="ERR_BadAsyncMethodBuilderTaskProperty">
        <source>For type '{0}' to be used as an AsyncMethodBuilder for type '{1}', its Task property should return type '{1}' instead of type '{2}'.</source>
        <target state="translated">{1}' 형식에 대한 AsyncMethodBuilder로 사용할 '{0}' 형식의 작업 속성은 '{2}' 형식 대신 '{1}' 형식을 반환해야 합니다.</target>
        <note />
      </trans-unit>
      <trans-unit id="ERR_AttributesInLocalFuncDecl">
        <source>Attributes are not allowed on local function parameters or type parameters</source>
        <target state="translated">특성은 로컬 함수 매개 변수 또는 형식 매개 변수에서 사용할 수 없습니다.</target>
        <note />
      </trans-unit>
      <trans-unit id="ERR_TypeForwardedToMultipleAssemblies">
        <source>Module '{0}' in assembly '{1}' is forwarding the type '{2}' to multiple assemblies: '{3}' and '{4}'.</source>
        <target state="translated">{1}' 어셈블리의 '{0}' 모듈이 여러 어셈블리 '{3}' 및 '{4}'에 '{2}' 형식을 전달하고 있습니다.</target>
        <note />
      </trans-unit>
      <trans-unit id="ERR_PatternDynamicType">
        <source>It is not legal to use the type 'dynamic' in a pattern.</source>
        <target state="translated">패턴에 'dynamic' 형식을 사용할 수 없습니다.</target>
        <note />
      </trans-unit>
      <trans-unit id="ERR_BadDynamicMethodArgDefaultLiteral">
        <source>Cannot use a default literal as an argument to a dynamically dispatched operation.</source>
        <target state="translated">기본 리터럴을 동적으로 디스패치된 작업에 대한 인수로 사용할 수 없습니다.</target>
        <note />
      </trans-unit>
      <trans-unit id="ERR_BadDocumentationMode">
        <source>Provided documentation mode is unsupported or invalid: '{0}'.</source>
        <target state="translated">제공한 문서 모드가 지원되지 않거나 잘못되었습니다. '{0}'.</target>
        <note />
      </trans-unit>
      <trans-unit id="ERR_BadSourceCodeKind">
        <source>Provided source code kind is unsupported or invalid: '{0}'</source>
        <target state="translated">제공된 소스 코드 종류가 지원되지 않거나 잘못되었습니다. '{0}'</target>
        <note />
      </trans-unit>
      <trans-unit id="ERR_BadLanguageVersion">
        <source>Provided language version is unsupported or invalid: '{0}'.</source>
        <target state="translated">제공한 언어 버전이 지원되지 않거나 잘못되었습니다. '{0}'.</target>
        <note />
      </trans-unit>
      <trans-unit id="ERR_InvalidPreprocessingSymbol">
        <source>Invalid name for a preprocessing symbol; '{0}' is not a valid identifier</source>
        <target state="translated">전처리 기호의 이름이 잘못되었습니다. '{0}'은(는) 유효한 식별자가 아닙니다.</target>
        <note />
      </trans-unit>
      <trans-unit id="ERR_FeatureNotAvailableInVersion7_1">
        <source>Feature '{0}' is not available in C# 7.1. Please use language version {1} or greater.</source>
        <target state="translated">{0}' 기능은 C# 7.1에서 사용할 수 없습니다. {1} 이상의 언어 버전을 사용하세요.</target>
        <note />
      </trans-unit>
      <trans-unit id="ERR_FeatureNotAvailableInVersion7_2">
        <source>Feature '{0}' is not available in C# 7.2. Please use language version {1} or greater.</source>
        <target state="translated">{0}' 기능은 C# 7.2에서 사용할 수 없습니다. {1} 이상의 언어 버전을 사용하세요.</target>
        <note />
      </trans-unit>
      <trans-unit id="ERR_LanguageVersionCannotHaveLeadingZeroes">
        <source>Specified language version '{0}' cannot have leading zeroes</source>
        <target state="translated">지정된 언어 버전 '{0}'에는 앞에 오는 0을 사용할 수 없습니다.</target>
        <note />
      </trans-unit>
      <trans-unit id="ERR_VoidAssignment">
        <source>A value of type 'void' may not be assigned.</source>
        <target state="translated">void' 형식의 값을 할당할 수 없습니다.</target>
        <note />
      </trans-unit>
      <trans-unit id="WRN_Experimental">
        <source>'{0}' is for evaluation purposes only and is subject to change or removal in future updates.</source>
        <target state="translated">'{0}'은(는) 평가 목적으로 제공되며, 이후 업데이트에서 변경되거나 제거될 수 있습니다.</target>
        <note />
      </trans-unit>
      <trans-unit id="WRN_Experimental_Title">
        <source>Type is for evaluation purposes only and is subject to change or removal in future updates.</source>
        <target state="translated">형식은 평가 목적으로 제공되며, 이후 업데이트에서 변경되거나 제거될 수 있습니다.</target>
        <note />
      </trans-unit>
      <trans-unit id="ERR_CompilerAndLanguageVersion">
        <source>Compiler version: '{0}'. Language version: {1}.</source>
        <target state="translated">컴파일러 버전: '{0}'. 언어 버전: {1}.</target>
        <note />
      </trans-unit>
      <trans-unit id="IDS_FeatureAsyncMain">
        <source>async main</source>
        <target state="translated">비동기 기본</target>
        <note />
      </trans-unit>
      <trans-unit id="ERR_TupleInferredNamesNotAvailable">
        <source>Tuple element name '{0}' is inferred. Please use language version {1} or greater to access an element by its inferred name.</source>
        <target state="translated">튜플 요소 이름 '{0}'이(가) 유추됩니다. 언어 버전 {1} 이상을 사용하여 유추된 이름으로 요소에 액세스하세요.</target>
        <note />
      </trans-unit>
      <trans-unit id="ERR_VoidInTuple">
        <source>A tuple may not contain a value of type 'void'.</source>
        <target state="translated">튜플에 'void' 형식의 값을 포함할 수 없습니다.</target>
        <note />
      </trans-unit>
      <trans-unit id="ERR_NonTaskMainCantBeAsync">
        <source>A void or int returning entry point cannot be async</source>
        <target state="translated">진입점을 반환하는 void 또는 int는 비동기일 수 없습니다.</target>
        <note />
      </trans-unit>
      <trans-unit id="ERR_PatternWrongGenericTypeInVersion">
        <source>An expression of type '{0}' cannot be handled by a pattern of type '{1}' in C# {2}. Please use language version {3} or greater.</source>
        <target state="translated">C# {2}에서는 '{0}' 형식의 식을 '{1}' 형식의 패턴으로 처리할 수 없습니다. 언어 버전 {3} 이상을 사용하세요.</target>
        <note />
      </trans-unit>
      <trans-unit id="WRN_UnreferencedLocalFunction">
        <source>The local function '{0}' is declared but never used</source>
        <target state="translated">로컬 함수 '{0}'이(가) 선언되었지만 사용되지 않았습니다.</target>
        <note />
      </trans-unit>
      <trans-unit id="WRN_UnreferencedLocalFunction_Title">
        <source>Local function is declared but never used</source>
        <target state="translated">로컬 함수가 선언되었지만 사용되지 않음</target>
        <note />
      </trans-unit>
      <trans-unit id="ERR_LocalFunctionMissingBody">
        <source>'{0}' is a local function and must therefore always have a body.</source>
        <target state="translated">'{0}'은(는) 로컬 함수이므로 항상 본문이 있어야 합니다.</target>
        <note />
      </trans-unit>
      <trans-unit id="ERR_InvalidDebugInfo">
        <source>Unable to read debug information of method '{0}' (token 0x{1:X8}) from assembly '{2}'</source>
        <target state="translated">{2}' 어셈블리에서 '{0}' 메서드(토큰 0x{1:X8})의 디버그 정보를 읽을 수 없습니다.</target>
        <note />
      </trans-unit>
      <trans-unit id="IConversionExpressionIsNotCSharpConversion">
        <source>{0} is not a valid C# conversion expression</source>
        <target state="translated">{0}은(는) 유효한 C# 변환 식이 아닙니다.</target>
        <note />
      </trans-unit>
      <trans-unit id="ERR_DynamicLocalFunctionTypeParameter">
        <source>Cannot pass argument with dynamic type to generic local function '{0}' with inferred type arguments.</source>
        <target state="translated">유추된 형식 인수가 있는 제네릭 로컬 함수 '{0}'에 동적 형식의 인수를 전달할 수 없습니다.</target>
        <note />
      </trans-unit>
      <trans-unit id="IDS_FeatureLeadingDigitSeparator">
        <source>leading digit separator</source>
        <target state="translated">선행 숫자 구분 기호</target>
        <note />
      </trans-unit>
      <trans-unit id="ERR_ExplicitReservedAttr">
        <source>Do not use '{0}'. This is reserved for compiler usage.</source>
        <target state="translated">{0}'을(를) 사용하지 마세요. 컴파일러 사용을 위해 예약되어 있습니다.</target>
        <note />
      </trans-unit>
      <trans-unit id="ERR_TypeReserved">
        <source>The type name '{0}' is reserved to be used by the compiler.</source>
        <target state="translated">형식 이름 '{0}'은(는) 컴파일러에서 사용하도록 예약되어 있습니다.</target>
        <note />
      </trans-unit>
      <trans-unit id="ERR_InExtensionMustBeValueType">
        <source>The first parameter of an 'in' extension method '{0}' must be a value type.</source>
        <target state="translated">in' 확장 메서드 '{0}'의 첫 번째 매개 변수는 값 형식이어야 합니다.</target>
        <note />
      </trans-unit>
      <trans-unit id="ERR_FieldsInRoStruct">
        <source>Instance fields of readonly structs must be readonly.</source>
        <target state="translated">읽기 전용 구조체의 인스턴스 필드는 읽기 전용이어야 합니다.</target>
        <note />
      </trans-unit>
      <trans-unit id="ERR_AutoPropsInRoStruct">
        <source>Auto-implemented instance properties in readonly structs must be readonly.</source>
        <target state="translated">읽기 전용 구조체에서 자동으로 구현된 인스턴스 속성은 읽기 전용이어야 합니다.</target>
        <note />
      </trans-unit>
      <trans-unit id="ERR_FieldlikeEventsInRoStruct">
        <source>Field-like events are not allowed in readonly structs.</source>
        <target state="translated">읽기 전용 구조체에는 필드와 유사한 이벤트를 사용할 수 없습니다.</target>
        <note />
      </trans-unit>
      <trans-unit id="IDS_FeatureRefExtensionMethods">
        <source>ref extension methods</source>
        <target state="translated">ref 확장 메서드</target>
        <note />
      </trans-unit>
      <trans-unit id="ERR_StackAllocConversionNotPossible">
        <source>Conversion of a stackalloc expression of type '{0}' to type '{1}' is not possible.</source>
        <target state="translated">{0}' 형식 stackalloc 식을 '{1}' 형식으로 변환할 수 없습니다.</target>
        <note />
      </trans-unit>
      <trans-unit id="IDS_StackAllocExpression">
        <source>stackalloc {0}[{1}]</source>
        <target state="translated">stackalloc {0}[{1}]</target>
        <note />
      </trans-unit>
      <trans-unit id="ERR_RefExtensionMustBeValueTypeOrConstrainedToOne">
        <source>The first parameter of a 'ref' extension method '{0}' must be a value type or a generic type constrained to struct.</source>
        <target state="translated">ref' 확장 메서드 '{0}'의 첫 번째 매개 변수는 값 형식이거나 구조체의 제약을 받는 제네릭 형식이어야 합니다.</target>
        <note />
      </trans-unit>
      <trans-unit id="ERR_OutAttrOnInParam">
        <source>An in parameter cannot have the Out attribute.</source>
        <target state="translated">in 매개 변수에는 Out 특성을 사용할 수 없습니다.</target>
        <note />
      </trans-unit>
      <trans-unit id="ICompoundAssignmentOperationIsNotCSharpCompoundAssignment">
        <source>{0} is not a valid C# compound assignment operation</source>
        <target state="translated">{0}(은)는 유효한 C# 복합 할당 연산이 아닙니다.</target>
        <note />
      </trans-unit>
      <trans-unit id="WRN_FilterIsConstantFalse">
        <source>Filter expression is a constant 'false', consider removing the catch clause</source>
        <target state="translated">필터 식이 상수 'false'입니다. catch 절을 제거해 보세요.</target>
        <note />
      </trans-unit>
      <trans-unit id="WRN_FilterIsConstantFalse_Title">
        <source>Filter expression is a constant 'false'</source>
        <target state="translated">필터 식이 상수 'false'입니다.</target>
        <note />
      </trans-unit>
      <trans-unit id="WRN_FilterIsConstantFalseRedundantTryCatch">
        <source>Filter expression is a constant 'false', consider removing the try-catch block</source>
        <target state="translated">필터 식이 상수 'false'입니다. try-catch 블록을 제거해 보세요.</target>
        <note />
      </trans-unit>
      <trans-unit id="WRN_FilterIsConstantFalseRedundantTryCatch_Title">
        <source>Filter expression is a constant 'false'. </source>
        <target state="translated">필터 식이 상수 'false'입니다. </target>
        <note />
      </trans-unit>
      <trans-unit id="ERR_CantUseVoidInArglist">
        <source>__arglist cannot have an argument of void type</source>
        <target state="translated">__arglist에는 void 형식의 인수가 있을 수 없습니다.</target>
        <note />
      </trans-unit>
      <trans-unit id="ERR_ConditionalInInterpolation">
        <source>A conditional expression cannot be used directly in a string interpolation because the ':' ends the interpolation. Parenthesize the conditional expression.</source>
        <target state="translated">':'은 보간을 끝내므로 조건식을 문자열 보간에 직접 사용할 수 없습니다. 조건식을 괄호를 묶으세요.</target>
        <note />
      </trans-unit>
      <trans-unit id="ERR_DefaultInSwitch">
        <source>A default literal 'default' is not valid as a case constant. Use another literal (e.g. '0' or 'null') as appropriate. If you intended to write the default label, use 'default:' without 'case'.</source>
        <target state="translated">기본 리터럴 'default'가 case 상수로 유효하지 않습니다. 다른 리터럴(예: '0' 또는 'null')을 적절하게 사용하세요. 기본 레이블을 쓰려는 경우 'case' 없이 'default:'를 사용하세요.</target>
        <note />
      </trans-unit>
      <trans-unit id="ERR_DefaultInPattern">
        <source>A default literal 'default' is not valid as a pattern. Use another literal (e.g. '0' or 'null') as appropriate. To match everything, use a discard pattern 'var _'.</source>
        <target state="translated">기본 리터럴 'default'가 패턴으로 유효하지 않습니다. 다른 리터럴(예: '0' 또는 'null')을 적절하게 사용하세요. 모두 일치시키려면 무시 패턴 'var _'을 사용하세요.</target>
        <note />
      </trans-unit>
      <trans-unit id="ERR_InDynamicMethodArg">
        <source>Arguments with 'in' modifier cannot be used in dynamically dispatched expessions.</source>
        <target state="translated">동적으로 디스패치된 식에서 'in' 한정자가 있는 인수를 사용할 수 없습니다.</target>
        <note />
      </trans-unit>
      <trans-unit id="ERR_DoNotUseFixedBufferAttrOnProperty">
        <source>Do not use 'System.Runtime.CompilerServices.FixedBuffer' attribute on a property</source>
        <target state="new">Do not use 'System.Runtime.CompilerServices.FixedBuffer' attribute on a property</target>
        <note />
      </trans-unit>
      <trans-unit id="ERR_FeatureNotAvailableInVersion7_3">
        <source>Feature '{0}' is not available in C# 7.3. Please use language version {1} or greater.</source>
        <target state="new">Feature '{0}' is not available in C# 7.3. Please use language version {1} or greater.</target>
        <note />
      </trans-unit>
      <trans-unit id="WRN_AttributesOnBackingFieldsNotAvailable">
        <source>Field-targeted attributes on auto-properties are not supported in language version {0}. Please use language version {1} or greater.</source>
        <target state="new">Field-targeted attributes on auto-properties are not supported in language version {0}. Please use language version {1} or greater.</target>
        <note />
      </trans-unit>
      <trans-unit id="WRN_AttributesOnBackingFieldsNotAvailable_Title">
        <source>Field-targeted attributes on auto-properties are not supported in this version of the language.</source>
        <target state="new">Field-targeted attributes on auto-properties are not supported in this version of the language.</target>
        <note />
      </trans-unit>
      <trans-unit id="IDS_FeatureRefConditional">
        <source>ref conditional expression</source>
        <target state="translated">ref 조건식</target>
        <note />
      </trans-unit>
      <trans-unit id="ERR_InterfaceImplementedImplicitlyByVariadic">
        <source>'{0}' cannot implement interface member '{1}' in type '{2}' because it has an __arglist parameter</source>
        <target state="new">'{0}' cannot implement interface member '{1}' in type '{2}' because it has an __arglist parameter</target>
        <note />
      </trans-unit>
<<<<<<< HEAD
      <trans-unit id="IDS_FeatureTupleEquality">
        <source>tuple equality</source>
        <target state="new">tuple equality</target>
        <note />
      </trans-unit>
      <trans-unit id="ERR_TupleSizesMismatchForBinOps">
        <source>Tuple types used as operands of an == or != operator must have matching cardinalities. But this operator has tuple types of cardinality {0} on the left and {1} on the right.</source>
        <target state="new">Tuple types used as operands of an == or != operator must have matching cardinalities. But this operator has tuple types of cardinality {0} on the left and {1} on the right.</target>
=======
      <trans-unit id="ERR_InvalidHashAlgorithmName">
        <source>Invalid hash algorithm name: '{0}'</source>
        <target state="new">Invalid hash algorithm name: '{0}'</target>
>>>>>>> 0559722d
        <note />
      </trans-unit>
    </body>
  </file>
</xliff><|MERGE_RESOLUTION|>--- conflicted
+++ resolved
@@ -8582,7 +8582,7 @@
       </trans-unit>
       <trans-unit id="ERR_InDynamicMethodArg">
         <source>Arguments with 'in' modifier cannot be used in dynamically dispatched expessions.</source>
-        <target state="translated">동적으로 디스패치된 식에서 'in' 한정자가 있는 인수를 사용할 수 없습니다.</target>
+        <target state="new">Arguments with 'in' modifier cannot be used in dynamically dispatched expessions.</target>
         <note />
       </trans-unit>
       <trans-unit id="ERR_DoNotUseFixedBufferAttrOnProperty">
@@ -8607,7 +8607,7 @@
       </trans-unit>
       <trans-unit id="IDS_FeatureRefConditional">
         <source>ref conditional expression</source>
-        <target state="translated">ref 조건식</target>
+        <target state="new">ref conditional expression</target>
         <note />
       </trans-unit>
       <trans-unit id="ERR_InterfaceImplementedImplicitlyByVariadic">
@@ -8615,7 +8615,6 @@
         <target state="new">'{0}' cannot implement interface member '{1}' in type '{2}' because it has an __arglist parameter</target>
         <note />
       </trans-unit>
-<<<<<<< HEAD
       <trans-unit id="IDS_FeatureTupleEquality">
         <source>tuple equality</source>
         <target state="new">tuple equality</target>
@@ -8624,11 +8623,11 @@
       <trans-unit id="ERR_TupleSizesMismatchForBinOps">
         <source>Tuple types used as operands of an == or != operator must have matching cardinalities. But this operator has tuple types of cardinality {0} on the left and {1} on the right.</source>
         <target state="new">Tuple types used as operands of an == or != operator must have matching cardinalities. But this operator has tuple types of cardinality {0} on the left and {1} on the right.</target>
-=======
+        <note />
+      </trans-unit>
       <trans-unit id="ERR_InvalidHashAlgorithmName">
         <source>Invalid hash algorithm name: '{0}'</source>
         <target state="new">Invalid hash algorithm name: '{0}'</target>
->>>>>>> 0559722d
         <note />
       </trans-unit>
     </body>
