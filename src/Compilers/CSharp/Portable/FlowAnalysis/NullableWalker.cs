﻿// Copyright (c) Microsoft.  All Rights Reserved.  Licensed under the Apache License, Version 2.0.  See License.txt in the project root for license information.

#if DEBUG
// See comment in DataFlowPass.
#define REFERENCE_STATE
#endif

using System;
using System.Collections.Generic;
using System.Collections.Immutable;
using System.Diagnostics;
using System.Linq;
using Microsoft.CodeAnalysis.CSharp.Symbols;
using Microsoft.CodeAnalysis.CSharp.Syntax;
using Microsoft.CodeAnalysis.PooledObjects;
using Roslyn.Utilities;

namespace Microsoft.CodeAnalysis.CSharp
{
    /// <summary>
    /// Nullability flow analysis.
    /// </summary>
    internal sealed partial class NullableWalker : DataFlowPassBase<NullableWalker.LocalState>
    {
        /// <summary>
        /// The inferred type at the point of declaration of var locals.
        /// </summary>
        // PROTOTYPE(NullableReferenceTypes): Does this need to
        // move to LocalState so it participates in merging?
        private readonly PooledDictionary<LocalSymbol, TypeSymbolWithAnnotations> _variableTypes = PooledDictionary<LocalSymbol, TypeSymbolWithAnnotations>.GetInstance();

        /// <summary>
        /// The current source assembly.
        /// </summary>
        private readonly SourceAssemblySymbol _sourceAssembly;

        // PROTOTYPE(NullableReferenceTypes): Remove the Binder if possible. 
        private readonly Binder _binder;

        private readonly Conversions _conversions;

        private readonly Action<BoundExpression, TypeSymbolWithAnnotations> _callbackOpt;

        /// <summary>
        /// Invalid type, used only to catch Visit methods that do not set
        /// _result.Type. See VisitExpressionWithoutStackGuard.
        /// </summary>
        private static readonly TypeSymbolWithAnnotations _invalidType = TypeSymbolWithAnnotations.Create(ErrorTypeSymbol.UnknownResultType);

        private Result _result; // PROTOTYPE(NullableReferenceTypes): Should be return value from the visitor, not mutable state.

        /// <summary>
        /// Reflects the enclosing method or lambda at the current location (in the bound tree).
        /// </summary>
        private MethodSymbol _currentMethodOrLambda;

        /// <summary>
        /// Instances being constructed.
        /// </summary>
        private PooledDictionary<BoundExpression, ObjectCreationPlaceholderLocal> _placeholderLocals;

        /// <summary>
        /// For methods with annotations, we'll need to visit the arguments twice.
        /// Once for diagnostics and once for result state (but disabling diagnostics).
        /// </summary>
        private bool _disableDiagnostics = false;

        protected override void Free()
        {
            _variableTypes.Free();
            _placeholderLocals?.Free();
            base.Free();
        }

        private NullableWalker(
            CSharpCompilation compilation,
            MethodSymbol member,
            BoundNode node,
            Action<BoundExpression, TypeSymbolWithAnnotations> callbackOpt)
            : base(compilation, member, node, new EmptyStructTypeCache(compilation, dev12CompilerCompatibility: false), trackUnassignments: false)
        {
            _sourceAssembly = ((object)member == null) ? null : (SourceAssemblySymbol)member.ContainingAssembly;
            this._currentMethodOrLambda = member;
            _callbackOpt = callbackOpt;
            // PROTOTYPE(NullableReferenceTypes): Do we really need a Binder?
            // If so, are we interested in an InMethodBinder specifically?
            _binder = compilation.GetBinderFactory(node.SyntaxTree).GetBinder(node.Syntax);
            Debug.Assert(!_binder.Conversions.IncludeNullability);
            _conversions = _binder.Conversions.WithNullability(true);
        }

        protected override bool ConvertInsufficientExecutionStackExceptionToCancelledByStackGuardException()
        {
            return true;
        }

        protected override ImmutableArray<PendingBranch> Scan(ref bool badRegion)
        {
            this.Diagnostics.Clear();
            ImmutableArray<ParameterSymbol> methodParameters = MethodParameters;
            ParameterSymbol methodThisParameter = MethodThisParameter;
            this.State = ReachableState();                   // entry point is reachable
            this.regionPlace = RegionPlace.Before;
            EnterParameters(methodParameters);               // with parameters assigned
            if ((object)methodThisParameter != null)
            {
                EnterParameter(methodThisParameter);
            }

            ImmutableArray<PendingBranch> pendingReturns = base.Scan(ref badRegion);
            return pendingReturns;
        }

        public static void Analyze(CSharpCompilation compilation, MethodSymbol member, BoundNode node, DiagnosticBag diagnostics, Action<BoundExpression, TypeSymbolWithAnnotations> callbackOpt = null)
        {
            Debug.Assert(diagnostics != null);

            if (member.IsImplicitlyDeclared)
            {
                return;
            }

            var walker = new NullableWalker(compilation, member, node, callbackOpt);
            try
            {
                bool badRegion = false;
                ImmutableArray<PendingBranch> returns = walker.Analyze(ref badRegion);
                diagnostics.AddRange(walker.Diagnostics);
                Debug.Assert(!badRegion);
            }
            catch (BoundTreeVisitor.CancelledByStackGuardException ex) when (diagnostics != null)
            {
                ex.AddAnError(diagnostics);
            }
            finally
            {
                walker.Free();
            }
        }

        protected override void Normalize(ref LocalState state)
        {
            int oldNext = state.Capacity;
            state.EnsureCapacity(nextVariableSlot);
            Populate(ref state, oldNext);
        }

        private void Populate(ref LocalState state, int start)
        {
            int capacity = state.Capacity;
            for (int slot = start; slot < capacity; slot++)
            {
                var value = GetDefaultState(ref state, slot);
                state[slot] = value;
            }
        }

        private bool? GetDefaultState(ref LocalState state, int slot)
        {
            if (slot == 0)
            {
                return null;
            }

            var variable = variableBySlot[slot];
            var symbol = variable.Symbol;

            switch (symbol.Kind)
            {
                case SymbolKind.Local:
                    return null;
                case SymbolKind.Parameter:
                    {
                        var parameter = (ParameterSymbol)symbol;
                        return (parameter.RefKind == RefKind.Out) ?
                            null :
                            !parameter.Type.IsNullable;
                    }
                case SymbolKind.Field:
                case SymbolKind.Property:
                case SymbolKind.Event:
                    {
                        // PROTOTYPE(NullableReferenceTypes): State of containing struct should not be important.
                        int containingSlot = variable.ContainingSlot;
                        if (containingSlot > 0 &&
                            variableBySlot[containingSlot].Symbol.GetTypeOrReturnType().TypeKind == TypeKind.Struct &&
                            state[containingSlot] == null)
                        {
                            return null;
                        }
                        return !symbol.GetTypeOrReturnType().IsNullable;
                    }
                default:
                    throw ExceptionUtilities.UnexpectedValue(symbol.Kind);
            }
        }

        protected override bool TryGetReceiverAndMember(BoundExpression expr, out BoundExpression receiver, out Symbol member)
        {
            receiver = null;
            member = null;

            switch (expr.Kind)
            {
                case BoundKind.FieldAccess:
                    {
                        var fieldAccess = (BoundFieldAccess)expr;
                        var fieldSymbol = fieldAccess.FieldSymbol;
                        if (fieldSymbol.IsStatic || fieldSymbol.IsFixed)
                        {
                            return false;
                        }
                        member = fieldSymbol;
                        receiver = fieldAccess.ReceiverOpt;
                        break;
                    }
                case BoundKind.EventAccess:
                    {
                        var eventAccess = (BoundEventAccess)expr;
                        var eventSymbol = eventAccess.EventSymbol;
                        if (eventSymbol.IsStatic)
                        {
                            return false;
                        }
                        // PROTOTYPE(NullableReferenceTypes): Use AssociatedField for field-like events?
                        member = eventSymbol;
                        receiver = eventAccess.ReceiverOpt;
                        break;
                    }
                case BoundKind.PropertyAccess:
                    {
                        var propAccess = (BoundPropertyAccess)expr;
                        var propSymbol = propAccess.PropertySymbol;
                        if (propSymbol.IsStatic)
                        {
                            return false;
                        }
                        member = GetBackingFieldIfStructProperty(propSymbol);
                        receiver = propAccess.ReceiverOpt;
                        break;
                    }
            }

            return (object)member != null &&
                (object)receiver != null &&
                receiver.Kind != BoundKind.TypeExpression &&
                (object)receiver.Type != null;
        }

        // PROTOTYPE(NullableReferenceTypes): Use backing field for struct property
        // for now, to avoid cycles if the struct type contains a property of the struct type.
        // Remove this and populate struct members lazily to match classes.
        private Symbol GetBackingFieldIfStructProperty(Symbol symbol)
        {
            if (symbol.Kind == SymbolKind.Property)
            {
                var property = (PropertySymbol)symbol;
                var containingType = property.ContainingType;
                if (containingType.TypeKind == TypeKind.Struct)
                {
                    // PROTOTYPE(NullableReferenceTypes): Relying on field name
                    // will not work for properties declared in other languages.
                    var fieldName = GeneratedNames.MakeBackingFieldName(property.Name);
                    return _emptyStructTypeCache.GetStructInstanceFields(containingType).FirstOrDefault(f => f.Name == fieldName);
                }
            }
            return symbol;
        }

        // PROTOTYPE(NullableReferenceTypes): Temporary, until we're using
        // properties on structs directly.
        private new int GetOrCreateSlot(Symbol symbol, int containingSlot = 0)
        {
            symbol = GetBackingFieldIfStructProperty(symbol);
            if ((object)symbol == null)
            {
                return -1;
            }
            return base.GetOrCreateSlot(symbol, containingSlot);
        }

        // PROTOTYPE(NullableReferenceTypes): Remove use of MakeSlot.
        protected override int MakeSlot(BoundExpression node)
        {
            switch (node.Kind)
            {
                case BoundKind.ObjectCreationExpression:
                case BoundKind.AnonymousObjectCreationExpression:
                    if (_placeholderLocals != null && _placeholderLocals.TryGetValue(node, out ObjectCreationPlaceholderLocal placeholder))
                    {
                        return GetOrCreateSlot(placeholder);
                    }
                    break;
            }
            return base.MakeSlot(node);
        }

        private new void VisitLvalue(BoundExpression node)
        {
            switch (node.Kind)
            {
                case BoundKind.Local:
                    _result = GetDeclaredLocalResult(((BoundLocal)node).LocalSymbol);
                    break;
                case BoundKind.Parameter:
                    _result = GetDeclaredParameterResult(((BoundParameter)node).ParameterSymbol);
                    break;
                case BoundKind.FieldAccess:
                    {
                        var fieldAccess = (BoundFieldAccess)node;
                        VisitMemberAccess(fieldAccess.ReceiverOpt, fieldAccess.FieldSymbol, asLvalue: true);
                    }
                    break;
                case BoundKind.PropertyAccess:
                    {
                        var propertyAccess = (BoundPropertyAccess)node;
                        VisitMemberAccess(propertyAccess.ReceiverOpt, propertyAccess.PropertySymbol, asLvalue: true);
                    }
                    break;
                case BoundKind.EventAccess:
                    {
                        var eventAccess = (BoundEventAccess)node;
                        VisitMemberAccess(eventAccess.ReceiverOpt, eventAccess.EventSymbol, asLvalue: true);
                    }
                    break;
                case BoundKind.ObjectInitializerMember:
                    throw ExceptionUtilities.UnexpectedValue(node.Kind); // Should have been handled in VisitObjectCreationExpression().
                default:
                    VisitRvalue(node);
                    break;
            }
        }

        private Result VisitRvalueWithResult(BoundExpression node)
        {
            base.VisitRvalue(node);
            return _result;
        }

        private static object GetTypeAsDiagnosticArgument(TypeSymbol typeOpt)
        {
            // PROTOTYPE(NullableReferenceTypes): Avoid hardcoded string.
            return typeOpt ?? (object)"<null>";
        }

        private bool ReportNullReferenceAssignmentIfNecessary(BoundExpression value, TypeSymbolWithAnnotations targetType, TypeSymbolWithAnnotations valueType, bool useLegacyWarnings)
        {
            Debug.Assert(value != null);
            Debug.Assert(!IsConditionalState);

            if (targetType is null || valueType is null)
            {
                return false;
            }

            if (targetType.IsReferenceType && targetType.IsNullable == false && valueType.IsNullable == true)
            {
                if (useLegacyWarnings)
                {
                    ReportStaticNullCheckingDiagnostics(ErrorCode.WRN_ConvertingNullableToNonNullable, value.Syntax);
                }
                else if (!ReportNullAsNonNullableReferenceIfNecessary(value))
                {
                    ReportStaticNullCheckingDiagnostics(ErrorCode.WRN_NullReferenceAssignment, value.Syntax);
                }
                return true;
            }

            return false;
        }

        private void ReportAssignmentWarnings(BoundExpression value, TypeSymbolWithAnnotations targetType, TypeSymbolWithAnnotations valueType, bool useLegacyWarnings)
        {
            Debug.Assert(value != null);
            Debug.Assert(!IsConditionalState);

            if (this.State.Reachable)
            {
                if (targetType is null || valueType is null)
                {
                    return;
                }

                ReportNullReferenceAssignmentIfNecessary(value, targetType, valueType, useLegacyWarnings);
                ReportNullabilityMismatchInAssignmentIfNecessary(value, valueType.TypeSymbol, targetType.TypeSymbol);
            }
        }

        /// <summary>
        /// Update tracked value on assignment.
        /// </summary>
        private void TrackNullableStateForAssignment(BoundExpression value, TypeSymbolWithAnnotations targetType, int targetSlot, TypeSymbolWithAnnotations valueType, int valueSlot = -1)
        {
            Debug.Assert(value != null);
            Debug.Assert(!IsConditionalState);

            if (this.State.Reachable)
            {
                if ((object)targetType == null)
                {
                    return;
                }

                if (targetSlot <= 0)
                {
                    return;
                }

                bool isByRefTarget = IsByRefTarget(targetSlot);
                if (targetSlot >= this.State.Capacity) Normalize(ref this.State);

                this.State[targetSlot] = isByRefTarget ?
                    // Since reference can point to the heap, we cannot assume the value is not null after this assignment,
                    // regardless of what value is being assigned. 
                    (targetType.IsNullable == true) ? (bool?)false : null :
                    !valueType?.IsNullable;

                // PROTOTYPE(NullableReferenceTypes): Might this clear state that
                // should be copied in InheritNullableStateOfTrackableType?
                InheritDefaultState(targetSlot);

                if (targetType.IsReferenceType)
                {
                    // PROTOTYPE(NullableReferenceTypes): We should copy all tracked state from `value`,
                    // regardless of BoundNode type, but we'll need to handle cycles. (For instance, the
                    // assignment to C.F below. See also StaticNullChecking_Members.FieldCycle_01.)
                    // class C
                    // {
                    //     C? F;
                    //     C() { F = this; }
                    // }
                    // For now, we copy a limited set of BoundNode types that shouldn't contain cycles.
                    if ((value.Kind == BoundKind.ObjectCreationExpression || value.Kind == BoundKind.AnonymousObjectCreationExpression || value.Kind == BoundKind.DynamicObjectCreationExpression || targetType.TypeSymbol.IsAnonymousType) &&
                        targetType.TypeSymbol.Equals(valueType?.TypeSymbol, TypeCompareKind.ConsiderEverything)) // PROTOTYPE(NullableReferenceTypes): Allow assignment to base type.
                    {
                        if (valueSlot > 0)
                        {
                            InheritNullableStateOfTrackableType(targetSlot, valueSlot, isByRefTarget, slotWatermark: GetSlotWatermark());
                        }
                    }
                }
                else if (EmptyStructTypeCache.IsTrackableStructType(targetType.TypeSymbol) &&
                        targetType.TypeSymbol.Equals(valueType?.TypeSymbol, TypeCompareKind.ConsiderEverything))
                {
                    InheritNullableStateOfTrackableStruct(targetType.TypeSymbol, targetSlot, valueSlot, IsByRefTarget(targetSlot), slotWatermark: GetSlotWatermark());
                }
            }
        }

        private int GetSlotWatermark() => this.nextVariableSlot;

        private bool IsByRefTarget(int slot)
        {
            if (slot > 0)
            {
                Symbol associatedNonMemberSymbol = GetNonMemberSymbol(slot);

                switch (associatedNonMemberSymbol.Kind)
                {
                    case SymbolKind.Local:
                        return ((LocalSymbol)associatedNonMemberSymbol).RefKind != RefKind.None;
                    case SymbolKind.Parameter:
                        var parameter = (ParameterSymbol)associatedNonMemberSymbol;
                        return !parameter.IsThis && parameter.RefKind != RefKind.None;
                }
            }

            return false;
        }

        private void ReportStaticNullCheckingDiagnostics(ErrorCode errorCode, SyntaxNode syntaxNode, params object[] arguments)
        {
            if (!_disableDiagnostics)
            {
                Diagnostics.Add(errorCode, syntaxNode.GetLocation(), arguments);
            }
        }

        private void InheritNullableStateOfTrackableStruct(TypeSymbol targetType, int targetSlot, int valueSlot, bool isByRefTarget, int slotWatermark)
        {
            Debug.Assert(targetSlot > 0);
            Debug.Assert(EmptyStructTypeCache.IsTrackableStructType(targetType));

            // PROTOTYPE(NullableReferenceTypes): Handle properties not backed by fields.
            // See ModifyMembers_StructPropertyNoBackingField and PropertyCycle_Struct tests.
            foreach (var field in _emptyStructTypeCache.GetStructInstanceFields(targetType))
            {
                InheritNullableStateOfFieldOrProperty(targetSlot, valueSlot, field, isByRefTarget, slotWatermark);
            }
        }

        // 'slotWatermark' is used to avoid inheriting members from inherited members.
        private void InheritNullableStateOfFieldOrProperty(int targetContainerSlot, int valueContainerSlot, Symbol fieldOrProperty, bool isByRefTarget, int slotWatermark)
        {
            Debug.Assert(valueContainerSlot <= slotWatermark);

            TypeSymbolWithAnnotations fieldOrPropertyType = GetTypeOrReturnTypeWithAdjustedNullableAnnotations(fieldOrProperty);

            if (fieldOrPropertyType.IsReferenceType)
            {
                // If statically declared as not-nullable, no need to adjust the tracking info. 
                // Declaration information takes priority.
                if (fieldOrPropertyType.IsNullable != false)
                {
                    int targetMemberSlot = GetOrCreateSlot(fieldOrProperty, targetContainerSlot);
                    bool? value = !fieldOrPropertyType.IsNullable;
                    if (isByRefTarget)
                    {
                        // This is a property/field access through a by ref entity and it isn't considered declared as not-nullable. 
                        // Since reference can point to the heap, we cannot assume the property/field doesn't have null value after this assignment,
                        // regardless of what value is being assigned.
                    }
                    else if (valueContainerSlot > 0)
                    {
                        int valueMemberSlot = VariableSlot(fieldOrProperty, valueContainerSlot);
                        value = valueMemberSlot > 0 && valueMemberSlot < this.State.Capacity ?
                            this.State[valueMemberSlot] :
                            null;
                    }

                    this.State[targetMemberSlot] = value;
                }

                if (valueContainerSlot > 0)
                {
                    int valueMemberSlot = VariableSlot(fieldOrProperty, valueContainerSlot);
                    if (valueMemberSlot > 0 && valueMemberSlot <= slotWatermark)
                    {
                        int targetMemberSlot = GetOrCreateSlot(fieldOrProperty, targetContainerSlot);
                        InheritNullableStateOfTrackableType(targetMemberSlot, valueMemberSlot, isByRefTarget, slotWatermark);
                    }
                }
            }
            else if (EmptyStructTypeCache.IsTrackableStructType(fieldOrPropertyType.TypeSymbol))
            {
                int targetMemberSlot = GetOrCreateSlot(fieldOrProperty, targetContainerSlot);
                if (targetMemberSlot > 0)
                {
                    int valueMemberSlot = -1;
                    if (valueContainerSlot > 0)
                    {
                        int slot = GetOrCreateSlot(fieldOrProperty, valueContainerSlot);
                        if (slot < slotWatermark)
                        {
                            valueMemberSlot = slot;
                        }
                    }
                    InheritNullableStateOfTrackableStruct(fieldOrPropertyType.TypeSymbol, targetMemberSlot, valueMemberSlot, isByRefTarget, slotWatermark);
                }
            }
        }

        private void InheritDefaultState(int targetSlot)
        {
            Debug.Assert(targetSlot > 0);

            // Reset the state of any members of the target.
            for (int slot = targetSlot + 1; slot < nextVariableSlot; slot++)
            {
                var variable = variableBySlot[slot];
                if (variable.ContainingSlot != targetSlot)
                {
                    continue;
                }
                this.State[slot] = !variable.Symbol.GetTypeOrReturnType().IsNullable;
                InheritDefaultState(slot);
            }
        }

        private void InheritNullableStateOfTrackableType(int targetSlot, int valueSlot, bool isByRefTarget, int slotWatermark)
        {
            Debug.Assert(targetSlot > 0);
            Debug.Assert(valueSlot > 0);

            // Clone the state for members that have been set on the value.
            for (int slot = valueSlot + 1; slot < nextVariableSlot; slot++)
            {
                var variable = variableBySlot[slot];
                if (variable.ContainingSlot != valueSlot)
                {
                    continue;
                }
                var member = variable.Symbol;
                Debug.Assert(member.Kind == SymbolKind.Field || member.Kind == SymbolKind.Property);
                InheritNullableStateOfFieldOrProperty(targetSlot, valueSlot, member, isByRefTarget, slotWatermark);
            }
        }

        protected override LocalState ReachableState()
        {
            var state = new LocalState(BitVector.Create(nextVariableSlot), BitVector.Create(nextVariableSlot));
            Populate(ref state, start: 0);
            return state;
        }

        protected override LocalState UnreachableState()
        {
            return new LocalState(BitVector.Empty, BitVector.Empty);
        }

        protected override LocalState AllBitsSet()
        {
            return new LocalState(BitVector.Create(nextVariableSlot), BitVector.Create(nextVariableSlot));
        }

        private void EnterParameters(ImmutableArray<ParameterSymbol> parameters)
        {
            // label out parameters as not assigned.
            foreach (var parameter in parameters)
            {
                EnterParameter(parameter);
            }
        }

        private void EnterParameter(ParameterSymbol parameter)
        {
            int slot = GetOrCreateSlot(parameter);
            Debug.Assert(!IsConditionalState);
            if (slot > 0 && parameter.RefKind != RefKind.Out)
            {
                var paramType = parameter.Type.TypeSymbol;
                if (EmptyStructTypeCache.IsTrackableStructType(paramType))
                {
                    InheritNullableStateOfTrackableStruct(paramType, slot, valueSlot: -1, isByRefTarget: parameter.RefKind != RefKind.None, slotWatermark: GetSlotWatermark());
                }
            }
        }

        #region Visitors

        public override BoundNode VisitIsPatternExpression(BoundIsPatternExpression node)
        {
            // PROTOTYPE(NullableReferenceTypes): Move these asserts to base class.
            Debug.Assert(!IsConditionalState);

            // Create slot when the state is unconditional since EnsureCapacity should be
            // called on all fields and that is simpler if state is limited to this.State.
            int slot = -1;
            if (this.State.Reachable)
            {
                var pattern = node.Pattern;
                // PROTOTYPE(NullableReferenceTypes): Handle patterns that ensure x is not null:
                // x is T y // where T is not inferred via var
                // x is K // where K is a constant other than null
                if (pattern.Kind == BoundKind.ConstantPattern && ((BoundConstantPattern)pattern).ConstantValue?.IsNull == true)
                {
                    slot = MakeSlot(node.Expression);
                    if (slot > 0)
                    {
                        Normalize(ref this.State);
                    }
                }
            }

            var result = base.VisitIsPatternExpression(node);

            Debug.Assert(IsConditionalState);
            if (slot > 0)
            {
                this.StateWhenTrue[slot] = false;
                this.StateWhenFalse[slot] = true;
            }

            SetResult(node);
            return result;
        }

        public override void VisitPattern(BoundExpression expression, BoundPattern pattern)
        {
            base.VisitPattern(expression, pattern);
            var whenFail = StateWhenFalse;
            SetState(StateWhenTrue);
            AssignPatternVariables(pattern);
            SetConditionalState(this.State, whenFail);
            SetUnknownResultNullability();
        }

        private void AssignPatternVariables(BoundPattern pattern)
        {
            switch (pattern.Kind)
            {
                case BoundKind.DeclarationPattern:
                    // PROTOTYPE(NullableReferenceTypes): Handle.
                    break;
                case BoundKind.WildcardPattern:
                    break;
                case BoundKind.ConstantPattern:
                    {
                        var pat = (BoundConstantPattern)pattern;
                        this.VisitRvalue(pat.Value);
                        break;
                    }
                default:
                    break;
            }
        }

        protected override BoundNode VisitReturnStatementNoAdjust(BoundReturnStatement node)
        {
            Debug.Assert(!IsConditionalState);

            BoundExpression expr = node.ExpressionOpt;
            if (expr == null)
            {
                return null;
            }

            Conversion conversion;
            (expr, conversion) = RemoveConversion(expr, includeExplicitConversions: false);
            Result result = VisitRvalueWithResult(expr);

            //if (this.State.Reachable) // PROTOTYPE(NullableReferenceTypes): Consider reachability?
            if (expr.Type?.IsErrorType() == true)
            {
                return null;
            }

            TypeSymbolWithAnnotations returnType = GetReturnType(compilation, _currentMethodOrLambda);
            if ((object)returnType != null)
            {
                TypeSymbolWithAnnotations resultType = ApplyConversion(expr, expr, conversion, returnType.TypeSymbol, result.Type, checkConversion: true, fromExplicitCast: false, out bool canConvertNestedNullability);
                if (!canConvertNestedNullability)
                {
                    ReportStaticNullCheckingDiagnostics(ErrorCode.WRN_NullabilityMismatchInAssignment, expr.Syntax, GetTypeAsDiagnosticArgument(result.Type?.TypeSymbol), returnType.TypeSymbol);
                }

                bool returnTypeIsNonNullable = IsNonNullable(returnType);
                bool returnTypeIsUnconstrainedTypeParameter = IsUnconstrainedTypeParameter(returnType.TypeSymbol);
                bool reportedNullable = false;
                if (returnTypeIsNonNullable || returnTypeIsUnconstrainedTypeParameter)
                {
                    reportedNullable = ReportNullAsNonNullableReferenceIfNecessary(node.ExpressionOpt);
                }

                if (!reportedNullable)
                {
                    if (IsNullable(resultType) && (returnTypeIsNonNullable || returnTypeIsUnconstrainedTypeParameter) ||
                        IsUnconstrainedTypeParameter(resultType?.TypeSymbol) && returnTypeIsNonNullable)
                    {
                        ReportStaticNullCheckingDiagnostics(ErrorCode.WRN_NullReferenceReturn, node.ExpressionOpt.Syntax);
                    }
                }
            }

            return null;
        }

        private static TypeSymbolWithAnnotations GetReturnType(CSharpCompilation compilation, MethodSymbol method)
        {
            var returnType = method.ReturnType;
            if (returnType is null)
            {
                return null;
            }
            return method.IsGenericTaskReturningAsync(compilation) ?
                ((NamedTypeSymbol)returnType.TypeSymbol).TypeArgumentsNoUseSiteDiagnostics.Single() :
                returnType;
        }

        private static bool IsNullable(TypeSymbolWithAnnotations typeOpt)
        {
            return typeOpt?.IsNullable == true;
        }

        private static bool IsNonNullable(TypeSymbolWithAnnotations typeOpt)
        {
            return typeOpt?.IsNullable == false && typeOpt.IsReferenceType;
        }

        private static bool IsUnconstrainedTypeParameter(TypeSymbol typeOpt)
        {
            return typeOpt?.IsUnconstrainedTypeParameter() == true;
        }

        /// <summary>
        /// Report warning assigning value where nested nullability does not match
        /// target (e.g.: `object[] a = new[] { maybeNull }`).
        /// </summary>
        private void ReportNullabilityMismatchInAssignmentIfNecessary(BoundExpression node, TypeSymbol sourceType, TypeSymbol destinationType)
        {
            if ((object)sourceType != null && IsNullabilityMismatch(destinationType, sourceType))
            {
                ReportStaticNullCheckingDiagnostics(ErrorCode.WRN_NullabilityMismatchInAssignment, node.Syntax, sourceType, destinationType);
            }
        }

        public override BoundNode VisitLocal(BoundLocal node)
        {
            _result = GetAdjustedResult(GetDeclaredLocalResult(node.LocalSymbol));
            return null;
        }

        public override BoundNode VisitLocalDeclaration(BoundLocalDeclaration node)
        {
            var local = node.LocalSymbol;
            int slot = GetOrCreateSlot(local);

            var initializer = node.InitializerOpt;
            if (initializer is null)
            {
                return null;
            }

            Conversion conversion;
            (initializer, conversion) = RemoveConversion(initializer, includeExplicitConversions: false);

            Result value = VisitRvalueWithResult(initializer);
            TypeSymbolWithAnnotations type = local.Type;
            TypeSymbolWithAnnotations valueType = value.Type;

            if (node.DeclaredType.InferredType)
            {
                Debug.Assert(conversion.IsIdentity);
                if (valueType is null)
                {
                    Debug.Assert(type.IsErrorType());
                    valueType = type;
                }
                _variableTypes[local] = valueType;
                type = valueType;
            }
            else
            {
                var unconvertedType = valueType;
                valueType = ApplyConversion(initializer, initializer, conversion, type.TypeSymbol, valueType, checkConversion: true, fromExplicitCast: false, out bool canConvertNestedNullability);
                // Need to report all warnings that apply since the warnings can be suppressed individually.
                ReportNullReferenceAssignmentIfNecessary(initializer, type, valueType, useLegacyWarnings: true);
                if (!canConvertNestedNullability)
                {
                    ReportStaticNullCheckingDiagnostics(ErrorCode.WRN_NullabilityMismatchInAssignment, initializer.Syntax, GetTypeAsDiagnosticArgument(unconvertedType?.TypeSymbol), type.TypeSymbol);
                }
            }

            TrackNullableStateForAssignment(initializer, type, slot, valueType, value.Slot);
            return null;
        }

        protected override BoundExpression VisitExpressionWithoutStackGuard(BoundExpression node)
        {
            Debug.Assert(!IsConditionalState);
            _result = _invalidType; // PROTOTYPE(NullableReferenceTypes): Move to `Visit` method?
            var result = base.VisitExpressionWithoutStackGuard(node);
#if DEBUG
            // Verify Visit method set _result.
            TypeSymbolWithAnnotations resultType = _result.Type;
            Debug.Assert((object)resultType != _invalidType);
            Debug.Assert(AreCloseEnough(resultType?.TypeSymbol, node.Type));
#endif
            if (_callbackOpt != null)
            {
                _callbackOpt(node, _result.Type);
            }
            return result;
        }

#if DEBUG
        // For asserts only.
        private static bool AreCloseEnough(TypeSymbol typeA, TypeSymbol typeB)
        {
            if ((object)typeA == typeB)
            {
                return true;
            }
            if (typeA is null || typeB is null)
            {
                return false;
            }
            bool canIgnoreType(TypeSymbol type) => (object)type.VisitType((t, unused1, unused2) => t.IsErrorType() || t.IsDynamic() || t.HasUseSiteError, (object)null) != null;
            return canIgnoreType(typeA) ||
                canIgnoreType(typeB) ||
                typeA.Equals(typeB, TypeCompareKind.IgnoreCustomModifiersAndArraySizesAndLowerBounds | TypeCompareKind.IgnoreDynamicAndTupleNames); // Ignore TupleElementNames (see https://github.com/dotnet/roslyn/issues/23651).
        }
#endif

        protected override void VisitStatement(BoundStatement statement)
        {
            _result = _invalidType;
            base.VisitStatement(statement);
            _result = _invalidType;
        }

        public override BoundNode VisitObjectCreationExpression(BoundObjectCreationExpression node)
        {
            Debug.Assert(!IsConditionalState);
            VisitArguments(node, node.Arguments, node.ArgumentRefKindsOpt, node.Constructor, node.ArgsToParamsOpt, node.Expanded);
            VisitObjectOrDynamicObjectCreation(node, node.InitializerExpressionOpt);
            return null;
        }

        private void VisitObjectOrDynamicObjectCreation(BoundExpression node, BoundExpression initializerOpt)
        {
            Debug.Assert(node.Kind == BoundKind.ObjectCreationExpression || node.Kind == BoundKind.DynamicObjectCreationExpression);

            LocalSymbol receiver = null;
            int slot = -1;
            TypeSymbol type = node.Type;
            if ((object)type != null)
            {
                bool isTrackableStructType = EmptyStructTypeCache.IsTrackableStructType(type);
                if (type.IsReferenceType || isTrackableStructType)
                {
                    receiver = GetOrCreateObjectCreationPlaceholder(node);
                    slot = GetOrCreateSlot(receiver);
                    if (slot > 0 && isTrackableStructType)
                    {
                        this.State[slot] = true;
                        InheritNullableStateOfTrackableStruct(type, slot, valueSlot: -1, isByRefTarget: false, slotWatermark: GetSlotWatermark());
                    }
                }
            }

            if (initializerOpt != null)
            {
                VisitObjectCreationInitializer(receiver, slot, initializerOpt);
            }

            _result = Result.Create(TypeSymbolWithAnnotations.Create(type), slot);
        }

        private void VisitObjectCreationInitializer(Symbol containingSymbol, int containingSlot, BoundExpression node)
        {
            switch (node.Kind)
            {
                case BoundKind.ObjectInitializerExpression:
                    foreach (var initializer in ((BoundObjectInitializerExpression)node).Initializers)
                    {
                        switch (initializer.Kind)
                        {
                            case BoundKind.AssignmentOperator:
                                VisitObjectElementInitializer(containingSymbol, containingSlot, (BoundAssignmentOperator)initializer);
                                break;
                            default:
                                VisitRvalue(initializer);
                                break;
                        }
                    }
                    break;
                case BoundKind.CollectionInitializerExpression:
                    foreach (var initializer in ((BoundCollectionInitializerExpression)node).Initializers)
                    {
                        switch (initializer.Kind)
                        {
                            case BoundKind.CollectionElementInitializer:
                                VisitCollectionElementInitializer((BoundCollectionElementInitializer)initializer);
                                break;
                            default:
                                VisitRvalue(initializer);
                                break;
                        }
                    }
                    break;
                default:
                    Result result = VisitRvalueWithResult(node);
                    if ((object)containingSymbol != null)
                    {
                        var type = GetTypeOrReturnTypeWithAdjustedNullableAnnotations(containingSymbol);
                        ReportAssignmentWarnings(node, type, result.Type, useLegacyWarnings: false);
                        TrackNullableStateForAssignment(node, type, containingSlot, result.Type, result.Slot);
                    }
                    break;
            }
        }

        private void VisitObjectElementInitializer(Symbol containingSymbol, int containingSlot, BoundAssignmentOperator node)
        {
            var left = node.Left;
            switch (left.Kind)
            {
                case BoundKind.ObjectInitializerMember:
                    {
                        var objectInitializer = (BoundObjectInitializerMember)left;
                        var symbol = objectInitializer.MemberSymbol;
                        if (!objectInitializer.Arguments.IsDefaultOrEmpty)
                        {
                            VisitArguments(objectInitializer, objectInitializer.Arguments, objectInitializer.ArgumentRefKindsOpt, (PropertySymbol)symbol, objectInitializer.ArgsToParamsOpt, objectInitializer.Expanded);
                        }
                        if ((object)symbol != null)
                        {
                            int slot = (containingSlot < 0) ? -1 : GetOrCreateSlot(symbol, containingSlot);
                            VisitObjectCreationInitializer(symbol, slot, node.Right);
                        }
                    }
                    break;
                default:
                    VisitLvalue(node);
                    break;
            }
        }

        private new void VisitCollectionElementInitializer(BoundCollectionElementInitializer node)
        {
            if (node.AddMethod.CallsAreOmitted(node.SyntaxTree))
            {
                // PROTOTYPE(NullableReferenceTypes): Should skip state set in arguments
                // of omitted call. See PreciseAbstractFlowPass.VisitCollectionElementInitializer.
            }

            VisitArguments(node, node.Arguments, default(ImmutableArray<RefKind>), node.AddMethod, node.ArgsToParamsOpt, node.Expanded);
            SetUnknownResultNullability();
        }

        private void SetResult(BoundExpression node)
        {
            _result = TypeSymbolWithAnnotations.Create(node.Type);
        }

        private ObjectCreationPlaceholderLocal GetOrCreateObjectCreationPlaceholder(BoundExpression node)
        {
            ObjectCreationPlaceholderLocal placeholder;
            if (_placeholderLocals == null)
            {
                _placeholderLocals = PooledDictionary<BoundExpression, ObjectCreationPlaceholderLocal>.GetInstance();
                placeholder = null;
            }
            else
            {
                _placeholderLocals.TryGetValue(node, out placeholder);
            }

            if ((object)placeholder == null)
            {
                placeholder = new ObjectCreationPlaceholderLocal(_member, node);
                _placeholderLocals.Add(node, placeholder);
            }

            return placeholder;
        }

        public override BoundNode VisitAnonymousObjectCreationExpression(BoundAnonymousObjectCreationExpression node)
        {
            Debug.Assert(!IsConditionalState);

            int receiverSlot = -1;
            var arguments = node.Arguments;
            var constructor = node.Constructor;
            for (int i = 0; i < arguments.Length; i++)
            {
                var argument = arguments[i];
                Result argumentResult = VisitRvalueWithResult(argument);
                var parameter = constructor.Parameters[i];
                ReportArgumentWarnings(argument, argumentResult.Type, parameter);

                // PROTOTYPE(NullableReferenceTypes): node.Declarations includes
                // explicitly-named properties only. For now, skip expressions
                // with implicit names. See StaticNullChecking.AnonymousTypes_05.
                if (node.Declarations.Length < arguments.Length)
                {
                    continue;
                }

                PropertySymbol property = node.Declarations[i].Property;
                if (receiverSlot <= 0)
                {
                    ObjectCreationPlaceholderLocal implicitReceiver = GetOrCreateObjectCreationPlaceholder(node);
                    receiverSlot = GetOrCreateSlot(implicitReceiver);
                }

                ReportAssignmentWarnings(argument, property.Type, argumentResult.Type, useLegacyWarnings: false);
                TrackNullableStateForAssignment(argument, property.Type, GetOrCreateSlot(property, receiverSlot), argumentResult.Type, argumentResult.Slot);
            }

            // PROTOTYPE(NullableReferenceTypes): Result.Type may need to be a new anonymous
            // type since the properties may have distinct nullability from original.
            // (See StaticNullChecking_FlowAnalysis.AnonymousObjectCreation_02.)
            _result = Result.Create(TypeSymbolWithAnnotations.Create(node.Type), receiverSlot);
            return null;
        }

        public override BoundNode VisitArrayCreation(BoundArrayCreation node)
        {
            foreach (var expr in node.Bounds)
            {
                VisitRvalue(expr);
            }
            TypeSymbol resultType = (node.InitializerOpt == null) ? node.Type : VisitArrayInitializer(node);
            _result = TypeSymbolWithAnnotations.Create(resultType);
            return null;
        }

        private ArrayTypeSymbol VisitArrayInitializer(BoundArrayCreation node)
        {
            var arrayType = (ArrayTypeSymbol)node.Type;
            var elementType = arrayType.ElementType;

            BoundArrayInitialization initialization = node.InitializerOpt;
            var elementBuilder = ArrayBuilder<BoundExpression>.GetInstance(initialization.Initializers.Length);
            GetArrayElements(initialization, elementBuilder);

            // PROTOTYPE(NullableReferenceTypes): Removing and recalculating conversions should not
            // be necessary for explicitly typed arrays. In those cases, VisitConversion should warn
            // on nullability mismatch (although we'll need to ensure we handle the case where
            // initial binding calculated an Identity conversion, even though nullability was distinct).
            int n = elementBuilder.Count;
            var conversionBuilder = ArrayBuilder<Conversion>.GetInstance(n);
            var resultBuilder = ArrayBuilder<Result>.GetInstance(n);
            for (int i = 0; i < n; i++)
            {
                (BoundExpression element, Conversion conversion) = RemoveConversion(elementBuilder[i], includeExplicitConversions: false);
                elementBuilder[i] = element;
                conversionBuilder.Add(conversion);
                resultBuilder.Add(VisitRvalueWithResult(element));
            }

            // PROTOTYPE(NullableReferenceTypes): Record in the BoundArrayCreation
            // whether the array was implicitly typed, rather than relying on syntax.
            if (node.Syntax.Kind() == SyntaxKind.ImplicitArrayCreationExpression)
            {
                var resultTypes = resultBuilder.SelectAsArray(r => r.Type);
                // PROTOTYPE(NullableReferenceTypes): Initial binding calls InferBestType(ImmutableArray<BoundExpression>, ...)
                // overload. Why are we calling InferBestType(ImmutableArray<TypeSymbolWithAnnotations>, ...) here?
                // PROTOTYPE(NullableReferenceTypes): InferBestType(ImmutableArray<BoundExpression>, ...)
                // uses a HashSet<TypeSymbol> to reduce the candidates to the unique types before comparing.
                // Should do the same here.
                HashSet<DiagnosticInfo> useSiteDiagnostics = null;
                // If there are error types, use the first error type. (Matches InferBestType(ImmutableArray<BoundExpression>, ...).)
                var bestType = resultTypes.FirstOrDefault(t => t?.IsErrorType() == true) ??
                    BestTypeInferrer.InferBestType(resultTypes, _conversions, useSiteDiagnostics: ref useSiteDiagnostics);
                // PROTOTYPE(NullableReferenceTypes): Report a special ErrorCode.WRN_NoBestNullabilityArrayElements
                // when InferBestType fails, and avoid reporting conversion warnings for each element in those cases.
                // (See similar code for conditional expressions: ErrorCode.WRN_NoBestNullabilityConditionalExpression.)
                if ((object)bestType != null)
                {
                    elementType = bestType;
                }
                arrayType = arrayType.WithElementType(elementType);
            }

            if ((object)elementType != null)
            {
                bool elementTypeIsReferenceType = elementType.IsReferenceType == true;
                for (int i = 0; i < n; i++)
                {
                    var conversion = conversionBuilder[i];
                    var element = elementBuilder[i];
                    var resultType = resultBuilder[i].Type;
                    var sourceType = resultType?.TypeSymbol;
                    if (elementTypeIsReferenceType)
                    {
                        resultType = ApplyConversion(element, element, conversion, elementType.TypeSymbol, resultType, checkConversion: true, fromExplicitCast: false, out bool canConvertNestedNullability);
                        ReportNullReferenceAssignmentIfNecessary(element, elementType, resultType, useLegacyWarnings: false);
                        if (!canConvertNestedNullability)
                        {
                            ReportStaticNullCheckingDiagnostics(ErrorCode.WRN_NullabilityMismatchInAssignment, element.Syntax, sourceType, elementType.TypeSymbol);
                        }
                    }
                }
            }

            resultBuilder.Free();
            elementBuilder.Free();
            _result = _invalidType;
            return arrayType;
        }

        private static void GetArrayElements(BoundArrayInitialization node, ArrayBuilder<BoundExpression> builder)
        {
            foreach (var child in node.Initializers)
            {
                if (child.Kind == BoundKind.ArrayInitialization)
                {
                    GetArrayElements((BoundArrayInitialization)child, builder);
                }
                else
                {
                    builder.Add(child);
                }
            }
        }

        public override BoundNode VisitArrayAccess(BoundArrayAccess node)
        {
            Debug.Assert(!IsConditionalState);

            VisitRvalue(node.Expression);

            Debug.Assert(!IsConditionalState);
            // No need to check expression type since System.Array is a reference type.
            Debug.Assert(node.Expression.Type.IsReferenceType);
            CheckPossibleNullReceiver(node.Expression, checkType: false);

            var type = _result.Type?.TypeSymbol as ArrayTypeSymbol;

            foreach (var i in node.Indices)
            {
                VisitRvalue(i);
            }

            _result = type?.ElementType;
            return null;
        }

        private TypeSymbolWithAnnotations InferResultNullability(BoundBinaryOperator node, TypeSymbolWithAnnotations leftType, TypeSymbolWithAnnotations rightType)
        {
            return InferResultNullability(node.OperatorKind, node.MethodOpt, node.Type, leftType, rightType);
        }

        private TypeSymbolWithAnnotations InferResultNullability(BinaryOperatorKind operatorKind, MethodSymbol methodOpt, TypeSymbol resultType, TypeSymbolWithAnnotations leftType, TypeSymbolWithAnnotations rightType)
        {
            bool? isNullable = null;
            if (operatorKind.IsUserDefined())
            {
                if (operatorKind.IsLifted())
                {
                    // PROTOTYPE(NullableReferenceTypes): Conversions: Lifted operator
                    return TypeSymbolWithAnnotations.Create(resultType, isNullableIfReferenceType: null);
                }
                // PROTOTYPE(NullableReferenceTypes): Update method based on operand types.
                if ((object)methodOpt != null && methodOpt.ParameterCount == 2)
                {
                    return methodOpt.ReturnType;
                }
            }
            else if (!operatorKind.IsDynamic() && resultType.IsReferenceType == true)
            {
                switch (operatorKind.Operator() | operatorKind.OperandTypes())
                {
                    case BinaryOperatorKind.DelegateCombination:
                        {
                            bool? leftIsNullable = leftType?.IsNullable;
                            bool? rightIsNullable = rightType?.IsNullable;
                            if (leftIsNullable == false || rightIsNullable == false)
                            {
                                isNullable = false;
                            }
                            else if (leftIsNullable == true && rightIsNullable == true)
                            {
                                isNullable = true;
                            }
                            else
                            {
                                Debug.Assert(leftIsNullable == null || rightIsNullable == null);
                            }
                        }
                        break;
                    case BinaryOperatorKind.DelegateRemoval:
                        isNullable = true; // Delegate removal can produce null.
                        break;
                    default:
                        isNullable = false;
                        break;
                }
            }
            return TypeSymbolWithAnnotations.Create(resultType, isNullable);
        }

        protected override void AfterLeftChildHasBeenVisited(BoundBinaryOperator binary)
        {
            Debug.Assert(!IsConditionalState);
            //if (this.State.Reachable) // PROTOTYPE(NullableReferenceTypes): Consider reachability?
            {
                TypeSymbolWithAnnotations leftType = _result.Type;
                bool warnOnNullReferenceArgument = (binary.OperatorKind.IsUserDefined() && (object)binary.MethodOpt != null && binary.MethodOpt.ParameterCount == 2);

                if (warnOnNullReferenceArgument)
                {
                    ReportArgumentWarnings(binary.Left, leftType, binary.MethodOpt.Parameters[0]);
                }

                VisitRvalue(binary.Right);
                Debug.Assert(!IsConditionalState);

                // At this point, State.Reachable may be false for
                // invalid code such as `s + throw new Exception()`.
                TypeSymbolWithAnnotations rightType = _result.Type;

                if (warnOnNullReferenceArgument)
                {
                    ReportArgumentWarnings(binary.Right, rightType, binary.MethodOpt.Parameters[1]);
                }

                Debug.Assert(!IsConditionalState);
                _result = InferResultNullability(binary, leftType, rightType);

                BinaryOperatorKind op = binary.OperatorKind.Operator();
                if (op == BinaryOperatorKind.Equal || op == BinaryOperatorKind.NotEqual)
                {
                    BoundExpression operandComparedToNull = null;
                    TypeSymbolWithAnnotations operandComparedToNullType = null;

                    if (binary.Right.ConstantValue?.IsNull == true)
                    {
                        operandComparedToNull = binary.Left;
                        operandComparedToNullType = leftType;
                    }
                    else if (binary.Left.ConstantValue?.IsNull == true)
                    {
                        operandComparedToNull = binary.Right;
                        operandComparedToNullType = rightType;
                    }

                    if (operandComparedToNull != null)
                    {
                        // PROTOTYPE(NullableReferenceTypes): This check is incorrect since it compares declared
                        // nullability rather than tracked nullability. Moreover, we should only report such
                        // diagnostics for locals that are set or checked explicitly within this method.
                        if (operandComparedToNullType?.IsNullable == false)
                        {
                            ReportStaticNullCheckingDiagnostics(op == BinaryOperatorKind.Equal ?
                                                                    ErrorCode.HDN_NullCheckIsProbablyAlwaysFalse :
                                                                    ErrorCode.HDN_NullCheckIsProbablyAlwaysTrue,
                                                                binary.Syntax);
                        }

                        // Skip reference conversions
                        operandComparedToNull = SkipReferenceConversions(operandComparedToNull);

                        if (operandComparedToNull.Type?.IsReferenceType == true)
                        {
                            int slot = MakeSlot(operandComparedToNull);

                            if (slot > 0)
                            {
                                if (slot >= this.State.Capacity) Normalize(ref this.State);

                                Split();

                                if (op == BinaryOperatorKind.Equal)
                                {
                                    this.StateWhenFalse[slot] = true;
                                }
                                else
                                {
                                    this.StateWhenTrue[slot] = true;
                                }
                            }
                        }
                    }
                }
            }
        }

        private static BoundExpression SkipReferenceConversions(BoundExpression possiblyConversion)
        {
            while (possiblyConversion.Kind == BoundKind.Conversion)
            {
                var conversion = (BoundConversion)possiblyConversion;
                switch (conversion.ConversionKind)
                {
                    case ConversionKind.ImplicitReference:
                    case ConversionKind.ExplicitReference:
                        possiblyConversion = conversion.Operand;
                        break;

                    default:
                        return possiblyConversion;
                }
            }

            return possiblyConversion;
        }

        public override BoundNode VisitNullCoalescingOperator(BoundNullCoalescingOperator node)
        {
            Debug.Assert(!IsConditionalState);

            BoundExpression leftOperand = node.LeftOperand;
            BoundExpression rightOperand = node.RightOperand;

            Result leftResult = VisitRvalueWithResult(leftOperand);
            Result rightResult;

            if (IsConstantNull(leftOperand))
            {
                rightResult = VisitRvalueWithResult(rightOperand);
                // Should be able to use rightResult for the result of the operator but
                // binding may have generated a different result type in the case of errors.
                _result = TypeSymbolWithAnnotations.Create(node.Type, getIsNullable(rightOperand, rightResult));
                return null;
            }

            var leftState = this.State.Clone();
            if (leftResult.Type?.IsNullable == false)
            {
                ReportStaticNullCheckingDiagnostics(ErrorCode.HDN_ExpressionIsProbablyNeverNull, leftOperand.Syntax);
            }

            bool leftIsConstant = leftOperand.ConstantValue != null;
            if (leftIsConstant)
            {
                SetUnreachable();
            }

            // PROTOTYPE(NullableReferenceTypes): For cases where the left operand determines
            // the type, we should unwrap the right conversion and re-apply.
            rightResult = VisitRvalueWithResult(rightOperand);
            IntersectWith(ref this.State, ref leftState);
            TypeSymbol resultType;
            var leftResultType = leftResult.Type?.TypeSymbol;
            var rightResultType = rightResult.Type?.TypeSymbol;
            switch (node.OperatorResultKind)
            {
                case BoundNullCoalescingOperatorResultKind.NoCommonType:
                    resultType = node.Type;
                    break;
                case BoundNullCoalescingOperatorResultKind.LeftType:
                    resultType = getLeftResultType(leftResultType, rightResultType);
                    break;
                case BoundNullCoalescingOperatorResultKind.LeftUnwrappedType:
                    resultType = getLeftResultType(leftResultType.StrippedType(), rightResultType);
                    break;
                case BoundNullCoalescingOperatorResultKind.RightType:
                    resultType = getRightResultType(leftResultType, rightResultType);
                    break;
                case BoundNullCoalescingOperatorResultKind.LeftUnwrappedRightType:
                    resultType = getRightResultType(leftResultType.StrippedType(), rightResultType);
                    break;
                case BoundNullCoalescingOperatorResultKind.RightDynamicType:
                    resultType = rightResultType;
                    break;
                default:
                    throw ExceptionUtilities.UnexpectedValue(node.OperatorResultKind);
            }

            bool? resultIsNullable = getIsNullable(leftOperand, leftResult) == false ? false : getIsNullable(rightOperand, rightResult);
            _result = TypeSymbolWithAnnotations.Create(resultType, resultIsNullable);
            return null;

            bool? getIsNullable(BoundExpression e, Result r) => (r.Type is null) ? e.IsNullable() : r.Type.IsNullable;
            TypeSymbol getLeftResultType(TypeSymbol leftType, TypeSymbol rightType)
            {
                // If there was an identity conversion between the two operands (in short, if there
                // is no implicit conversion on the right operand), then check nullable conversions
                // in both directions since it's possible the right operand is the better result type.
                if ((object)rightType != null &&
                    (node.RightOperand as BoundConversion)?.ExplicitCastInCode != false &&
                    GenerateConversionForConditionalOperator(node.LeftOperand, leftType, rightType, reportMismatch: false).Exists)
                {
                    return rightType;
                }
                GenerateConversionForConditionalOperator(node.RightOperand, rightType, leftType, reportMismatch: true);
                return leftType;
            }
            TypeSymbol getRightResultType(TypeSymbol leftType, TypeSymbol rightType)
            {
                GenerateConversionForConditionalOperator(node.LeftOperand, leftType, rightType, reportMismatch: true);
                return rightType;
            }
        }

        public override BoundNode VisitConditionalAccess(BoundConditionalAccess node)
        {
            Debug.Assert(!IsConditionalState);

            var receiver = node.Receiver;
            var receiverType = VisitRvalueWithResult(receiver).Type;

            var receiverState = this.State.Clone();

            if (receiver.Type?.IsReferenceType == true)
            {
                if (receiverType?.IsNullable == false)
                {
                    ReportStaticNullCheckingDiagnostics(ErrorCode.HDN_ExpressionIsProbablyNeverNull, receiver.Syntax);
                }

                int slot = MakeSlot(SkipReferenceConversions(receiver));
                if (slot > 0)
                {
                    if (slot >= this.State.Capacity) Normalize(ref this.State);
                    this.State[slot] = true;
                }
            }

            if (IsConstantNull(node.Receiver))
            {
                SetUnreachable();
            }

            VisitRvalue(node.AccessExpression);
            IntersectWith(ref this.State, ref receiverState);

            // PROTOTYPE(NullableReferenceTypes): Use flow analysis type rather than node.Type
            // so that nested nullability is inferred from flow analysis. See VisitConditionalOperator.
            _result = TypeSymbolWithAnnotations.Create(node.Type, isNullableIfReferenceType: receiverType?.IsNullable | _result.Type?.IsNullable);
            // PROTOTYPE(NullableReferenceTypes): Report conversion warnings.
            return null;
        }

        public override BoundNode VisitConditionalOperator(BoundConditionalOperator node)
        {
            var isByRef = node.IsRef;

            VisitCondition(node.Condition);
            var consequenceState = this.StateWhenTrue;
            var alternativeState = this.StateWhenFalse;

            BoundExpression consequence;
            BoundExpression alternative;
            Result consequenceResult;
            Result alternativeResult;
            bool? isNullableIfReferenceType;

            if (IsConstantTrue(node.Condition))
            {
                (alternative, alternativeResult) = visitConditionalOperand(alternativeState, node.Alternative);
                (consequence, consequenceResult) = visitConditionalOperand(consequenceState, node.Consequence);
                isNullableIfReferenceType = getIsNullableIfReferenceType(consequence, consequenceResult);
            }
            else if (IsConstantFalse(node.Condition))
            {
                (consequence, consequenceResult) = visitConditionalOperand(consequenceState, node.Consequence);
                (alternative, alternativeResult) = visitConditionalOperand(alternativeState, node.Alternative);
                isNullableIfReferenceType = getIsNullableIfReferenceType(alternative, alternativeResult);
            }
            else
            {
                (consequence, consequenceResult) = visitConditionalOperand(consequenceState, node.Consequence);
                Unsplit();
                (alternative, alternativeResult) = visitConditionalOperand(alternativeState, node.Alternative);
                Unsplit();
                IntersectWith(ref this.State, ref consequenceState);
                isNullableIfReferenceType = (getIsNullableIfReferenceType(consequence, consequenceResult) | getIsNullableIfReferenceType(alternative, alternativeResult));
            }

            TypeSymbolWithAnnotations resultType;
            if (node.HasErrors)
            {
                resultType = null;
            }
            else
            {
                // Determine nested nullability using BestTypeInferrer.
                // For constant conditions, we could use the nested nullability of the particular
                // branch, but that requires using the nullability of the branch as it applies to the
                // target type. For instance, the result of the conditional in the following should
                // be `IEnumerable<object>` not `object[]`:
                //   object[] a = ...;
                //   IEnumerable<object?> b = ...;
                //   var c = true ? a : b;
                HashSet<DiagnosticInfo> useSiteDiagnostics = null;
                resultType = BestTypeInferrer.InferBestTypeForConditionalOperator(
                    createPlaceholderIfNecessary(consequence, consequenceResult),
                    createPlaceholderIfNecessary(alternative, alternativeResult),
                    _conversions,
                    out _,
                    ref useSiteDiagnostics);
                if (resultType is null)
                {
                    ReportStaticNullCheckingDiagnostics(
                        ErrorCode.WRN_NoBestNullabilityConditionalExpression,
                        node.Syntax,
                        GetTypeAsDiagnosticArgument(consequenceResult.Type?.TypeSymbol),
                        GetTypeAsDiagnosticArgument(alternativeResult.Type?.TypeSymbol));
                }
            }
            resultType = TypeSymbolWithAnnotations.Create(resultType?.TypeSymbol ?? node.Type.SetUnknownNullabilityForReferenceTypes(), isNullableIfReferenceType);

            _result = resultType;
            return null;

            bool? getIsNullableIfReferenceType(BoundExpression expr, Result result)
            {
                var type = result.Type;
                if ((object)type != null)
                {
                    return type.IsNullable;
                }
                if (expr.IsLiteralNullOrDefault())
                {
                    return true;
                }
                return null;
            }

            BoundExpression createPlaceholderIfNecessary(BoundExpression expr, Result result)
            {
                var type = result.Type;
                return type is null ?
                    expr :
                    new BoundValuePlaceholder(expr.Syntax, type.IsNullable, type.TypeSymbol);
            }

            (BoundExpression, Result) visitConditionalOperand(LocalState state, BoundExpression operand)
            {
                SetState(state);
                if (isByRef)
                {
                    VisitLvalue(operand);
                }
                else
                {
                    (operand, _) = RemoveConversion(operand, includeExplicitConversions: false);
                    Visit(operand);
                }
                return (operand, _result);
            }
        }

        public override BoundNode VisitConditionalReceiver(BoundConditionalReceiver node)
        {
            var result = base.VisitConditionalReceiver(node);
            SetResult(node);
            return result;
        }

        public override BoundNode VisitCall(BoundCall node)
        {
            var method = node.Method;

            if (method.CallsAreOmitted(node.SyntaxTree))
            {
                // PROTOTYPE(NullableReferenceTypes): Should skip state set in
                // arguments of omitted call. See PreciseAbstractFlowPass.VisitCall.
            }

            var receiverOpt = node.ReceiverOpt;
            if (receiverOpt != null && method.MethodKind != MethodKind.Constructor)
            {
                VisitRvalue(receiverOpt);
                CheckPossibleNullReceiver(receiverOpt);
                // PROTOTYPE(NullableReferenceTypes): Update method based on inferred receiver type.
            }

            // PROTOTYPE(NullableReferenceTypes): Can we handle some error cases?
            // (Compare with CSharpOperationFactory.CreateBoundCallOperation.)
            if (!node.HasErrors)
            {
                ImmutableArray<RefKind> refKindsOpt = node.ArgumentRefKindsOpt;
                (ImmutableArray<BoundExpression> arguments, ImmutableArray<Conversion> conversions) = RemoveArgumentConversions(node.Arguments, refKindsOpt);
                ImmutableArray<int> argsToParamsOpt = node.ArgsToParamsOpt;

<<<<<<< HEAD
                method = VisitArguments(node, arguments, refKindsOpt, method.Parameters, argsToParamsOpt, node.Expanded, method);
=======
                if (method.IsGenericMethod && HasImplicitTypeArguments(node))
                {
                    method = InferMethod(node, method, results.SelectAsArray(r => r.Type));
                }
                VisitArgumentsWarn(arguments, conversions, refKindsOpt, method.Parameters, argsToParamsOpt, node.Expanded, results);
>>>>>>> 58217822
            }

            UpdateStateForCall(node);

            if (method.MethodKind == MethodKind.LocalFunction)
            {
                var localFunc = (LocalFunctionSymbol)method.OriginalDefinition;
                ReplayReadsAndWrites(localFunc, node.Syntax, writes: true);
            }

            //if (this.State.Reachable) // PROTOTYPE(NullableReferenceTypes): Consider reachability?
            {
                _result = method.ReturnType;
            }

            return null;
        }

        /// <summary>
        /// For each argument, figure out if its corresponding parameter is annotated with NotNullWhenFalse or
        /// EnsuresNotNull.
        /// </summary>
        private static ImmutableArray<AttributeAnnotations> GetAnnotations(int numArguments,
            bool expanded, ImmutableArray<ParameterSymbol> parameters, ImmutableArray<int> argsToParamsOpt)
        {
            ArrayBuilder<AttributeAnnotations> builder = null;

            for (int i = 0; i < numArguments; i++)
            {
                (ParameterSymbol parameter, _) = GetCorrespondingParameter(i, parameters, argsToParamsOpt, expanded);
                AttributeAnnotations annotations = parameter?.FlowAnalysisAnnotations ?? AttributeAnnotations.None;

                // Ignore NotNullWhenTrue that is inapplicable
                annotations = removeInapplicableNotNullWhenSense(parameter, annotations, sense: true);

                // Ignore NotNullWhenFalse that is inapplicable
                annotations = removeInapplicableNotNullWhenSense(parameter, annotations, sense: false);

                if (annotations != AttributeAnnotations.None && builder == null)
                {
                    builder = ArrayBuilder<AttributeAnnotations>.GetInstance(numArguments);
                    builder.AddMany(AttributeAnnotations.None, i);
                }

                if (builder != null)
                {
                    builder.Add(annotations);
                }
            }

            return builder == null ? default : builder.ToImmutableAndFree();

            AttributeAnnotations removeInapplicableNotNullWhenSense(ParameterSymbol parameter, AttributeAnnotations annotations, bool sense)
            {
                var whenSense = sense ? AttributeAnnotations.NotNullWhenTrue : AttributeAnnotations.NotNullWhenFalse;
                var whenNotSense = sense ? AttributeAnnotations.NotNullWhenFalse : AttributeAnnotations.NotNullWhenTrue;

                // NotNullWhenSense (without NotNullWhenNotSense) must be applied on a bool-returning member
                if ((annotations & whenSense) != 0 &&
                    (annotations & whenNotSense) == 0 &&
                    parameter.ContainingSymbol.GetTypeOrReturnType().SpecialType != SpecialType.System_Boolean)
                {
                    annotations &= ~whenSense;
                }

                // NotNullWhenSense must be applied to a reference or unconstrained generic type
                if ((annotations & whenSense) != 0 && parameter.Type.IsValueType != false)
                {
                    annotations &= ~whenSense;
                }

                // NotNullWhenSense is inapplicable when argument corresponds to params parameter and we're in expanded form
                if ((annotations & whenSense) != 0 && expanded && ReferenceEquals(parameter, parameters.Last()))
                {
                    annotations &= ~whenSense;
                }

                return annotations;
            }
        }

        // PROTOTYPE(NullableReferenceTypes): Record in the node whether type
        // arguments were implicit, to allow for cases where the syntax is not an
        // invocation (such as a synthesized call from a query interpretation).
        private static bool HasImplicitTypeArguments(BoundExpression node)
        {
            var syntax = node.Syntax;
            if (syntax.Kind() != SyntaxKind.InvocationExpression)
            {
                // Unexpected syntax kind.
                return false;
            }
            var nameSyntax = Binder.GetNameSyntax(((InvocationExpressionSyntax)syntax).Expression, out var _);
            if (nameSyntax == null)
            {
                // Unexpected syntax kind.
                return false;
            }
            nameSyntax = nameSyntax.GetUnqualifiedName();
            return nameSyntax.Kind() != SyntaxKind.GenericName;
        }

        protected override void VisitArguments(ImmutableArray<BoundExpression> arguments, ImmutableArray<RefKind> refKindsOpt, MethodSymbol method)
        {
            // Callers should be using VisitArguments overload below.
            throw ExceptionUtilities.Unreachable;
        }

        private void VisitArguments(
            BoundExpression node,
            ImmutableArray<BoundExpression> arguments,
            ImmutableArray<RefKind> refKindsOpt,
            MethodSymbol method,
            ImmutableArray<int> argsToParamsOpt,
            bool expanded)
        {
            VisitArguments(node, arguments, refKindsOpt, method is null ? default : method.Parameters, argsToParamsOpt, expanded);
        }

        private void VisitArguments(
            BoundExpression node,
            ImmutableArray<BoundExpression> arguments,
            ImmutableArray<RefKind> refKindsOpt,
            PropertySymbol property,
            ImmutableArray<int> argsToParamsOpt,
            bool expanded)
        {
            VisitArguments(node, arguments, refKindsOpt, property is null ? default : property.Parameters, argsToParamsOpt, expanded);
        }

        /// <summary>
        /// If you pass in a method symbol, its types will be re-inferred and the re-inferred method will be returned.
        /// </summary>
        private MethodSymbol VisitArguments(
            BoundExpression node,
            ImmutableArray<BoundExpression> arguments,
            ImmutableArray<RefKind> refKindsOpt,
            ImmutableArray<ParameterSymbol> parameters,
            ImmutableArray<int> argsToParamsOpt,
            bool expanded,
            MethodSymbol method = null)
        {
            Debug.Assert(!arguments.IsDefault);
            var savedState = this.State.Clone();

            // We do a first pass to work through the arguments without making any assumptions
            ImmutableArray<Result> results = VisitArgumentsEvaluate(arguments, refKindsOpt);

            if ((object)method != null && method.IsGenericMethod && HasImplicitTypeArguments(node))
            {
                method = InferMethod((BoundCall)node, method, results.SelectAsArray(r => r.Type));
                parameters = method.Parameters;
            }

            // PROTOTYPE(NullableReferenceTypes): Can we handle some error cases?
            // (Compare with CSharpOperationFactory.CreateBoundCallOperation.)
            if (!node.HasErrors && !parameters.IsDefault)
            {
<<<<<<< HEAD
                VisitArgumentConversions(arguments, refKindsOpt, parameters, argsToParamsOpt, expanded, results);
=======
                VisitArgumentsWarn(arguments, conversions: default, refKindsOpt, parameters, argsToParamsOpt, expanded, results);
>>>>>>> 58217822
            }

            // We do a second pass through the arguments, ignoring any diagnostics produced, but honoring the annotations,
            // to get the proper result state.
            ImmutableArray<AttributeAnnotations> annotations = GetAnnotations(arguments.Length, expanded, parameters, argsToParamsOpt);

            if (!annotations.IsDefault)
            {
                this.SetState(savedState);

                bool saveDisableDiagnostics = _disableDiagnostics;
                _disableDiagnostics = true;
                if (!node.HasErrors && !parameters.IsDefault)
                {
                    VisitArgumentConversions(arguments, refKindsOpt, parameters, argsToParamsOpt, expanded, results); // recompute out vars after state was reset
                }
                VisitArgumentsEvaluateHonoringAnnotations(arguments, refKindsOpt, annotations);

                _disableDiagnostics = saveDisableDiagnostics;
            }

            return method;
        }

        private ImmutableArray<Result> VisitArgumentsEvaluate(
            ImmutableArray<BoundExpression> arguments,
            ImmutableArray<RefKind> refKindsOpt)
        {
            Debug.Assert(!IsConditionalState);
            int n = arguments.Length;
            if (n == 0)
            {
                return ImmutableArray<Result>.Empty;
            }
            var builder = ArrayBuilder<Result>.GetInstance(n);
            for (int i = 0; i < n; i++)
            {
                VisitArgumentEvaluate(arguments, refKindsOpt, i);
                builder.Add(_result);
            }

            _result = _invalidType;
            return builder.ToImmutableAndFree();
        }

        private void VisitArgumentEvaluate(ImmutableArray<BoundExpression> arguments, ImmutableArray<RefKind> refKindsOpt, int i)
        {
            RefKind refKind = GetRefKind(refKindsOpt, i);
            var argument = arguments[i];
            if (refKind != RefKind.Out)
            {
                // PROTOTYPE(NullReferenceTypes): `ref` arguments should be treated as l-values
                // for assignment. See `ref x3` in StaticNullChecking.PassingParameters_01.
                VisitRvalue(argument);
            }
            else
            {
                VisitLvalue(argument);
            }
        }

        /// <summary>
        /// Visit all the arguments for the purpose of computing the exit state of the method,
        /// given the annotations.
        /// </summary>
        private void VisitArgumentsEvaluateHonoringAnnotations(
            ImmutableArray<BoundExpression> arguments,
            ImmutableArray<RefKind> refKindsOpt,
            ImmutableArray<AttributeAnnotations> annotations)
        {
            Debug.Assert(!IsConditionalState);
            Debug.Assert(annotations.Length == arguments.Length);
            Debug.Assert(_disableDiagnostics);

            for (int i = 0; i < arguments.Length; i++)
            {
                if (this.IsConditionalState)
                {
                    // We could be in a conditional state because of a conditional annotation (like NotNullWhenFalse)
                    // Then WhenTrue/False states correspond to the invocation returning true/false

                    // We'll assume that we're in the unconditional state where the method returns true,
                    // then we'll repeat assuming the method returns false.

                    LocalState whenTrue = this.StateWhenTrue.Clone();
                    LocalState whenFalse = this.StateWhenFalse.Clone();

                    this.SetState(whenTrue);
                    VisitArgumentEvaluate(arguments, refKindsOpt, i);
                    Debug.Assert(!IsConditionalState);
                    whenTrue = this.State; // LocalState may be a struct

                    this.SetState(whenFalse);
                    VisitArgumentEvaluate(arguments, refKindsOpt, i);
                    Debug.Assert(!IsConditionalState);
                    whenFalse = this.State; // LocalState may be a struct

                    this.SetConditionalState(whenTrue, whenFalse);
                }
                else
                {
                    VisitArgumentEvaluate(arguments, refKindsOpt, i);
                }

                var argument = arguments[i];
                if (argument.Type?.IsReferenceType != true)
                {
                    continue;
                }

                int slot = MakeSlot(argument);
                if (slot <= 0)
                {
                    continue;
                }

                AttributeAnnotations annotation = annotations[i];
                bool notNullWhenTrue = (annotation & AttributeAnnotations.NotNullWhenTrue) != 0;
                bool notNullWhenFalse = (annotation & AttributeAnnotations.NotNullWhenFalse) != 0;
                // The WhenTrue/False states correspond to the invocation returning true/false
                bool wasPreviouslySplit = this.IsConditionalState;
                Split();
                if (notNullWhenTrue)
                {
                    this.StateWhenTrue[slot] = true;
                }
                if (notNullWhenFalse)
                {
                    this.StateWhenFalse[slot] = true;
                    if (notNullWhenTrue && !wasPreviouslySplit) Unsplit();
                }
            }

            _result = _invalidType;
        }

        private void VisitArgumentConversions(
            ImmutableArray<BoundExpression> arguments,
            ImmutableArray<Conversion> conversions,
            ImmutableArray<RefKind> refKindsOpt,
            ImmutableArray<ParameterSymbol> parameters,
            ImmutableArray<int> argsToParamsOpt,
            bool expanded,
            ImmutableArray<Result> results)
        {
            for (int i = 0; i < arguments.Length; i++)
            {
                (ParameterSymbol parameter, TypeSymbolWithAnnotations parameterType) = GetCorrespondingParameter(i, parameters, argsToParamsOpt, expanded);
                if (parameter is null)
                {
                    continue;
                }
                VisitArgumentConversion(
                    arguments[i],
                    conversions.IsDefault ? Conversion.Identity : conversions[i],
                    GetRefKind(refKindsOpt, i),
                    parameter,
                    parameterType,
                    results[i]);
            }
        }

        /// <summary>
        /// Report warnings for an argument corresponding to a specific parameter.
        /// </summary>
        private void VisitArgumentConversion(
            BoundExpression argument,
            Conversion conversion,
            RefKind refKind,
            ParameterSymbol parameter,
            TypeSymbolWithAnnotations parameterType,
            Result result)
        {
            TypeSymbolWithAnnotations resultType = result.Type;
            var argumentType = resultType?.TypeSymbol;
            switch (refKind)
            {
                case RefKind.None:
                case RefKind.In:
                    {
                        resultType = ApplyConversion(argument, argument, conversion, parameterType.TypeSymbol, resultType, checkConversion: true, fromExplicitCast: false, out bool canConvertNestedNullability);
                        if (!ReportNullReferenceArgumentIfNecessary(argument, resultType, parameter, parameterType) &&
                            !canConvertNestedNullability)
                        {
                            ReportNullabilityMismatchInArgument(argument, argumentType, parameter, parameterType.TypeSymbol);
                        }
                    }
                    break;
                case RefKind.Out:
                    if (argument is BoundLocal local && local.DeclarationKind == BoundLocalDeclarationKind.WithInferredType)
                    {
                        _variableTypes[local.LocalSymbol] = parameterType;
                        resultType = parameterType;
                    }
                    if (!ReportNullReferenceAssignmentIfNecessary(argument, resultType, parameterType, useLegacyWarnings: UseLegacyWarnings(argument)))
                    {
                        HashSet<DiagnosticInfo> useSiteDiagnostics = null;
                        if (!_conversions.HasIdentityOrImplicitReferenceConversion(parameterType.TypeSymbol, argumentType, ref useSiteDiagnostics))
                        {
                            ReportNullabilityMismatchInArgument(argument, argumentType, parameter, parameterType.TypeSymbol);
                        }
                    }
                    // Set nullable state of argument to parameter type.
                    TrackNullableStateForAssignment(argument, resultType, result.Slot, parameterType);
                    break;
                case RefKind.Ref:
                    if (!ReportNullReferenceArgumentIfNecessary(argument, resultType, parameter, parameterType) &&
                        !ReportNullReferenceAssignmentIfNecessary(argument, resultType, parameterType, useLegacyWarnings: UseLegacyWarnings(argument)))
                    {
                        if ((object)argumentType != null && IsNullabilityMismatch(argumentType, parameterType.TypeSymbol))
                        {
                            ReportNullabilityMismatchInArgument(argument, argumentType, parameter, parameterType.TypeSymbol);
                        }
                    }
                    // Set nullable state of argument to parameter type.
                    TrackNullableStateForAssignment(argument, resultType, result.Slot, parameterType);
                    break;
                default:
                    throw ExceptionUtilities.UnexpectedValue(refKind);
            }
        }

        private static (ImmutableArray<BoundExpression> Arguments, ImmutableArray<Conversion> Conversions) RemoveArgumentConversions(
            ImmutableArray<BoundExpression> arguments,
            ImmutableArray<RefKind> refKindsOpt)
        {
            int n = arguments.Length;
            var conversions = default(ImmutableArray<Conversion>);
            if (n > 0)
            {
                var argumentsBuilder = ArrayBuilder<BoundExpression>.GetInstance(n);
                var conversionsBuilder = ArrayBuilder<Conversion>.GetInstance(n);
                bool includedConversion = false;
                for (int i = 0; i < n; i++)
                {
                    RefKind refKind = GetRefKind(refKindsOpt, i);
                    var argument = arguments[i];
                    var conversion = Conversion.Identity;
                    // PROTOTYPE(NullableReferenceTypes): Should `RefKind.In` be treated similarly to `RefKind.None`?
                    if (refKind == RefKind.None)
                    {
                        var before = argument;
                        (argument, conversion) = RemoveConversion(argument, includeExplicitConversions: false);
                        if (argument != before)
                        {
                            includedConversion = true;
                        }
                    }
                    argumentsBuilder.Add(argument);
                    conversionsBuilder.Add(conversion);
                }
                if (includedConversion)
                {
                    arguments = argumentsBuilder.ToImmutable();
                    conversions = conversionsBuilder.ToImmutable();
                }
                argumentsBuilder.Free();
                conversionsBuilder.Free();
            }
            return (arguments, conversions);
        }

        private static (ParameterSymbol Parameter, TypeSymbolWithAnnotations Type) GetCorrespondingParameter(
            int argumentOrdinal,
            ImmutableArray<ParameterSymbol> parameters,
            ImmutableArray<int> argsToParamsOpt,
            bool expanded)
        {
            if (parameters.IsDefault)
            {
                return (null, null);
            }

            int n = parameters.Length;
            ParameterSymbol parameter;

            if (argsToParamsOpt.IsDefault)
            {
                if (argumentOrdinal < n)
                {
                    parameter = parameters[argumentOrdinal];
                }
                else if (expanded)
                {
                    parameter = parameters[n - 1];
                }
                else
                {
                    parameter = null;
                }
            }
            else
            {
                int parameterOrdinal = argsToParamsOpt[argumentOrdinal];

                if (parameterOrdinal < n)
                {
                    parameter = parameters[parameterOrdinal];
                }
                else
                {
                    parameter = null;
                    expanded = false;
                }
            }

            if (parameter is null)
            {
                Debug.Assert(!expanded);
                return (null, null);
            }

            var type = parameter.Type;
            if (expanded && parameter.Ordinal == n - 1 && parameter.Type.IsSZArray())
            {
                type = ((ArrayTypeSymbol)type.TypeSymbol).ElementType;
            }

            return (parameter, type);
        }

        private MethodSymbol InferMethod(BoundCall node, MethodSymbol method, ImmutableArray<TypeSymbolWithAnnotations> argumentTypes)
        {
            Debug.Assert(method.IsGenericMethod);
            // PROTOTYPE(NullableReferenceTypes): OverloadResolution.IsMemberApplicableInNormalForm and
            // IsMemberApplicableInExpandedForm use the least overridden method. We need to do the same here.
            var definition = method.ConstructedFrom;
            // PROTOTYPE(NullableReferenceTypes): MethodTypeInferrer.Infer relies
            // on the BoundExpressions for tuple element types and method groups.
            // By using a generic BoundValuePlaceholder, we're losing inference in those cases.
            // PROTOTYPE(NullableReferenceTypes): Inference should be based on
            // unconverted arguments. Consider cases such as `default`, lambdas, tuples.
            ImmutableArray<BoundExpression> arguments = argumentTypes.ZipAsArray(node.Arguments, s_makePlaceholderForArgumentFunc);

            var refKinds = ArrayBuilder<RefKind>.GetInstance();
            if (node.ArgumentRefKindsOpt != null)
            {
                refKinds.AddRange(node.ArgumentRefKindsOpt);
            }
            OverloadResolution.GetEffectiveParameterTypes(
                definition,
                node.Arguments.Length,
                node.ArgsToParamsOpt,
                refKinds,
                isMethodGroupConversion: false,
                // PROTOTYPE(NullableReferenceTypes): `allowRefOmittedArguments` should be
                // false for constructors and several other cases (see Binder use). Should we
                // capture the original value in the BoundCall?
                allowRefOmittedArguments: true,
                binder: _binder,
                expanded: node.Expanded,
                parameterTypes: out ImmutableArray<TypeSymbolWithAnnotations> parameterTypes,
                parameterRefKinds: out ImmutableArray<RefKind> parameterRefKinds);
            refKinds.Free();
            HashSet<DiagnosticInfo> useSiteDiagnostics = null;
            var result = MethodTypeInferrer.Infer(
                _binder,
                _conversions,
                definition.TypeParameters,
                definition.ContainingType,
                parameterTypes,
                parameterRefKinds,
                arguments,
                ref useSiteDiagnostics);
            if (result.Success)
            {
                // PROTOTYPE(NullableReferenceTypes): Report conversion warnings.
                return definition.Construct(result.InferredTypeArguments);
            }
            return method;
        }

        private static readonly Func<TypeSymbolWithAnnotations, BoundExpression, BoundExpression> s_makePlaceholderForArgumentFunc =
            (TypeSymbolWithAnnotations argumentType, BoundExpression argument) =>
            {
                if (argumentType is null)
                {
                    return argument;
                }

                if (argument is BoundLocal local && local.DeclarationKind == BoundLocalDeclarationKind.WithInferredType)
                {
                    // 'out var' doesn't contribute to inference
                    return new BoundValuePlaceholder(argument.Syntax, isNullable: null, type: null);
                }

                return new BoundValuePlaceholder(argument.Syntax, argumentType.IsNullable, argumentType.TypeSymbol);
            };

        private void ReplayReadsAndWrites(LocalFunctionSymbol localFunc,
                                  SyntaxNode syntax,
                                  bool writes)
        {
            // PROTOTYPE(NullableReferenceTypes): Support field initializers in local functions.
        }

        /// <summary>
        /// Returns the expression without the top-most conversion plus the conversion.
        /// If the expression is not a conversion, returns the original expression plus
        /// the Identity conversion. If `includeExplicitConversions` is true, implicit and
        /// explicit conversions are considered. If `includeExplicitConversions` is false
        /// only implicit conversions are considered and if the expression is an explicit
        /// conversion, the expression is returned as is, with the Identity conversion.
        /// (Currently, the only visit method that passes `includeExplicitConversions: true`
        /// is VisitConversion. All other callers are handling implicit conversions only.)
        /// </summary>
        private static (BoundExpression Expression, Conversion Conversion) RemoveConversion(BoundExpression expr, bool includeExplicitConversions)
        {
            ConversionGroup group = null;
            while (true)
            {
                if (expr.Kind != BoundKind.Conversion)
                {
                    break;
                }
                var conversion = (BoundConversion)expr;
                if (group != conversion.ConversionGroupOpt && group != null)
                {
                    // E.g.: (C)(B)a
                    break;
                }
                group = conversion.ConversionGroupOpt;
                Debug.Assert(group != null || !conversion.ExplicitCastInCode); // Explicit conversions should include a group.
                if (!includeExplicitConversions && group?.IsExplicitConversion == true)
                {
                    return (expr, Conversion.Identity);
                }
                expr = conversion.Operand;
                if (group == null)
                {
                    // Ungrouped conversion should not be followed by another ungrouped
                    // conversion. Otherwise, the conversions should have been grouped.
                    Debug.Assert(expr.Kind != BoundKind.Conversion ||
                        ((BoundConversion)expr).ConversionGroupOpt != null ||
                        ((BoundConversion)expr).ConversionKind == ConversionKind.NoConversion);
                    return (expr, conversion.Conversion);
                }
            }
            return (expr, group?.Conversion ?? Conversion.Identity);
        }

        // See Binder.BindNullCoalescingOperator for initial binding.
        private Conversion GenerateConversionForConditionalOperator(BoundExpression sourceExpression, TypeSymbol sourceType, TypeSymbol destinationType, bool reportMismatch)
        {
            var conversion = GenerateConversion(_conversions, sourceExpression, sourceType, destinationType);
            bool canConvertNestedNullability = conversion.Exists;
            if (!canConvertNestedNullability && reportMismatch)
            {
                ReportStaticNullCheckingDiagnostics(ErrorCode.WRN_NullabilityMismatchInAssignment, sourceExpression.Syntax, GetTypeAsDiagnosticArgument(sourceType), destinationType);
            }
            return conversion;
        }

        private static Conversion GenerateConversion(Conversions conversions, BoundExpression sourceExpression, TypeSymbol sourceType, TypeSymbol destinationType, bool fromExplicitCast = false)
        {
            HashSet<DiagnosticInfo> useSiteDiagnostics = null;
            return UseExpressionForConversion(sourceExpression) ?
                (fromExplicitCast ?
                    conversions.ClassifyConversionFromExpression(sourceExpression, destinationType, ref useSiteDiagnostics, forCast: true) :
                    conversions.ClassifyImplicitConversionFromExpression(sourceExpression, destinationType, ref useSiteDiagnostics)) :
                (fromExplicitCast ?
                    conversions.ClassifyConversionFromType(sourceType, destinationType, ref useSiteDiagnostics, forCast: true) :
                    conversions.ClassifyImplicitConversionFromType(sourceType, destinationType, ref useSiteDiagnostics));
        }

        /// <summary>
        /// Returns true if the expression should be used as the source when calculating
        /// a conversion from this expression, rather than using the type (with nullability)
        /// calculated by visiting this expression. Typically, that means expressions that
        /// do not have an explicit type but there are several other cases as well.
        /// (See expressions handled in ClassifyImplicitBuiltInConversionFromExpression.)
        /// </summary>
        private static bool UseExpressionForConversion(BoundExpression value)
        {
            if (value is null)
            {
                return false;
            }
            if (value.Type is null || value.Type.IsDynamic() || value.ConstantValue != null)
            {
                return true;
            }
            switch (value.Kind)
            {
                case BoundKind.InterpolatedString:
                    return true;
                default:
                    return false;
            }
        }

        /// <summary>
        /// Adjust declared type based on inferred nullability at the point of reference.
        /// </summary>
        private Result GetAdjustedResult(Result pair)
        {
            var type = pair.Type;
            var slot = pair.Slot;
            if (slot > 0 && slot < this.State.Capacity)
            {
                bool? isNullable = !this.State[slot];
                if (isNullable != type.IsNullable)
                {
                    return Result.Create(TypeSymbolWithAnnotations.Create(type.TypeSymbol, isNullable), slot);
                }
            }
            return pair;
        }

        private Symbol AsMemberOfResultType(Symbol symbol)
        {
            var containingType = _result.Type?.TypeSymbol as NamedTypeSymbol;
            if ((object)containingType == null || containingType.IsErrorType())
            {
                return symbol;
            }
            return AsMemberOfType(containingType, symbol);
        }

        private static Symbol AsMemberOfType(NamedTypeSymbol containingType, Symbol symbol)
        {
            if (symbol is null)
            {
                return null;
            }
            if (symbol.Kind == SymbolKind.Method)
            {
                if (((MethodSymbol)symbol).MethodKind == MethodKind.LocalFunction)
                {
                    // PROTOTYPE(NullableReferenceTypes): Handle type substitution for local functions.
                    return symbol;
                }
            }
            var symbolDef = symbol.OriginalDefinition;
            var symbolDefContainer = symbolDef.ContainingType;
            while (true)
            {
                if (containingType.OriginalDefinition.Equals(symbolDefContainer, TypeCompareKind.ConsiderEverything))
                {
                    if (symbolDefContainer.IsTupleType)
                    {
                        return AsMemberOfTupleType((TupleTypeSymbol)containingType, symbol);
                    }
                    return symbolDef.SymbolAsMember(containingType);
                }
                containingType = containingType.BaseTypeNoUseSiteDiagnostics;
                if ((object)containingType == null)
                {
                    break;
                }
            }
            // PROTOTYPE(NullableReferenceTypes): Handle other cases such as interfaces.
            Debug.Assert(symbolDefContainer.IsInterface);
            return symbol;
        }

        private static Symbol AsMemberOfTupleType(TupleTypeSymbol tupleType, Symbol symbol)
        {
            if (symbol.ContainingType.Equals(tupleType, TypeCompareKind.CompareNullableModifiersForReferenceTypes))
            {
                return symbol;
            }
            switch (symbol.Kind)
            {
                case SymbolKind.Field:
                    {
                        var index = ((FieldSymbol)symbol).TupleElementIndex;
                        if (index >= 0)
                        {
                            return tupleType.TupleElements[index];
                        }
                        return tupleType.GetTupleMemberSymbolForUnderlyingMember(((TupleFieldSymbol)symbol).UnderlyingField);
                    }
                case SymbolKind.Property:
                    return tupleType.GetTupleMemberSymbolForUnderlyingMember(((TuplePropertySymbol)symbol).UnderlyingProperty);
                case SymbolKind.Event:
                    return tupleType.GetTupleMemberSymbolForUnderlyingMember(((TupleEventSymbol)symbol).UnderlyingEvent);
                default:
                    throw ExceptionUtilities.UnexpectedValue(symbol.Kind);
            }
        }

        public override BoundNode VisitConversion(BoundConversion node)
        {
            if (node.ConversionKind == ConversionKind.MethodGroup
                && node.SymbolOpt?.MethodKind == MethodKind.LocalFunction)
            {
                var localFunc = (LocalFunctionSymbol)node.SymbolOpt.OriginalDefinition;
                var syntax = node.Syntax;
                ReplayReadsAndWrites(localFunc, syntax, writes: false);
            }

            (BoundExpression operand, Conversion conversion) = RemoveConversion(node, includeExplicitConversions: true);
            Debug.Assert(operand != null);

            Visit(operand);
            TypeSymbolWithAnnotations operandType = _result.Type;
            TypeSymbolWithAnnotations explicitType = node.ConversionGroupOpt?.ExplicitType;
            bool fromExplicitCast = (object)explicitType != null;
            TypeSymbolWithAnnotations resultType = ApplyConversion(node, operand, conversion, explicitType?.TypeSymbol ?? node.Type, operandType, checkConversion: !fromExplicitCast, fromExplicitCast: fromExplicitCast, out bool _);

            if (fromExplicitCast && explicitType.IsNullable == false)
            {
<<<<<<< HEAD
                switch (node.ConversionKind)
                {
                    case ConversionKind.ExplicitUserDefined:
                    case ConversionKind.ImplicitUserDefined:
                        if ((object)node.SymbolOpt != null && node.SymbolOpt.ParameterCount == 1)
                        {
                            ReportArgumentWarnings(operand, operandType, node.SymbolOpt.Parameters[0]);
                        }
                        break;

                    case ConversionKind.AnonymousFunction:
                        if (!node.ExplicitCastInCode && operand.Kind == BoundKind.Lambda)
                        {
                            var lambda = (BoundLambda)operand;
                            ReportNullabilityMismatchWithTargetDelegate(operand.Syntax, targetType.GetDelegateType(), lambda.Symbol);
                        }
                        break;

                    case ConversionKind.MethodGroup:
                        if (!node.ExplicitCastInCode)
                        {
                            ReportNullabilityMismatchWithTargetDelegate(operand.Syntax, targetType.GetDelegateType(), node.SymbolOpt);
                        }
                        break;
                }

                if (node.ExplicitCastInCode && !node.IsExplicitlyNullable)
                {
                    bool reportNullable = false;
                    if (targetType.IsReferenceType && IsUnconstrainedTypeParameter(operandType?.TypeSymbol))
                    {
                        reportNullable = true;
                    }
                    else if ((targetType.IsReferenceType || IsUnconstrainedTypeParameter(targetType)) &&
                        (operandType?.IsNullable == true || (operandType is null && operand.IsLiteralNullOrDefault())))
                    {
                        reportNullable = true;
                    }
                    if (reportNullable)
                    {
                        // PROTOTYPE(NullableReferenceTypes): Should not report warning for explicit
                        // user-defined conversion if the operator is defined from nullable to
                        // non-nullable. See StaticNullChecking.ExplicitCast_UserDefined.
                        ReportStaticNullCheckingDiagnostics(ErrorCode.WRN_ConvertingNullableToNonNullable, node.Syntax);
                    }
                }

                _result = InferResultNullability(operand, node.Conversion, targetType, operandType, fromConversionNode: true);
=======
                TypeSymbol targetType = explicitType.TypeSymbol;
                bool reportNullable = false;
                if (targetType.IsReferenceType && IsUnconstrainedTypeParameter(resultType?.TypeSymbol))
                {
                    reportNullable = true;
                }
                else if ((targetType.IsReferenceType || IsUnconstrainedTypeParameter(targetType)) &&
                    resultType?.IsNullable == true)
                {
                    reportNullable = true;
                }
                if (reportNullable)
                {
                    ReportStaticNullCheckingDiagnostics(ErrorCode.WRN_ConvertingNullableToNonNullable, node.Syntax);
                }
>>>>>>> 58217822
            }

            _result = resultType;
            return null;
        }

        public override BoundNode VisitTupleLiteral(BoundTupleLiteral node)
        {
            VisitTupleExpression(node);
            return null;
        }

        public override BoundNode VisitConvertedTupleLiteral(BoundConvertedTupleLiteral node)
        {
            VisitTupleExpression(node);
            return null;
        }

        private void VisitTupleExpression(BoundTupleExpression node)
        {
            var arguments = node.Arguments;
            ImmutableArray<TypeSymbolWithAnnotations> elementTypes = arguments.SelectAsArray((a, w) => w.VisitRvalueWithResult(a).Type, this);
            var tupleOpt = (TupleTypeSymbol)node.Type;
            _result = (tupleOpt is null) ?
                null :
                TypeSymbolWithAnnotations.Create(tupleOpt.WithElementTypes(elementTypes));
        }

        public override BoundNode VisitTupleBinaryOperator(BoundTupleBinaryOperator node)
        {
            base.VisitTupleBinaryOperator(node);
            SetResult(node);
            return null;
        }

        private void ReportNullabilityMismatchWithTargetDelegate(SyntaxNode syntax, NamedTypeSymbol delegateType, MethodSymbol method)
        {
            if ((object)delegateType == null || (object)method == null)
            {
                return;
            }

            MethodSymbol invoke = delegateType.DelegateInvokeMethod;

            if ((object)invoke == null)
            {
                return;
            }

            if (IsNullabilityMismatch(invoke.ReturnType, method.ReturnType))
            {
                ReportStaticNullCheckingDiagnostics(ErrorCode.WRN_NullabilityMismatchInReturnTypeOfTargetDelegate, syntax,
                    new FormattedSymbol(method, SymbolDisplayFormat.MinimallyQualifiedFormat),
                    delegateType);
            }

            int count = Math.Min(invoke.ParameterCount, method.ParameterCount);

            for (int i = 0; i < count; i++)
            {
                if (IsNullabilityMismatch(invoke.Parameters[i].Type, method.Parameters[i].Type))
                {
                    ReportStaticNullCheckingDiagnostics(ErrorCode.WRN_NullabilityMismatchInParameterTypeOfTargetDelegate, syntax,
                        new FormattedSymbol(method.Parameters[i], SymbolDisplayFormat.ShortFormat),
                        new FormattedSymbol(method, SymbolDisplayFormat.MinimallyQualifiedFormat),
                        delegateType);
                }
            }
        }

        /// <summary>
        /// Re-calculate and apply the conversion to the type of the operand and return the resulting type.
        /// </summary>
        private TypeSymbolWithAnnotations ApplyConversion(BoundExpression operand, Conversion conversion, TypeSymbol targetType, TypeSymbolWithAnnotations operandType)
        {
            Debug.Assert(operand != null);
            return ApplyConversion(operand, operand, conversion, targetType, operandType, checkConversion: true, fromExplicitCast: false, out _);
        }

        /// <summary>
        /// Apply the conversion to the type of the operand and return the resulting type. (If the
        /// operand does not have an explicit type, the operand expression is used for the type.)
        /// If `checkConversion` is set, the incoming conversion is assumed to be from binding and will be
        /// re-calculated, this time considering nullability. (Note that the conversion calculation considers
        /// nested nullability only. The caller is responsible for checking the top-level nullability of
        /// the type returned by this method.) `canConvertNestedNullability` is set if the conversion
        /// considering nested nullability succeeded. `node` is used only for the location of diagnostics.
        /// </summary>
        private TypeSymbolWithAnnotations ApplyConversion(
            BoundNode node,
            BoundExpression operandOpt,
            Conversion conversion,
            TypeSymbol targetType,
            TypeSymbolWithAnnotations operandType,
            bool checkConversion,
            bool fromExplicitCast,
            out bool canConvertNestedNullability)
        {
            Debug.Assert(node != null);
            Debug.Assert(operandOpt != null || (object)operandType != null);
            Debug.Assert((object)targetType != null);

            bool? isNullableIfReferenceType = null;
            canConvertNestedNullability = true;

            switch (conversion.Kind)
            {
                case ConversionKind.MethodGroup:
                    if (!fromExplicitCast)
                    {
                        ReportNullabilityMismatchWithTargetDelegate(operandOpt.Syntax, targetType.GetDelegateType(), conversion.Method);
                    }
                    isNullableIfReferenceType = false;
                    break;

                case ConversionKind.AnonymousFunction:
                case ConversionKind.InterpolatedString:
                    isNullableIfReferenceType = false;
                    break;

                case ConversionKind.ExplicitUserDefined:
                case ConversionKind.ImplicitUserDefined:
                    // cf. Binder.CreateUserDefinedConversion
                    {
                        if (!conversion.IsValid)
                        {
                            break;
                        }

                        // operand -> conversion "from" type
                        operandType = ApplyConversion(
                            node,
                            operandOpt,
                            conversion.UserDefinedFromConversion,
                            conversion.BestUserDefinedConversionAnalysis.FromType,
                            operandType,
                            checkConversion: false,
                            fromExplicitCast: false,
                            out _);

                        // PROTOTYPE(NullableReferenceTypes): Update method based on operandType
                        // (see StaticNullChecking_FlowAnalysis.Conversions_07).
                        var methodOpt = conversion.Method;
                        Debug.Assert((object)methodOpt != null);
                        Debug.Assert(methodOpt.ParameterCount == 1);
                        var parameter = methodOpt.Parameters[0];

                        // conversion "from" type -> method parameter type
                        operandType = ClassifyAndApplyConversion(node, parameter.Type.TypeSymbol, operandType);
                        ReportNullReferenceArgumentIfNecessary(operandOpt, operandType, parameter, parameter.Type);

                        // method parameter type -> method return type
                        operandType = methodOpt.ReturnType;

                        // method return type -> conversion "to" type
                        operandType = ClassifyAndApplyConversion(node, conversion.BestUserDefinedConversionAnalysis.ToType, operandType);

                        // conversion "to" type -> final type
                        // PROTOTYPE(NullableReferenceTypes): If the original conversion was
                        // explicit, this conversion should not report nested nullability mismatches.
                        // (see StaticNullChecking.ExplicitCast_UserDefined_02).
                        operandType = ClassifyAndApplyConversion(node, targetType, operandType);
                        return operandType;
                    }

                case ConversionKind.ExplicitDynamic:
                case ConversionKind.ImplicitDynamic:
                    isNullableIfReferenceType = operandType?.IsNullable;
                    break;

                case ConversionKind.Unboxing:
                case ConversionKind.ImplicitThrow:
                    break;

                case ConversionKind.Boxing:
                    if (operandType?.IsValueType == true)
                    {
                        // PROTOTYPE(NullableReferenceTypes): Should we worry about a pathological case of boxing nullable value known to be not null?
                        //       For example, new int?(0)
                        isNullableIfReferenceType = operandType.IsNullableType();
                    }
                    else if (IsUnconstrainedTypeParameter(operandType?.TypeSymbol))
                    {
                        isNullableIfReferenceType = true;
                    }
                    else
                    {
                        Debug.Assert(operandType?.IsReferenceType != true ||
                            operandType.SpecialType == SpecialType.System_ValueType ||
                            operandType.TypeKind == TypeKind.Interface ||
                            operandType.TypeKind == TypeKind.Dynamic);
                    }
                    break;

                case ConversionKind.NoConversion:
                case ConversionKind.DefaultOrNullLiteral:
                    checkConversion = false;
                    goto case ConversionKind.Identity;

                case ConversionKind.Identity:
                case ConversionKind.ImplicitReference:
                case ConversionKind.ExplicitReference:
                    if (operandType is null && operandOpt.IsLiteralNullOrDefault())
                    {
                        isNullableIfReferenceType = true;
                    }
                    else
                    {
                        // Inherit state from the operand.
                        if (checkConversion)
                        {
                            // PROTOTYPE(NullableReferenceTypes): Assert conversion is similar to original.
                            conversion = GenerateConversion(_conversions, operandOpt, operandType?.TypeSymbol, targetType, fromExplicitCast);
                            canConvertNestedNullability = conversion.Exists;
                        }
                        isNullableIfReferenceType = operandType?.IsNullable;
                    }
                    break;

                case ConversionKind.Deconstruction:
                    // Can reach here, with an error type, when the
                    // Deconstruct method is missing or inaccessible.
                    break;

                case ConversionKind.ExplicitEnumeration:
                    // Can reach here, with an error type.
                    break;

                default:
                    Debug.Assert(targetType.IsReferenceType != true);
                    break;
            }

            return TypeSymbolWithAnnotations.Create(targetType, isNullableIfReferenceType);
        }

        private TypeSymbolWithAnnotations ClassifyAndApplyConversion(BoundNode node, TypeSymbol targetType, TypeSymbolWithAnnotations operandType)
        {
            HashSet<DiagnosticInfo> useSiteDiagnostics = null;
            var conversion = _conversions.ClassifyStandardConversion(null, operandType.TypeSymbol, targetType, ref useSiteDiagnostics);
            if (!conversion.Exists)
            {
                // PROTOTYPE(NullableReferenceTypes): Not necessarily an assignment
                // (see StaticNullChecking_FlowAnalysis.Conversions_07).
                ReportStaticNullCheckingDiagnostics(ErrorCode.WRN_NullabilityMismatchInAssignment, node.Syntax, operandType.TypeSymbol, targetType);
            }
            return ApplyConversion(node, operandOpt: null, conversion, targetType, operandType, checkConversion: false, fromExplicitCast: false, out _);
        }

        public override BoundNode VisitDelegateCreationExpression(BoundDelegateCreationExpression node)
        {
            if (node.MethodOpt?.MethodKind == MethodKind.LocalFunction)
            {
                var syntax = node.Syntax;
                var localFunc = (LocalFunctionSymbol)node.MethodOpt.OriginalDefinition;
                ReplayReadsAndWrites(localFunc, syntax, writes: false);
            }

            base.VisitDelegateCreationExpression(node);
            SetResult(node);
            return null;
        }

        public override BoundNode VisitMethodGroup(BoundMethodGroup node)
        {
            Debug.Assert(!IsConditionalState);

            BoundExpression receiverOpt = node.ReceiverOpt;
            if (receiverOpt != null)
            {
                // An explicit or implicit receiver, for example in an expression such as (x.Foo is Action, or Foo is Action), is considered to be read.
                VisitRvalue(receiverOpt);

                CheckPossibleNullReceiver(receiverOpt);
            }

            //if (this.State.Reachable) // PROTOTYPE(NullableReferenceTypes): Consider reachability?
            {
                _result = null;
            }

            return null;
        }

        public override BoundNode VisitLambda(BoundLambda node)
        {
            var result = VisitLambdaOrLocalFunction(node);
            SetResult(node); // PROTOTYPE(NullableReferenceTypes): Conversions: Lamba
            return result;
        }

        public override BoundNode VisitUnboundLambda(UnboundLambda node)
        {
            var result = base.VisitUnboundLambda(node);
            SetResult(node);
            return result;
        }

        private BoundNode VisitLambdaOrLocalFunction(IBoundLambdaOrFunction node)
        {
            var oldMethodOrLambda = this._currentMethodOrLambda;
            this._currentMethodOrLambda = node.Symbol;

            var oldPending = SavePending(); // we do not support branches into a lambda
            LocalState finalState = this.State;
            this.State = this.State.Reachable ? this.State.Clone() : AllBitsSet();
            if (!node.WasCompilerGenerated) EnterParameters(node.Symbol.Parameters);
            var oldPending2 = SavePending();
            VisitAlways(node.Body);
            RestorePending(oldPending2); // process any forward branches within the lambda body
            ImmutableArray<PendingBranch> pendingReturns = RemoveReturns();
            RestorePending(oldPending);
            IntersectWith(ref finalState, ref this.State); // a no-op except in region analysis
            _result = _invalidType;
            foreach (PendingBranch pending in pendingReturns)
            {
                this.State = pending.State;
                IntersectWith(ref finalState, ref this.State); // a no-op except in region analysis
                _result = _invalidType;
            }

            this.State = finalState;

            this._currentMethodOrLambda = oldMethodOrLambda;
            return null;
        }

        public override BoundNode VisitThisReference(BoundThisReference node)
        {
            VisitThisOrBaseReference(node);
            return null;
        }

        private void VisitThisOrBaseReference(BoundExpression node)
        {
            var thisParameter = MethodThisParameter;
            int slot = (object)thisParameter == null ? -1 : GetOrCreateSlot(thisParameter);
            _result = Result.Create(TypeSymbolWithAnnotations.Create(node.Type), slot);
        }

        public override BoundNode VisitParameter(BoundParameter node)
        {
            _result = GetAdjustedResult(GetDeclaredParameterResult(node.ParameterSymbol));
            return null;
        }

        public override BoundNode VisitAssignmentOperator(BoundAssignmentOperator node)
        {
            Debug.Assert(!IsConditionalState);

            var left = node.Left;
            VisitLvalue(left);
            Result leftResult = _result;

            (BoundExpression right, Conversion conversion) = RemoveConversion(node.Right, includeExplicitConversions: false);
            VisitRvalue(right);
            Result rightResult = _result;

            if (left.Kind == BoundKind.EventAccess && ((BoundEventAccess)left).EventSymbol.IsWindowsRuntimeEvent)
            {
                // Event assignment is a call to an Add method. (Note that assignment
                // of non-field-like events uses BoundEventAssignmentOperator
                // rather than BoundAssignmentOperator.)
                SetResult(node);
            }
            else
            {
                TypeSymbolWithAnnotations leftType = leftResult.Type;
                TypeSymbolWithAnnotations rightType = ApplyConversion(right, right, conversion, leftType.TypeSymbol, rightResult.Type, checkConversion: true, fromExplicitCast: false, out bool canConvertNestedNullability);
                // Need to report all warnings that apply since the warnings can be suppressed individually.
                ReportNullReferenceAssignmentIfNecessary(right, leftType, rightType, UseLegacyWarnings(left));
                if (!canConvertNestedNullability)
                {
                    ReportStaticNullCheckingDiagnostics(ErrorCode.WRN_NullabilityMismatchInAssignment, right.Syntax, GetTypeAsDiagnosticArgument(rightResult.Type?.TypeSymbol), leftType.TypeSymbol);
                }
                TrackNullableStateForAssignment(right, leftType, leftResult.Slot, rightType, rightResult.Slot);
                // PROTOTYPE(NullableReferenceTypes): Check node.Type.IsErrorType() instead?
                _result = node.HasErrors ? TypeSymbolWithAnnotations.Create(node.Type) : rightType;
            }

            return null;
        }

        private static bool UseLegacyWarnings(BoundExpression expr)
        {
            switch (expr.Kind)
            {
                case BoundKind.Local:
                case BoundKind.Parameter:
                    // PROTOTYPE(NullableReferenceTypes): Warnings when assigning to `ref`
                    // or `out` parameters should be regular warnings. Warnings assigning to
                    // other parameters should be W warnings.
                    return true;
                default:
                    return false;
            }
        }

        public override BoundNode VisitDeconstructionAssignmentOperator(BoundDeconstructionAssignmentOperator node)
        {
            // PROTOTYPE(NullableReferenceTypes): Assign each of the deconstructed values.
            VisitLvalue(node.Left);
            // PROTOTYPE(NullableReferenceTypes): Handle deconstruction conversion node.Right.
            VisitRvalue(node.Right.Operand);
            SetResult(node);
            return null;
        }

        public override BoundNode VisitIncrementOperator(BoundIncrementOperator node)
        {
            Debug.Assert(!IsConditionalState);

            VisitRvalue(node.Operand);
            var operandResult = _result;
            bool setResult = false;

            if (this.State.Reachable)
            {
                // PROTOTYPE(NullableReferenceTypes): Update increment method based on operand type.
                MethodSymbol incrementOperator = (node.OperatorKind.IsUserDefined() && (object)node.MethodOpt != null && node.MethodOpt.ParameterCount == 1) ? node.MethodOpt : null;
                TypeSymbol targetTypeOfOperandConversion;

                // PROTOTYPE(NullableReferenceTypes): Update conversion method based on operand type.
                if (node.OperandConversion.IsUserDefined && (object)node.OperandConversion.Method != null && node.OperandConversion.Method.ParameterCount == 1)
                {
                    targetTypeOfOperandConversion = node.OperandConversion.Method.ReturnType.TypeSymbol;
                }
                else if ((object)incrementOperator != null)
                {
                    targetTypeOfOperandConversion = incrementOperator.Parameters[0].Type.TypeSymbol;
                }
                else
                {
                    // Either a built-in increment, or an error case.
                    targetTypeOfOperandConversion = null;
                }

                TypeSymbolWithAnnotations resultOfOperandConversionType;

                if ((object)targetTypeOfOperandConversion != null)
                {
                    // PROTOTYPE(NullableReferenceTypes): Should something special be done for targetTypeOfOperandConversion for lifted case?
                    resultOfOperandConversionType = ApplyConversion(node.Operand, node.OperandConversion, targetTypeOfOperandConversion, operandResult.Type);
                }
                else
                {
                    resultOfOperandConversionType = operandResult.Type;
                }

                TypeSymbolWithAnnotations resultOfIncrementType;
                if ((object)incrementOperator == null)
                {
                    resultOfIncrementType = resultOfOperandConversionType;
                }
                else
                {
                    ReportArgumentWarnings(node.Operand, resultOfOperandConversionType, incrementOperator.Parameters[0]);

                    resultOfIncrementType = GetTypeOrReturnTypeWithAdjustedNullableAnnotations(incrementOperator);
                }

                resultOfIncrementType = ApplyConversion(node, node.ResultConversion, node.Type, resultOfIncrementType);

                // PROTOTYPE(NullableReferenceTypes): Check node.Type.IsErrorType() instead?
                if (!node.HasErrors)
                {
                    var op = node.OperatorKind.Operator();
                    _result = (op == UnaryOperatorKind.PrefixIncrement || op == UnaryOperatorKind.PrefixDecrement) ? resultOfIncrementType : operandResult;
                    setResult = true;

                    ReportAssignmentWarnings(node, operandResult.Type, valueType: resultOfIncrementType, useLegacyWarnings: false);
                    TrackNullableStateForAssignment(node, operandResult.Type, operandResult.Slot, valueType: resultOfIncrementType);
                }
            }

            if (!setResult)
            {
                this.SetResult(node);
            }

            return null;
        }

        public override BoundNode VisitCompoundAssignmentOperator(BoundCompoundAssignmentOperator node)
        {
            VisitLvalue(node.Left); // PROTOTYPE(NullableReferenceTypes): Method should be called VisitValue rather than VisitLvalue.
            Result left = _result;

            TypeSymbolWithAnnotations resultType;
            Debug.Assert(!IsConditionalState);

            //if (this.State.Reachable) // PROTOTYPE(NullableReferenceTypes): Consider reachability?
            {
                Result leftOnRight = GetAdjustedResult(left);
                TypeSymbolWithAnnotations leftOnRightType;

                // PROTOTYPE(NullableReferenceTypes): Update operator based on inferred argument types.
                if ((object)node.Operator.LeftType != null)
                {
                    // PROTOTYPE(NullableReferenceTypes): Ignoring top-level nullability of operator left parameter.
                    leftOnRightType = ApplyConversion(node.Left, node.LeftConversion, node.Operator.LeftType, leftOnRight.Type);
                }
                else
                {
                    leftOnRightType = null;
                }

                VisitRvalue(node.Right);
                TypeSymbolWithAnnotations rightType = _result.Type;

                if ((object)node.Operator.ReturnType != null)
                {
                    if (node.Operator.Kind.IsUserDefined() && (object)node.Operator.Method != null && node.Operator.Method.ParameterCount == 2)
                    {
                        ReportArgumentWarnings(node.Left, leftOnRightType, node.Operator.Method.Parameters[0]);
                        ReportArgumentWarnings(node.Right, rightType, node.Operator.Method.Parameters[1]);
                    }

                    resultType = InferResultNullability(node.Operator.Kind, node.Operator.Method, node.Operator.ReturnType, leftOnRightType, rightType);

                    // PROTOTYPE(NullableReferenceTypes): Ignoring top-level nullability of operator.
                    resultType = ApplyConversion(node, node.FinalConversion, node.Type, resultType);
                    ReportAssignmentWarnings(node, left.Type, resultType, useLegacyWarnings: false);
                }
                else
                {
                    resultType = TypeSymbolWithAnnotations.Create(node.Type);
                }

                TrackNullableStateForAssignment(node, left.Type, left.Slot, resultType);
                _result = resultType;
            }
            //else
            //{
            //    VisitRvalue(node.Right);
            //    AfterRightHasBeenVisited(node);
            //    resultType = null;
            //}

            return null;
        }

        public override BoundNode VisitFixedLocalCollectionInitializer(BoundFixedLocalCollectionInitializer node)
        {
            var initializer = node.Expression;
            if (initializer.Kind == BoundKind.AddressOfOperator)
            {
                initializer = ((BoundAddressOfOperator)initializer).Operand;
            }

            this.VisitRvalue(initializer);
            SetResult(node);
            return null;
        }

        public override BoundNode VisitAddressOfOperator(BoundAddressOfOperator node)
        {
            SetResult(node);
            return null;
        }

        /// <summary>
        /// Report warning passing nullable argument to non-nullable parameter
        /// (e.g.: calling `void F(string s)` with `F(maybeNull)`).
        /// </summary>
        private bool ReportNullReferenceArgumentIfNecessary(BoundExpression argument, TypeSymbolWithAnnotations argumentType, ParameterSymbol parameter, TypeSymbolWithAnnotations paramType)
        {
            if (argumentType?.IsNullable == true)
            {
                if (paramType.IsReferenceType && paramType.IsNullable == false)
                {
                    if (!ReportNullAsNonNullableReferenceIfNecessary(argument))
                    {
                        ReportStaticNullCheckingDiagnostics(ErrorCode.WRN_NullReferenceArgument, argument.Syntax,
                            new FormattedSymbol(parameter, SymbolDisplayFormat.ShortFormat),
                            new FormattedSymbol(parameter.ContainingSymbol, SymbolDisplayFormat.MinimallyQualifiedFormat));
                    }
                    return true;
                }
            }
            return false;
        }

        private void ReportArgumentWarnings(BoundExpression argument, TypeSymbolWithAnnotations argumentType, ParameterSymbol parameter)
        {
            var paramType = parameter.Type;

            ReportNullReferenceArgumentIfNecessary(argument, argumentType, parameter, paramType);

            if ((object)argumentType != null && IsNullabilityMismatch(paramType.TypeSymbol, argumentType.TypeSymbol))
            {
                ReportNullabilityMismatchInArgument(argument, argumentType.TypeSymbol, parameter, paramType.TypeSymbol);
            }
        }

        /// <summary>
        /// Report warning passing argument where nested nullability does not match
        /// parameter (e.g.: calling `void F(object[] o)` with `F(new[] { maybeNull })`).
        /// </summary>
        private void ReportNullabilityMismatchInArgument(BoundExpression argument, TypeSymbol argumentType, ParameterSymbol parameter, TypeSymbol parameterType)
        {
            ReportStaticNullCheckingDiagnostics(ErrorCode.WRN_NullabilityMismatchInArgument, argument.Syntax, argumentType, parameterType,
                new FormattedSymbol(parameter, SymbolDisplayFormat.ShortFormat),
                new FormattedSymbol(parameter.ContainingSymbol, SymbolDisplayFormat.MinimallyQualifiedFormat));
        }

        // PROTOTYPE(NullableReferenceTypes): If support for [NullableOptOut] or [NullableOptOutForAssembly]
        // is re-enabled, we'll need to call this helper for method symbols before inferring nullability of
        // arguments to avoid warnings when nullability checking of the method is suppressed.
        // (See all uses of this helper for method symbols.)
        private TypeSymbolWithAnnotations GetTypeOrReturnTypeWithAdjustedNullableAnnotations(Symbol symbol)
        {
            Debug.Assert(symbol.Kind != SymbolKind.Local); // Handled in VisitLocal.
            Debug.Assert(symbol.Kind != SymbolKind.Parameter); // Handled in VisitParameter.

            return compilation.GetTypeOrReturnTypeWithAdjustedNullableAnnotations(symbol);
        }

        private Result GetDeclaredLocalResult(LocalSymbol local)
        {
            var slot = GetOrCreateSlot(local);
            TypeSymbolWithAnnotations type;
            if (!_variableTypes.TryGetValue(local, out type))
            {
                type = local.Type;
            }
            return Result.Create(type, slot);
        }

        private Result GetDeclaredParameterResult(ParameterSymbol parameter)
        {
            var slot = GetOrCreateSlot(parameter);
            return Result.Create(parameter.Type, slot);
        }

        public override BoundNode VisitBaseReference(BoundBaseReference node)
        {
            VisitThisOrBaseReference(node);
            return null;
        }

        public override BoundNode VisitFieldAccess(BoundFieldAccess node)
        {
            VisitMemberAccess(node.ReceiverOpt, node.FieldSymbol, asLvalue: false);
            return null;
        }

        public override BoundNode VisitPropertyAccess(BoundPropertyAccess node)
        {
            VisitMemberAccess(node.ReceiverOpt, node.PropertySymbol, asLvalue: false);
            return null;
        }

        public override BoundNode VisitIndexerAccess(BoundIndexerAccess node)
        {
            var receiverOpt = node.ReceiverOpt;
            VisitRvalue(receiverOpt);
            CheckPossibleNullReceiver(receiverOpt);

            // PROTOTYPE(NullableReferenceTypes): Update indexer based on inferred receiver type.
            VisitArguments(node, node.Arguments, node.ArgumentRefKindsOpt, node.Indexer, node.ArgsToParamsOpt, node.Expanded);

            _result = GetTypeOrReturnTypeWithAdjustedNullableAnnotations(node.Indexer);
            return null;
        }

        public override BoundNode VisitEventAccess(BoundEventAccess node)
        {
            VisitMemberAccess(node.ReceiverOpt, node.EventSymbol, asLvalue: false);
            return null;
        }

        private void VisitMemberAccess(BoundExpression receiverOpt, Symbol member, bool asLvalue)
        {
            Debug.Assert(!IsConditionalState);

            //if (this.State.Reachable) // PROTOTYPE(NullableReferenceTypes): Consider reachability?
            {
                Result receiverResult = VisitRvalueWithResult(receiverOpt);

                if (!member.IsStatic)
                {
                    member = AsMemberOfResultType(member);
                    CheckPossibleNullReceiver(receiverOpt);
                }

                int containingSlot = receiverResult.Slot;
                int slot = (containingSlot < 0) ? -1 : GetOrCreateSlot(member, containingSlot);
                var resultType = member.GetTypeOrReturnType();

                if (!asLvalue)
                {
                    // We are supposed to track information for the node. Use whatever we managed to
                    // accumulate so far.
                    if (resultType.IsReferenceType && slot > 0 && slot < this.State.Capacity)
                    {
                        var isNullable = !this.State[slot];
                        if (isNullable != resultType.IsNullable)
                        {
                            resultType = TypeSymbolWithAnnotations.Create(resultType.TypeSymbol, isNullable);
                        }
                    }
                }

                _result = Result.Create(resultType, slot);
            }
        }

        public override void VisitForEachIterationVariables(BoundForEachStatement node)
        {
            // declare and assign all iteration variables
            foreach (var iterationVariable in node.IterationVariables)
            {
                int slot = GetOrCreateSlot(iterationVariable);
                TypeSymbolWithAnnotations sourceType = node.EnumeratorInfoOpt?.ElementType;
                bool? isNullableIfReferenceType = null;
                if ((object)sourceType != null)
                {
                    TypeSymbolWithAnnotations destinationType = iterationVariable.Type;
                    HashSet<DiagnosticInfo> useSiteDiagnostics = null;
                    Conversion conversion = _conversions.ClassifyImplicitConversionFromType(sourceType.TypeSymbol, destinationType.TypeSymbol, ref useSiteDiagnostics);
                    TypeSymbolWithAnnotations result = ApplyConversion(node.IterationVariableType, operandOpt: null, conversion, destinationType.TypeSymbol, sourceType, checkConversion: false, fromExplicitCast: true, out bool canConvertNestedNullability);
                    if (destinationType.IsReferenceType && destinationType.IsNullable == false && sourceType.IsNullable == true)
                    {
                        ReportStaticNullCheckingDiagnostics(ErrorCode.WRN_ConvertingNullableToNonNullable, node.IterationVariableType.Syntax);
                    }
                    isNullableIfReferenceType = result.IsNullable;
                }
                this.State[slot] = !isNullableIfReferenceType;
            }
        }

        public override BoundNode VisitObjectInitializerMember(BoundObjectInitializerMember node)
        {
            // Should be handled by VisitObjectCreationExpression.
            throw ExceptionUtilities.Unreachable;
        }

        public override BoundNode VisitDynamicObjectInitializerMember(BoundDynamicObjectInitializerMember node)
        {
            SetResult(node);
            return null;
        }

        public override BoundNode VisitBadExpression(BoundBadExpression node)
        {
            var result = base.VisitBadExpression(node);
            _result = TypeSymbolWithAnnotations.Create(node.Type, isNullableIfReferenceType: null);
            return result;
        }

        public override BoundNode VisitTypeExpression(BoundTypeExpression node)
        {
            var result = base.VisitTypeExpression(node);
            SetResult(node);
            return result;
        }

        public override BoundNode VisitTypeOrValueExpression(BoundTypeOrValueExpression node)
        {
            var result = base.VisitTypeOrValueExpression(node);
            SetResult(node);
            return result;
        }

        public override BoundNode VisitUnaryOperator(BoundUnaryOperator node)
        {
            Debug.Assert(!IsConditionalState);

            var result = base.VisitUnaryOperator(node);
            TypeSymbolWithAnnotations resultType = null;

            // PROTOTYPE(NullableReferenceTypes): Update method based on inferred operand type.
            if (node.OperatorKind.IsUserDefined())
            {
                if (node.OperatorKind.IsLifted())
                {
                    // PROTOTYPE(NullableReferenceTypes): Conversions: Lifted operator
                }
                else if ((object)node.MethodOpt != null && node.MethodOpt.ParameterCount == 1)
                {
                    ReportArgumentWarnings(node.Operand, _result.Type, node.MethodOpt.Parameters[0]);
                    resultType = GetTypeOrReturnTypeWithAdjustedNullableAnnotations(node.MethodOpt);
                }
            }

            _result = resultType ?? TypeSymbolWithAnnotations.Create(node.Type, isNullableIfReferenceType: null);
            return null;
        }

        public override BoundNode VisitPointerIndirectionOperator(BoundPointerIndirectionOperator node)
        {
            var result = base.VisitPointerIndirectionOperator(node);
            SetResult(node);
            return result;
        }

        public override BoundNode VisitPointerElementAccess(BoundPointerElementAccess node)
        {
            var result = base.VisitPointerElementAccess(node);
            SetResult(node);
            return result;
        }

        public override BoundNode VisitRefTypeOperator(BoundRefTypeOperator node)
        {
            VisitRvalue(node.Operand);
            SetResult(node);
            return null;
        }

        public override BoundNode VisitMakeRefOperator(BoundMakeRefOperator node)
        {
            var result = base.VisitMakeRefOperator(node);
            SetResult(node);
            return result;
        }

        public override BoundNode VisitRefValueOperator(BoundRefValueOperator node)
        {
            var result = base.VisitRefValueOperator(node);
            SetResult(node);
            return result;
        }

        private TypeSymbolWithAnnotations InferResultNullability(BoundUserDefinedConditionalLogicalOperator node)
        {
            if (node.OperatorKind.IsLifted())
            {
                // PROTOTYPE(NullableReferenceTypes): Conversions: Lifted operator
                return TypeSymbolWithAnnotations.Create(node.Type, isNullableIfReferenceType: null);
            }
            // PROTOTYPE(NullableReferenceTypes): Update method based on inferred operand types.
            if ((object)node.LogicalOperator != null && node.LogicalOperator.ParameterCount == 2)
            {
                return GetTypeOrReturnTypeWithAdjustedNullableAnnotations(node.LogicalOperator);
            }
            else
            {
                return null;
            }
        }

        protected override void AfterLeftChildOfBinaryLogicalOperatorHasBeenVisited(BoundExpression node, BoundExpression right, bool isAnd, bool isBool, ref LocalState leftTrue, ref LocalState leftFalse)
        {
            Debug.Assert(!IsConditionalState);
            //if (this.State.Reachable) // PROTOTYPE(NullableReferenceTypes): Consider reachability?
            {
                TypeSymbolWithAnnotations leftType = _result.Type;
                // PROTOTYPE(NullableReferenceTypes): Update operator methods based on inferred operand types.
                MethodSymbol logicalOperator = null;
                MethodSymbol trueFalseOperator = null;
                BoundExpression left = null;

                switch (node.Kind)
                {
                    case BoundKind.BinaryOperator:
                        Debug.Assert(!((BoundBinaryOperator)node).OperatorKind.IsUserDefined());
                        break;
                    case BoundKind.UserDefinedConditionalLogicalOperator:
                        var binary = (BoundUserDefinedConditionalLogicalOperator)node;
                        if (binary.LogicalOperator != null && binary.LogicalOperator.ParameterCount == 2)
                        {
                            logicalOperator = binary.LogicalOperator;
                            left = binary.Left;
                            trueFalseOperator = isAnd ? binary.FalseOperator : binary.TrueOperator;

                            if ((object)trueFalseOperator != null && trueFalseOperator.ParameterCount != 1)
                            {
                                trueFalseOperator = null;
                            }
                        }
                        break;
                    default:
                        throw ExceptionUtilities.UnexpectedValue(node.Kind);
                }

                Debug.Assert((object)trueFalseOperator == null || ((object)logicalOperator != null && left != null));

                if ((object)trueFalseOperator != null)
                {
                    ReportArgumentWarnings(left, leftType, trueFalseOperator.Parameters[0]);
                }

                if ((object)logicalOperator != null)
                {
                    ReportArgumentWarnings(left, leftType, logicalOperator.Parameters[0]);
                }

                Visit(right);
                TypeSymbolWithAnnotations rightType = _result.Type;

                _result = InferResultNullabilityOfBinaryLogicalOperator(node, leftType, rightType);

                if ((object)logicalOperator != null)
                {
                    ReportArgumentWarnings(right, rightType, logicalOperator.Parameters[1]);
                }
            }

            AfterRightChildOfBinaryLogicalOperatorHasBeenVisited(node, right, isAnd, isBool, ref leftTrue, ref leftFalse);
        }

        private TypeSymbolWithAnnotations InferResultNullabilityOfBinaryLogicalOperator(BoundExpression node, TypeSymbolWithAnnotations leftType, TypeSymbolWithAnnotations rightType)
        {
            switch (node.Kind)
            {
                case BoundKind.BinaryOperator:
                    return InferResultNullability((BoundBinaryOperator)node, leftType, rightType);
                case BoundKind.UserDefinedConditionalLogicalOperator:
                    return InferResultNullability((BoundUserDefinedConditionalLogicalOperator)node);
                default:
                    throw ExceptionUtilities.UnexpectedValue(node.Kind);
            }
        }

        public override BoundNode VisitAwaitExpression(BoundAwaitExpression node)
        {
            var result = base.VisitAwaitExpression(node);
            if (!node.Type.IsReferenceType || node.HasErrors || (object)node.GetResult == null)
            {
                SetResult(node);
            }
            else
            {
                // PROTOTYPE(NullableReferenceTypes): Update method based on inferred receiver type.
                _result = GetTypeOrReturnTypeWithAdjustedNullableAnnotations(node.GetResult);
            }
            return result;
        }

        public override BoundNode VisitTypeOfOperator(BoundTypeOfOperator node)
        {
            var result = base.VisitTypeOfOperator(node);
            SetResult(node);
            return result;
        }

        public override BoundNode VisitMethodInfo(BoundMethodInfo node)
        {
            var result = base.VisitMethodInfo(node);
            SetResult(node);
            return result;
        }

        public override BoundNode VisitFieldInfo(BoundFieldInfo node)
        {
            var result = base.VisitFieldInfo(node);
            SetResult(node);
            return result;
        }

        public override BoundNode VisitDefaultExpression(BoundDefaultExpression node)
        {
            var result = base.VisitDefaultExpression(node);
            _result = (object)node.Type == null ?
                null :
                TypeSymbolWithAnnotations.Create(node.Type, isNullableIfReferenceType: true);
            return result;
        }

        public override BoundNode VisitIsOperator(BoundIsOperator node)
        {
            var result = base.VisitIsOperator(node);
            Debug.Assert(node.Type.SpecialType == SpecialType.System_Boolean);
            SetResult(node);
            return result;
        }

        public override BoundNode VisitAsOperator(BoundAsOperator node)
        {
            var result = base.VisitAsOperator(node);

            //if (this.State.Reachable) // PROTOTYPE(NullableReferenceTypes): Consider reachability?
            {
                bool? isNullable = null;
                if (node.Type.IsReferenceType)
                {
                    switch (node.Conversion.Kind)
                    {
                        case ConversionKind.Identity:
                        case ConversionKind.ImplicitReference:
                            // Inherit nullability from the operand
                            isNullable = _result.Type?.IsNullable;
                            break;

                        case ConversionKind.Boxing:
                            var operandType = node.Operand.Type;
                            if (operandType?.IsValueType == true)
                            {
                                // PROTOTYPE(NullableReferenceTypes): Should we worry about a pathological case of boxing nullable value known to be not null?
                                //       For example, new int?(0)
                                isNullable = operandType.IsNullableType();
                            }
                            else
                            {
                                Debug.Assert(operandType?.IsReferenceType != true);
                                isNullable = true;
                            }
                            break;

                        default:
                            isNullable = true;
                            break;
                    }
                }
                _result = TypeSymbolWithAnnotations.Create(node.Type, isNullableIfReferenceType: isNullable);
            }

            return result;
        }

        public override BoundNode VisitSuppressNullableWarningExpression(BoundSuppressNullableWarningExpression node)
        {
            var result = base.VisitSuppressNullableWarningExpression(node);

            //if (this.State.Reachable) // PROTOTYPE(NullableReferenceTypes): Consider reachability?
            {
                _result = _result.Type?.SetUnknownNullabilityForReferenceTypes();
            }

            return result;
        }

        public override BoundNode VisitSizeOfOperator(BoundSizeOfOperator node)
        {
            var result = base.VisitSizeOfOperator(node);
            SetResult(node);
            return result;
        }

        public override BoundNode VisitArgList(BoundArgList node)
        {
            var result = base.VisitArgList(node);
            Debug.Assert(node.Type.SpecialType == SpecialType.System_RuntimeArgumentHandle);
            SetResult(node);
            return result;
        }

        public override BoundNode VisitArgListOperator(BoundArgListOperator node)
        {
            VisitArgumentsEvaluate(node.Arguments, node.ArgumentRefKindsOpt);
            Debug.Assert((object)node.Type == null);
            SetResult(node);
            return null;
        }

        public override BoundNode VisitLiteral(BoundLiteral node)
        {
            var result = base.VisitLiteral(node);

            Debug.Assert(!IsConditionalState);
            //if (this.State.Reachable) // PROTOTYPE(NullableReferenceTypes): Consider reachability?
            {
                var constant = node.ConstantValue;

                if (constant != null &&
                    ((object)node.Type != null ? node.Type.IsReferenceType : constant.IsNull))
                {
                    _result = TypeSymbolWithAnnotations.Create(node.Type, isNullableIfReferenceType: constant.IsNull);
                }
                else
                {
                    SetResult(node);
                }
            }

            return result;
        }

        public override BoundNode VisitPreviousSubmissionReference(BoundPreviousSubmissionReference node)
        {
            var result = base.VisitPreviousSubmissionReference(node);
            Debug.Assert(node.WasCompilerGenerated);
            SetResult(node);
            return result;
        }

        public override BoundNode VisitHostObjectMemberReference(BoundHostObjectMemberReference node)
        {
            var result = base.VisitHostObjectMemberReference(node);
            Debug.Assert(node.WasCompilerGenerated);
            SetResult(node);
            return result;
        }

        public override BoundNode VisitPseudoVariable(BoundPseudoVariable node)
        {
            var result = base.VisitPseudoVariable(node);
            SetResult(node);
            return result;
        }

        public override BoundNode VisitRangeVariable(BoundRangeVariable node)
        {
            var result = base.VisitRangeVariable(node);
            SetResult(node); // PROTOTYPE(NullableReferenceTypes)
            return result;
        }

        public override BoundNode VisitLabel(BoundLabel node)
        {
            var result = base.VisitLabel(node);
            SetUnknownResultNullability();
            return result;
        }

        public override BoundNode VisitDynamicMemberAccess(BoundDynamicMemberAccess node)
        {
            var receiver = node.Receiver;
            VisitRvalue(receiver);
            CheckPossibleNullReceiver(receiver);

            Debug.Assert(node.Type.IsDynamic());
            _result = TypeSymbolWithAnnotations.Create(node.Type, isNullableIfReferenceType: null);
            return null;
        }

        public override BoundNode VisitDynamicInvocation(BoundDynamicInvocation node)
        {
            VisitRvalue(node.Expression);
            VisitArgumentsEvaluate(node.Arguments, node.ArgumentRefKindsOpt);

            Debug.Assert(node.Type.IsDynamic());
            Debug.Assert(node.Type.IsReferenceType);

            // PROTOTYPE(NullableReferenceTypes): Update applicable members based on inferred argument types.
            bool? isNullable = InferResultNullabilityFromApplicableCandidates(StaticCast<Symbol>.From(node.ApplicableMethods));
            _result = TypeSymbolWithAnnotations.Create(node.Type, isNullableIfReferenceType: isNullable);
            return null;
        }

        public override BoundNode VisitEventAssignmentOperator(BoundEventAssignmentOperator node)
        {
            VisitRvalue(node.ReceiverOpt);
            Debug.Assert(!IsConditionalState);
            var receiverOpt = node.ReceiverOpt;
            if (!node.Event.IsStatic)
            {
                CheckPossibleNullReceiver(receiverOpt);
            }
            VisitRvalue(node.Argument);
            SetResult(node); // PROTOTYPE(NullableReferenceTypes)
            return null;
        }

        public override BoundNode VisitDynamicObjectCreationExpression(BoundDynamicObjectCreationExpression node)
        {
            Debug.Assert(!IsConditionalState);
            VisitArgumentsEvaluate(node.Arguments, node.ArgumentRefKindsOpt);
            VisitObjectOrDynamicObjectCreation(node, node.InitializerExpressionOpt);
            return null;
        }

        public override BoundNode VisitObjectInitializerExpression(BoundObjectInitializerExpression node)
        {
            // Only reachable from bad expression. Otherwise handled in VisitObjectCreationExpression().
            SetResult(node);
            return null;
        }

        public override BoundNode VisitCollectionInitializerExpression(BoundCollectionInitializerExpression node)
        {
            // Only reachable from bad expression. Otherwise handled in VisitObjectCreationExpression().
            SetResult(node);
            return null;
        }

        public override BoundNode VisitDynamicCollectionElementInitializer(BoundDynamicCollectionElementInitializer node)
        {
            // Only reachable from bad expression. Otherwise handled in VisitObjectCreationExpression().
            SetResult(node);
            return null;
        }

        public override BoundNode VisitImplicitReceiver(BoundImplicitReceiver node)
        {
            var result = base.VisitImplicitReceiver(node);
            SetResult(node);
            return result;
        }

        public override BoundNode VisitAnonymousPropertyDeclaration(BoundAnonymousPropertyDeclaration node)
        {
            var result = base.VisitAnonymousPropertyDeclaration(node);
            SetResult(node);
            return result;
        }

        public override BoundNode VisitNoPiaObjectCreationExpression(BoundNoPiaObjectCreationExpression node)
        {
            var result = base.VisitNoPiaObjectCreationExpression(node);
            SetResult(node);
            return result;
        }

        public override BoundNode VisitNewT(BoundNewT node)
        {
            var result = base.VisitNewT(node);
            SetResult(node);
            return result;
        }

        public override BoundNode VisitArrayInitialization(BoundArrayInitialization node)
        {
            var result = base.VisitArrayInitialization(node);
            SetResult(node);
            return result;
        }

        private void SetUnknownResultNullability()
        {
            _result = Result.Unset;
        }

        public override BoundNode VisitStackAllocArrayCreation(BoundStackAllocArrayCreation node)
        {
            var result = base.VisitStackAllocArrayCreation(node);
            Debug.Assert((object)node.Type == null || node.Type.IsPointerType() || node.Type.IsByRefLikeType);
            SetResult(node);
            return result;
        }

        public override BoundNode VisitDynamicIndexerAccess(BoundDynamicIndexerAccess node)
        {
            var receiver = node.ReceiverOpt;
            VisitRvalue(receiver);
            CheckPossibleNullReceiver(receiver);
            VisitArgumentsEvaluate(node.Arguments, node.ArgumentRefKindsOpt);

            Debug.Assert(node.Type.IsDynamic());

            // PROTOTYPE(NullableReferenceTypes): Update applicable members based on inferred argument types.
            bool? isNullable = (node.Type?.IsReferenceType == true) ?
                InferResultNullabilityFromApplicableCandidates(StaticCast<Symbol>.From(node.ApplicableIndexers)) :
                null;
            _result = TypeSymbolWithAnnotations.Create(node.Type, isNullableIfReferenceType: isNullable);
            return null;
        }

        private void CheckPossibleNullReceiver(BoundExpression receiverOpt, bool checkType = true)
        {
            if (receiverOpt != null && this.State.Reachable)
            {
#if DEBUG
                Debug.Assert(receiverOpt.Type is null || _result.Type?.TypeSymbol is null || AreCloseEnough(receiverOpt.Type, _result.Type.TypeSymbol));
#endif
                TypeSymbol receiverType = receiverOpt.Type ?? _result.Type?.TypeSymbol;
                if ((object)receiverType != null &&
                    (!checkType || receiverType.IsReferenceType || receiverType.IsUnconstrainedTypeParameter()) &&
                    (_result.Type?.IsNullable == true || receiverType.IsUnconstrainedTypeParameter()))
                {
                    ReportStaticNullCheckingDiagnostics(ErrorCode.WRN_NullReferenceReceiver, receiverOpt.Syntax);
                }
            }
        }

        /// <summary>
        /// Report warning converting null literal to non-nullable reference type.
        /// target (e.g.: `object x = null;` or calling `void F(object y)` with `F(null)`).
        /// </summary>
        private bool ReportNullAsNonNullableReferenceIfNecessary(BoundExpression value)
        {
            if (value.ConstantValue?.IsNull != true && !IsDefaultOfUnconstrainedTypeParameter(value))
            {
                return false;
            }
            ReportStaticNullCheckingDiagnostics(ErrorCode.WRN_NullAsNonNullable, value.Syntax);
            return true;
        }

        private static bool IsDefaultOfUnconstrainedTypeParameter(BoundExpression expr)
        {
            switch (expr.Kind)
            {
                case BoundKind.Conversion:
                    {
                        var conversion = (BoundConversion)expr;
                        // PROTOTYPE(NullableReferenceTypes): Check target type is unconstrained type parameter?
                        return conversion.Conversion.Kind == ConversionKind.DefaultOrNullLiteral &&
                            IsDefaultOfUnconstrainedTypeParameter(conversion.Operand);
                    }
                case BoundKind.DefaultExpression:
                    return IsUnconstrainedTypeParameter(expr.Type);
                default:
                    return false;
            }
        }

        private static bool IsNullabilityMismatch(TypeSymbolWithAnnotations type1, TypeSymbolWithAnnotations type2)
        {
            return type1.Equals(type2, TypeCompareKind.AllIgnoreOptions) &&
                !type1.Equals(type2, TypeCompareKind.AllIgnoreOptions | TypeCompareKind.CompareNullableModifiersForReferenceTypes | TypeCompareKind.UnknownNullableModifierMatchesAny);
        }

        private static bool IsNullabilityMismatch(TypeSymbol type1, TypeSymbol type2)
        {
            return type1.Equals(type2, TypeCompareKind.AllIgnoreOptions) &&
                !type1.Equals(type2, TypeCompareKind.AllIgnoreOptions | TypeCompareKind.CompareNullableModifiersForReferenceTypes | TypeCompareKind.UnknownNullableModifierMatchesAny);
        }

        private bool? InferResultNullabilityFromApplicableCandidates(ImmutableArray<Symbol> applicableMembers)
        {
            if (applicableMembers.IsDefaultOrEmpty)
            {
                return null;
            }

            bool? resultIsNullable = false;

            foreach (Symbol member in applicableMembers)
            {
                TypeSymbolWithAnnotations type = member.GetTypeOrReturnType();

                if (type.IsReferenceType)
                {
                    bool? memberResultIsNullable = type.IsNullable;
                    if (memberResultIsNullable == true)
                    {
                        // At least one candidate can produce null, assume dynamic access can produce null as well
                        resultIsNullable = true;
                        break;
                    }
                    else if (memberResultIsNullable == null)
                    {
                        // At least one candidate can produce result of an unknown nullability.
                        // At best, dynamic access can produce result of an unknown nullability as well.
                        resultIsNullable = null;
                    }
                }
                else if (!type.IsValueType)
                {
                    resultIsNullable = null;
                }
            }

            return resultIsNullable;
        }

        public override BoundNode VisitQueryClause(BoundQueryClause node)
        {
            var result = base.VisitQueryClause(node);
            SetResult(node); // PROTOTYPE(NullableReferenceTypes)
            return result;
        }

        public override BoundNode VisitNameOfOperator(BoundNameOfOperator node)
        {
            var result = base.VisitNameOfOperator(node);
            SetResult(node);
            return result;
        }

        public override BoundNode VisitNamespaceExpression(BoundNamespaceExpression node)
        {
            var result = base.VisitNamespaceExpression(node);
            SetUnknownResultNullability();
            return result;
        }

        public override BoundNode VisitInterpolatedString(BoundInterpolatedString node)
        {
            var result = base.VisitInterpolatedString(node);
            SetResult(node);
            return result;
        }

        public override BoundNode VisitStringInsert(BoundStringInsert node)
        {
            var result = base.VisitStringInsert(node);
            SetUnknownResultNullability();
            return result;
        }

        public override BoundNode VisitConvertedStackAllocExpression(BoundConvertedStackAllocExpression node)
        {
            var result = base.VisitConvertedStackAllocExpression(node);
            SetResult(node);
            return result;
        }

        public override BoundNode VisitDiscardExpression(BoundDiscardExpression node)
        {
            SetResult(node);
            return null;
        }

        public override BoundNode VisitThrowExpression(BoundThrowExpression node)
        {
            var result = base.VisitThrowExpression(node);
            SetUnknownResultNullability();
            return result;
        }

        #endregion Visitors

        protected override string Dump(LocalState state)
        {
            return string.Empty;
        }

        protected override void UnionWith(ref LocalState self, ref LocalState other)
        {
            if (self.Capacity != other.Capacity)
            {
                Normalize(ref self);
                Normalize(ref other);
            }

            for (int slot = 1; slot < self.Capacity; slot++)
            {
                bool? selfSlotIsNotNull = self[slot];
                bool? union = selfSlotIsNotNull | other[slot];
                if (selfSlotIsNotNull != union)
                {
                    self[slot] = union;
                }
            }
        }

        protected override bool IntersectWith(ref LocalState self, ref LocalState other)
        {
            if (self.Reachable == other.Reachable)
            {
                bool result = false;

                if (self.Capacity != other.Capacity)
                {
                    Normalize(ref self);
                    Normalize(ref other);
                }

                for (int slot = 1; slot < self.Capacity; slot++)
                {
                    bool? selfSlotIsNotNull = self[slot];
                    bool? intersection = selfSlotIsNotNull & other[slot];
                    if (selfSlotIsNotNull != intersection)
                    {
                        self[slot] = intersection;
                        result = true;
                    }
                }

                return result;
            }
            else if (!self.Reachable)
            {
                self = other.Clone();
                return true;
            }
            else
            {
                Debug.Assert(!other.Reachable);
                return false;
            }
        }

        [DebuggerDisplay("{GetDebuggerDisplay(), nq}")]
        internal struct Result
        {
            internal readonly TypeSymbolWithAnnotations Type;
            internal readonly int Slot;

            internal static readonly Result Unset = new Result(type: null, slot: -1);

            internal static Result Create(TypeSymbolWithAnnotations type, int slot = -1)
            {
                return new Result(type, slot);
            }

            // PROTOTYPE(NullableReferenceTypes): Consider replacing implicit cast operators with
            // explicit methods - either Result.Create() overloads or ToResult() extension methods.
            public static implicit operator Result(TypeSymbolWithAnnotations type)
            {
                return Result.Create(type);
            }

            private Result(TypeSymbolWithAnnotations type, int slot)
            {
                Type = type;
                Slot = slot;
            }

            private string GetDebuggerDisplay()
            {
                var type = (object)Type == null ? "<null>" : Type.GetDebuggerDisplay();
                return $"Type={type}, Slot={Slot}";
            }
        }

        [DebuggerDisplay("{GetDebuggerDisplay(), nq}")]
#if REFERENCE_STATE
        internal class LocalState : AbstractLocalState
#else
        internal struct LocalState : AbstractLocalState
#endif
        {
            // PROTOTYPE(NullableReferenceTypes): Consider storing nullability rather than non-nullability
            // or perhaps expose as nullability from `this[int]` even if stored differently.
            private BitVector _knownNullState; // No diagnostics should be derived from a variable with a bit set to 0.
            private BitVector _notNull;

            internal LocalState(BitVector knownNullState, BitVector notNull)
            {
                Debug.Assert(!knownNullState.IsNull);
                Debug.Assert(!notNull.IsNull);
                this._knownNullState = knownNullState;
                this._notNull = notNull;
            }

            internal int Capacity => _knownNullState.Capacity;

            internal void EnsureCapacity(int capacity)
            {
                _knownNullState.EnsureCapacity(capacity);
                _notNull.EnsureCapacity(capacity);
            }

            internal bool? this[int slot]
            {
                get
                {
                    return _knownNullState[slot] ? _notNull[slot] : (bool?)null;
                }
                set
                {
                    _knownNullState[slot] = value.HasValue;
                    _notNull[slot] = value.GetValueOrDefault();
                }
            }

            /// <summary>
            /// Produce a duplicate of this flow analysis state.
            /// </summary>
            /// <returns></returns>
            public LocalState Clone()
            {
                return new LocalState(_knownNullState.Clone(), _notNull.Clone());
            }

            public bool Reachable
            {
                get
                {
                    return _knownNullState.Capacity > 0;
                }
            }

            internal string GetDebuggerDisplay()
            {
                var pooledBuilder = PooledStringBuilder.GetInstance();
                var builder = pooledBuilder.Builder;
                builder.Append(" ");
                for (int i = this.Capacity - 1; i >= 0; i--)
                {
                    builder.Append(_knownNullState[i] ? (_notNull[i] ? "!" : "?") : "_");
                }

                return pooledBuilder.ToStringAndFree();
            }
        }
    }
}<|MERGE_RESOLUTION|>--- conflicted
+++ resolved
@@ -1619,15 +1619,7 @@
                 (ImmutableArray<BoundExpression> arguments, ImmutableArray<Conversion> conversions) = RemoveArgumentConversions(node.Arguments, refKindsOpt);
                 ImmutableArray<int> argsToParamsOpt = node.ArgsToParamsOpt;
 
-<<<<<<< HEAD
-                method = VisitArguments(node, arguments, refKindsOpt, method.Parameters, argsToParamsOpt, node.Expanded, method);
-=======
-                if (method.IsGenericMethod && HasImplicitTypeArguments(node))
-                {
-                    method = InferMethod(node, method, results.SelectAsArray(r => r.Type));
-                }
-                VisitArgumentsWarn(arguments, conversions, refKindsOpt, method.Parameters, argsToParamsOpt, node.Expanded, results);
->>>>>>> 58217822
+                method = VisitArguments(node, arguments, refKindsOpt, method.Parameters, argsToParamsOpt, node.Expanded, method, conversions);
             }
 
             UpdateStateForCall(node);
@@ -1744,6 +1736,7 @@
             ImmutableArray<int> argsToParamsOpt,
             bool expanded)
         {
+            // PROTOTYPE(NullableReferenceTypes): What about conversions here?
             VisitArguments(node, arguments, refKindsOpt, method is null ? default : method.Parameters, argsToParamsOpt, expanded);
         }
 
@@ -1755,6 +1748,7 @@
             ImmutableArray<int> argsToParamsOpt,
             bool expanded)
         {
+            // PROTOTYPE(NullableReferenceTypes): What about conversions here?
             VisitArguments(node, arguments, refKindsOpt, property is null ? default : property.Parameters, argsToParamsOpt, expanded);
         }
 
@@ -1768,7 +1762,8 @@
             ImmutableArray<ParameterSymbol> parameters,
             ImmutableArray<int> argsToParamsOpt,
             bool expanded,
-            MethodSymbol method = null)
+            MethodSymbol method = null,
+            ImmutableArray<Conversion> conversions = default)
         {
             Debug.Assert(!arguments.IsDefault);
             var savedState = this.State.Clone();
@@ -1786,11 +1781,7 @@
             // (Compare with CSharpOperationFactory.CreateBoundCallOperation.)
             if (!node.HasErrors && !parameters.IsDefault)
             {
-<<<<<<< HEAD
-                VisitArgumentConversions(arguments, refKindsOpt, parameters, argsToParamsOpt, expanded, results);
-=======
-                VisitArgumentsWarn(arguments, conversions: default, refKindsOpt, parameters, argsToParamsOpt, expanded, results);
->>>>>>> 58217822
+                VisitArgumentConversions(arguments, conversions, refKindsOpt, parameters, argsToParamsOpt, expanded, results);
             }
 
             // We do a second pass through the arguments, ignoring any diagnostics produced, but honoring the annotations,
@@ -1805,7 +1796,7 @@
                 _disableDiagnostics = true;
                 if (!node.HasErrors && !parameters.IsDefault)
                 {
-                    VisitArgumentConversions(arguments, refKindsOpt, parameters, argsToParamsOpt, expanded, results); // recompute out vars after state was reset
+                    VisitArgumentConversions(arguments, conversions, refKindsOpt, parameters, argsToParamsOpt, expanded, results); // recompute out vars after state was reset
                 }
                 VisitArgumentsEvaluateHonoringAnnotations(arguments, refKindsOpt, annotations);
 
@@ -2394,56 +2385,6 @@
 
             if (fromExplicitCast && explicitType.IsNullable == false)
             {
-<<<<<<< HEAD
-                switch (node.ConversionKind)
-                {
-                    case ConversionKind.ExplicitUserDefined:
-                    case ConversionKind.ImplicitUserDefined:
-                        if ((object)node.SymbolOpt != null && node.SymbolOpt.ParameterCount == 1)
-                        {
-                            ReportArgumentWarnings(operand, operandType, node.SymbolOpt.Parameters[0]);
-                        }
-                        break;
-
-                    case ConversionKind.AnonymousFunction:
-                        if (!node.ExplicitCastInCode && operand.Kind == BoundKind.Lambda)
-                        {
-                            var lambda = (BoundLambda)operand;
-                            ReportNullabilityMismatchWithTargetDelegate(operand.Syntax, targetType.GetDelegateType(), lambda.Symbol);
-                        }
-                        break;
-
-                    case ConversionKind.MethodGroup:
-                        if (!node.ExplicitCastInCode)
-                        {
-                            ReportNullabilityMismatchWithTargetDelegate(operand.Syntax, targetType.GetDelegateType(), node.SymbolOpt);
-                        }
-                        break;
-                }
-
-                if (node.ExplicitCastInCode && !node.IsExplicitlyNullable)
-                {
-                    bool reportNullable = false;
-                    if (targetType.IsReferenceType && IsUnconstrainedTypeParameter(operandType?.TypeSymbol))
-                    {
-                        reportNullable = true;
-                    }
-                    else if ((targetType.IsReferenceType || IsUnconstrainedTypeParameter(targetType)) &&
-                        (operandType?.IsNullable == true || (operandType is null && operand.IsLiteralNullOrDefault())))
-                    {
-                        reportNullable = true;
-                    }
-                    if (reportNullable)
-                    {
-                        // PROTOTYPE(NullableReferenceTypes): Should not report warning for explicit
-                        // user-defined conversion if the operator is defined from nullable to
-                        // non-nullable. See StaticNullChecking.ExplicitCast_UserDefined.
-                        ReportStaticNullCheckingDiagnostics(ErrorCode.WRN_ConvertingNullableToNonNullable, node.Syntax);
-                    }
-                }
-
-                _result = InferResultNullability(operand, node.Conversion, targetType, operandType, fromConversionNode: true);
-=======
                 TypeSymbol targetType = explicitType.TypeSymbol;
                 bool reportNullable = false;
                 if (targetType.IsReferenceType && IsUnconstrainedTypeParameter(resultType?.TypeSymbol))
@@ -2459,7 +2400,6 @@
                 {
                     ReportStaticNullCheckingDiagnostics(ErrorCode.WRN_ConvertingNullableToNonNullable, node.Syntax);
                 }
->>>>>>> 58217822
             }
 
             _result = resultType;
