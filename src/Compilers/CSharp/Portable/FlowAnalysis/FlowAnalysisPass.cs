﻿// Copyright (c) Microsoft.  All Rights Reserved.  Licensed under the Apache License, Version 2.0.  See License.txt in the project root for license information.

using System.Collections.Immutable;
using System.Linq;
using System.Diagnostics;
using Microsoft.CodeAnalysis.CSharp.Symbols;
using Microsoft.CodeAnalysis.CSharp.Syntax;

namespace Microsoft.CodeAnalysis.CSharp
{
    internal class FlowAnalysisPass
    {
        /// <summary>
        /// The flow analysis pass.  This pass reports required diagnostics for unreachable
        /// statements and uninitialized variables (through the call to FlowAnalysisWalker.Analyze),
        /// and inserts a final return statement if the end of a void-returning method is reachable.
        /// </summary>
        /// <param name="method">the method to be analyzed</param>
        /// <param name="block">the method's body</param>
        /// <param name="diagnostics">the receiver of the reported diagnostics</param>
        /// <param name="hasTrailingExpression">indicates whether this Script had a trailing expression</param>
        /// <param name="originalBodyNested">the original method body is the last statement in the block</param>
        /// <returns>the rewritten block for the method (with a return statement possibly inserted)</returns>
        public static BoundBlock Rewrite(
            MethodSymbol method,
            BoundBlock block,
            DiagnosticBag diagnostics,
            bool hasTrailingExpression,
            bool originalBodyNested)
        {
#if DEBUG
            // We should only see a trailingExpression if we're in a Script initializer.
            Debug.Assert(!hasTrailingExpression || method.IsScriptInitializer);
            var initialDiagnosticCount = diagnostics.ToReadOnly().Length;
#endif
            var compilation = method.DeclaringCompilation;

            if (method.ReturnsVoid || method.IsIterator ||
                (method.IsAsync && compilation.GetWellKnownType(WellKnownType.System_Threading_Tasks_Task) == method.ReturnType))
            {
                // we don't analyze synthesized void methods.
                if ((method.IsImplicitlyDeclared && !method.IsScriptInitializer) || Analyze(compilation, method, block, diagnostics))
                {
                    block = AppendImplicitReturn(block, method, (CSharpSyntaxNode)(method as SourceMethodSymbol)?.BodySyntax, originalBodyNested);
                }
            }
            else if (Analyze(compilation, method, block, diagnostics))
            {
                // If the method is a lambda expression being converted to a non-void delegate type
                // and the end point is reachable then suppress the error here; a special error
                // will be reported by the lambda binder.
                Debug.Assert(method.MethodKind != MethodKind.AnonymousFunction);

                // Add implicit "return default(T)" if this is a submission that does not have a trailing expression.
                var submissionResultType = (method as SynthesizedInteractiveInitializerMethod)?.ResultType;
                if (!hasTrailingExpression && ((object)submissionResultType != null))
                {
                    Debug.Assert(submissionResultType.SpecialType != SpecialType.System_Void);

                    var trailingExpression = new BoundDefaultOperator(method.GetNonNullSyntaxNode(), submissionResultType);
                    var newStatements = block.Statements.Add(new BoundReturnStatement(trailingExpression.Syntax, trailingExpression));
                    block = new BoundBlock(block.Syntax, ImmutableArray<LocalSymbol>.Empty, ImmutableArray<LocalFunctionSymbol>.Empty, newStatements) { WasCompilerGenerated = true };
#if DEBUG
                    // It should not be necessary to repeat analysis after adding this node, because adding a trailing
                    // return in cases where one was missing should never produce different Diagnostics.
                    var flowAnalysisDiagnostics = DiagnosticBag.GetInstance();
                    Debug.Assert(!Analyze(compilation, method, block, flowAnalysisDiagnostics));
                    Debug.Assert(flowAnalysisDiagnostics.ToReadOnly().SequenceEqual(diagnostics.ToReadOnly().Skip(initialDiagnosticCount)));
                    flowAnalysisDiagnostics.Free();
#endif
                }
                // If there's more than one location, then the method is partial and we
                // have already reported a non-void partial method error.
                else if (method.Locations.Length == 1)
                {
                    diagnostics.Add(ErrorCode.ERR_ReturnExpected, method.Locations[0], method);
                }
            }

            return block;
        }

        private static BoundBlock AppendImplicitReturn(BoundBlock body, MethodSymbol method, CSharpSyntaxNode syntax, bool originalBodyNested)
        {
            if (originalBodyNested)
            {
                var statements = body.Statements;
                int n = statements.Length;

                var builder = ArrayBuilder<BoundStatement>.GetInstance(n);
                builder.AddRange(statements, n - 1);
                builder.Add(AppendImplicitReturn((BoundBlock)statements[n - 1], method, syntax));

                return body.Update(body.Locals, builder.ToImmutableAndFree());
            }
            else
            {
                return AppendImplicitReturn(body, method, syntax);
            }
        }

        // insert the implicit "return" statement at the end of the method body
        // Normally, we wouldn't bother attaching syntax trees to compiler-generated nodes, but these
        // ones are going to have sequence points.
        internal static BoundBlock AppendImplicitReturn(BoundBlock body, MethodSymbol method, CSharpSyntaxNode syntax = null)
        {
            Debug.Assert(body != null);
            Debug.Assert(method != null);

            if (syntax == null)
            {
                syntax = body.Syntax;
            }

            Debug.Assert(body.WasCompilerGenerated || syntax.IsKind(SyntaxKind.Block) || syntax.IsKind(SyntaxKind.ArrowExpressionClause));

            BoundStatement ret = method.IsIterator
                ? (BoundStatement)BoundYieldBreakStatement.Synthesized(syntax)
                : BoundReturnStatement.Synthesized(syntax, null);

                // Implicitly added return for async method does not need sequence points since lowering would add one.
            if (syntax.IsKind(SyntaxKind.Block) && !method.IsAsync)
            {
                var blockSyntax = (BlockSyntax)syntax;

                ret = new BoundSequencePointWithSpan(
                    blockSyntax,
                    ret,
                    blockSyntax.CloseBraceToken.Span)
                { WasCompilerGenerated = true };
            }

<<<<<<< HEAD
            return body.Update(body.Locals, body.Statements.Add(ret));
=======
            switch (body.Kind)
            {
                case BoundKind.Block:
                    var block = (BoundBlock)body;
                    return block.Update(block.Locals, block.LocalFunctions, block.Statements.Add(ret));

                default:
                    return new BoundBlock(syntax, ImmutableArray<LocalSymbol>.Empty, ImmutableArray<LocalFunctionSymbol>.Empty, ImmutableArray.Create(ret, body));
            }
>>>>>>> a46b6a5d
        }

        private static bool Analyze(
            CSharpCompilation compilation,
            MethodSymbol method,
            BoundBlock block,
            DiagnosticBag diagnostics)
        {
            var result = ControlFlowPass.Analyze(compilation, method, block, diagnostics);
            DataFlowPass.Analyze(compilation, method, block, diagnostics);
            return result;
        }
    }
}<|MERGE_RESOLUTION|>--- conflicted
+++ resolved
@@ -91,7 +91,7 @@
                 builder.AddRange(statements, n - 1);
                 builder.Add(AppendImplicitReturn((BoundBlock)statements[n - 1], method, syntax));
 
-                return body.Update(body.Locals, builder.ToImmutableAndFree());
+                return body.Update(body.Locals, ImmutableArray<LocalFunctionSymbol>.Empty, builder.ToImmutableAndFree());
             }
             else
             {
@@ -130,19 +130,7 @@
                 { WasCompilerGenerated = true };
             }
 
-<<<<<<< HEAD
-            return body.Update(body.Locals, body.Statements.Add(ret));
-=======
-            switch (body.Kind)
-            {
-                case BoundKind.Block:
-                    var block = (BoundBlock)body;
-                    return block.Update(block.Locals, block.LocalFunctions, block.Statements.Add(ret));
-
-                default:
-                    return new BoundBlock(syntax, ImmutableArray<LocalSymbol>.Empty, ImmutableArray<LocalFunctionSymbol>.Empty, ImmutableArray.Create(ret, body));
-            }
->>>>>>> a46b6a5d
+            return body.Update(body.Locals, body.LocalFunctions, body.Statements.Add(ret));
         }
 
         private static bool Analyze(
