--- conflicted
+++ resolved
@@ -525,16 +525,11 @@
 
             bool isDerivedType(TypeSymbol derivedType, TypeSymbol baseType)
             {
-<<<<<<< HEAD
+                if (derivedType.IsErrorType() || baseType.IsErrorType())
+                    return true;
+
                 var discardedUseSiteInfo = CompoundUseSiteInfo<AssemblySymbol>.Discarded;
                 return _conversions.WithNullability(false).ClassifyConversionFromType(derivedType, baseType, ref discardedUseSiteInfo).Kind switch
-=======
-                HashSet<DiagnosticInfo> discardedDiagnostics = null;
-                if (derivedType.IsErrorType() || baseType.IsErrorType())
-                    return true;
-
-                return _conversions.WithNullability(false).ClassifyConversionFromType(derivedType, baseType, ref discardedDiagnostics).Kind switch
->>>>>>> 9e979342
                 {
                     ConversionKind.Identity => true,
                     ConversionKind.ImplicitReference => true,
