﻿// Copyright (c) Microsoft.  All Rights Reserved.  Licensed under the Apache License, Version 2.0.  See License.txt in the project root for license information.

using System;
using System.Collections.Concurrent;
using System.Collections.Generic;
using System.Collections.Immutable;
using System.Diagnostics;
using System.Linq;
using System.Threading;
using Microsoft.CodeAnalysis.CSharp.Symbols;
using Microsoft.CodeAnalysis.CSharp.Syntax;
using Microsoft.CodeAnalysis.Collections;
using Microsoft.CodeAnalysis.PooledObjects;
using Roslyn.Utilities;

namespace Microsoft.CodeAnalysis.CSharp
{
    internal interface IBoundLambdaOrFunction
    {
        MethodSymbol Symbol { get; }
        SyntaxNode Syntax { get; }
        BoundBlock Body { get; }
        bool WasCompilerGenerated { get; }
    }

    internal sealed partial class BoundLocalFunctionStatement : IBoundLambdaOrFunction
    {
        MethodSymbol IBoundLambdaOrFunction.Symbol { get { return Symbol; } }

        SyntaxNode IBoundLambdaOrFunction.Syntax { get { return Syntax; } }

        BoundBlock IBoundLambdaOrFunction.Body { get => this.Body; }
    }

    internal sealed partial class BoundLambda : IBoundLambdaOrFunction
    {
        public MessageID MessageID { get { return Syntax.Kind() == SyntaxKind.AnonymousMethodExpression ? MessageID.IDS_AnonMethod : MessageID.IDS_Lambda; } }

        private readonly bool _inferredFromSingleType;
        private readonly RefKind _refKind;
        private readonly TypeSymbolWithAnnotations _inferredReturnType;
        private readonly HashSet<DiagnosticInfo> _inferredReturnTypeUseSiteDiagnostics;

#if DEBUG
        private readonly bool _hasInferredReturnType;
#endif

        public bool InferredFromSingleType
        {
            get
            {
                return _inferredFromSingleType;
            }
        }

        public RefKind RefKind
        {
            get
            {
                return _refKind;
            }
        }

        MethodSymbol IBoundLambdaOrFunction.Symbol { get { return Symbol; } }

        SyntaxNode IBoundLambdaOrFunction.Syntax { get { return Syntax; } }

        public BoundLambda(SyntaxNode syntax, BoundBlock body, ImmutableArray<Diagnostic> diagnostics, Binder binder, TypeSymbol delegateType, bool inferReturnType)
            : this(syntax, (LambdaSymbol)binder.ContainingMemberOrLambda, body, diagnostics, binder, delegateType)
        {
            if (inferReturnType)
            {
                this._inferredReturnType = InferReturnType(
                    this.Body,
                    this.Binder,
                    delegateType,
                    this.Symbol.IsAsync,
                    ref this._inferredReturnTypeUseSiteDiagnostics,
                    out this._refKind,
                    out this._inferredFromSingleType);

#if DEBUG
                _hasInferredReturnType = true;
#endif
            }

            Debug.Assert(
                syntax.IsAnonymousFunction() ||                                                                 // lambda expressions
                syntax is ExpressionSyntax && LambdaUtilities.IsLambdaBody(syntax, allowReducedLambdas: true) || // query lambdas
                LambdaUtilities.IsQueryPairLambda(syntax)                                                       // "pair" lambdas in queries
            );
        }

        public TypeSymbolWithAnnotations InferredReturnType(ref HashSet<DiagnosticInfo> useSiteDiagnostics)
        {
#if DEBUG
            Debug.Assert(_hasInferredReturnType);
#endif

            if (!_inferredReturnTypeUseSiteDiagnostics.IsNullOrEmpty())
            {
                if (useSiteDiagnostics == null)
                {
                    useSiteDiagnostics = new HashSet<DiagnosticInfo>();
                }

                foreach (var info in _inferredReturnTypeUseSiteDiagnostics)
                {
                    useSiteDiagnostics.Add(info);
                }
            }

            return _inferredReturnType;
        }

        /// <summary>
        /// Behavior of this function should be kept aligned with <see cref="UnboundLambdaState.ReturnInferenceCacheKey"/>.
        /// </summary>
        private static TypeSymbolWithAnnotations InferReturnType(
            BoundBlock block,
            Binder binder,
            TypeSymbol delegateType,
            bool isAsync,
            ref HashSet<DiagnosticInfo> useSiteDiagnostics,
            out RefKind refKind,
            out bool inferredFromSingleType)
        {
            int numberOfDistinctReturns;
            bool includeNullability = binder.Compilation.IsFeatureEnabled(MessageID.IDS_FeatureStaticNullChecking);
            var resultTypes = BlockReturns.GetReturnTypes(includeNullability, block, out refKind, out numberOfDistinctReturns);

            inferredFromSingleType = numberOfDistinctReturns < 2;

            TypeSymbolWithAnnotations bestResultType;
            if (resultTypes.IsDefaultOrEmpty)
            {
                bestResultType = null;
            }
            else if (resultTypes.Length == 1)
            {
                bestResultType = resultTypes[0];
            }
            else
            {
                var conversions = binder.Conversions.WithNullability(includeNullability);
                bestResultType = BestTypeInferrer.InferBestType(resultTypes, conversions, ref useSiteDiagnostics);
            }

            if (!isAsync)
            {
                return bestResultType;
            }

            // For async lambdas, the return type is the return type of the
            // delegate Invoke method if Invoke has a Task-like return type.
            // Otherwise the return type is Task or Task<T>.
            NamedTypeSymbol taskType = null;
            var delegateReturnType = delegateType?.GetDelegateType()?.DelegateInvokeMethod?.ReturnType.TypeSymbol as NamedTypeSymbol;
            if ((object)delegateReturnType != null && delegateReturnType.SpecialType != SpecialType.System_Void)
            {
                object builderType;
                if (delegateReturnType.IsCustomTaskType(out builderType))
                {
                    taskType = delegateReturnType.ConstructedFrom;
                }
            }

            if (resultTypes.IsEmpty)
            {
                // No return statements have expressions; use delegate InvokeMethod
                // or infer type Task if delegate type not available.
                var resultType = (object)taskType != null && taskType.Arity == 0 ?
                    taskType :
                    binder.Compilation.GetWellKnownType(WellKnownType.System_Threading_Tasks_Task);
                return TypeSymbolWithAnnotations.Create(resultType);
            }

            if ((object)bestResultType == null || bestResultType.SpecialType == SpecialType.System_Void)
            {
                // If the best type was 'void', ERR_CantReturnVoid is reported while binding the "return void"
                // statement(s).
                return null;
            }

            // Some non-void best type T was found; use delegate InvokeMethod
            // or infer type Task<T> if delegate type not available.
            var taskTypeT = (object)taskType != null && taskType.Arity == 1 ?
                taskType :
                binder.Compilation.GetWellKnownType(WellKnownType.System_Threading_Tasks_Task_T);
            return TypeSymbolWithAnnotations.Create(taskTypeT.Construct(ImmutableArray.Create(bestResultType)));
        }

        internal sealed class BlockReturns : BoundTreeWalker
        {
            private readonly bool _includeNullability;
            private readonly HashSet<TypeSymbolWithAnnotations> _types;
            private bool _hasReturnWithoutArgument;
            private RefKind refKind;

            private BlockReturns(bool includeNullability, HashSet<TypeSymbolWithAnnotations> types)
            {
                _includeNullability = includeNullability;
                _types = types;
            }

            // PROTOTYPE(NullableReferenceTypes): Remove includeNullability parameter.
            public static ImmutableArray<TypeSymbolWithAnnotations> GetReturnTypes(bool includeNullability, BoundBlock block, out RefKind refKind, out int numberOfDistinctReturns)
            {
                var types = new HashSet<TypeSymbolWithAnnotations>(TypeSymbolWithAnnotations.EqualsComparer.Instance);
                var inferrer = new BlockReturns(includeNullability, types);
                inferrer.Visit(block);
                refKind = inferrer.refKind;
                var result = types.AsImmutableOrEmpty();
                numberOfDistinctReturns = result.Length;
                if (inferrer._hasReturnWithoutArgument)
                {
                    numberOfDistinctReturns += 1;
                }

                return result;
            }

            public override BoundNode Visit(BoundNode node)
            {
                if (!(node is BoundExpression))
                {
                    return base.Visit(node);
                }

                return null;
            }

            protected override BoundExpression VisitExpressionWithoutStackGuard(BoundExpression node)
            {
                throw ExceptionUtilities.Unreachable;
            }

            public override BoundNode VisitLocalFunctionStatement(BoundLocalFunctionStatement node)
            {
                // Do not recurse into nested lambdas; we don't want their returns.
                return null;
            }

            public override BoundNode VisitReturnStatement(BoundReturnStatement node)
            {
                if (node.RefKind != RefKind.None)
                {
                    refKind = node.RefKind;
                }

                var expression = node.ExpressionOpt;
                if (expression != null)
                {
                    var returnType = expression.GetTypeAndNullability(_includeNullability);
                    if (!_types.Contains(returnType))
                    {
                        _types.Add(returnType);
                    }
                }
                else
                {
                    _hasReturnWithoutArgument = true;
                }

                return null;
            }
        }
    }

    internal partial class UnboundLambda
    {
        public UnboundLambda(
            CSharpSyntaxNode syntax,
            Binder binder,
            ImmutableArray<RefKind> refKinds,
            ImmutableArray<TypeSymbolWithAnnotations> types,
            ImmutableArray<string> names,
            bool isAsync,
            bool hasErrors = false)
            : base(BoundKind.UnboundLambda, syntax, null, hasErrors || !types.IsDefault && types.Any(SymbolKind.ErrorType))
        {
            Debug.Assert(binder != null);
            Debug.Assert(syntax.IsAnonymousFunction());
            this.Data = new PlainUnboundLambdaState(this, binder, names, types, refKinds, isAsync);
        }

        public MessageID MessageID { get { return Data.MessageID; } }
        public BoundLambda Bind(NamedTypeSymbol delegateType) { return Data.Bind(delegateType); }
        public BoundLambda BindForErrorRecovery() { return Data.BindForErrorRecovery(); }
        public BoundLambda BindForReturnTypeInference(NamedTypeSymbol delegateType) { return Data.BindForReturnTypeInference(delegateType); }
        public bool HasSignature { get { return Data.HasSignature; } }
        public bool HasExplicitlyTypedParameterList { get { return Data.HasExplicitlyTypedParameterList; } }
        public int ParameterCount { get { return Data.ParameterCount; } }
        public TypeSymbolWithAnnotations InferReturnType(NamedTypeSymbol delegateType, ref HashSet<DiagnosticInfo> useSiteDiagnostics) { return Data.InferReturnType(delegateType, ref useSiteDiagnostics); }
        public RefKind RefKind(int index) { return Data.RefKind(index); }
        public void GenerateAnonymousFunctionConversionError(DiagnosticBag diagnostics, TypeSymbol targetType) { Data.GenerateAnonymousFunctionConversionError(diagnostics, targetType); }
        public bool GenerateSummaryErrors(DiagnosticBag diagnostics) { return Data.GenerateSummaryErrors(diagnostics); }
        public bool IsAsync { get { return Data.IsAsync; } }
        public TypeSymbolWithAnnotations ParameterType(int index) { return Data.ParameterType(index); }
        public Location ParameterLocation(int index) { return Data.ParameterLocation(index); }
        public string ParameterName(int index) { return Data.ParameterName(index); }
    }

    internal abstract class UnboundLambdaState
    {
        private UnboundLambda _unboundLambda; // we would prefer this readonly, but we have an initialization cycle.
        protected readonly Binder binder;
<<<<<<< HEAD

        private readonly ConcurrentDictionary<NamedTypeSymbol, BoundLambda> _bindingCache = new ConcurrentDictionary<NamedTypeSymbol, BoundLambda>(TypeSymbol.EqualsIncludingNullableComparer);
=======
>>>>>>> 79ae6bcf

        [PerformanceSensitive(
            "https://github.com/dotnet/roslyn/issues/23582",
            Constraint = "Avoid " + nameof(ConcurrentDictionary<NamedTypeSymbol, BoundLambda>) + " which has a large default size, but this cache is normally small.")]
        private ImmutableDictionary<NamedTypeSymbol, BoundLambda> _bindingCache = ImmutableDictionary<NamedTypeSymbol, BoundLambda>.Empty;

        [PerformanceSensitive(
            "https://github.com/dotnet/roslyn/issues/23582",
            Constraint = "Avoid " + nameof(ConcurrentDictionary<ReturnInferenceCacheKey, BoundLambda>) + " which has a large default size, but this cache is normally small.")]
        private ImmutableDictionary<ReturnInferenceCacheKey, BoundLambda> _returnInferenceCache = ImmutableDictionary<ReturnInferenceCacheKey, BoundLambda>.Empty;

        private BoundLambda _errorBinding;

        public UnboundLambdaState(Binder binder, UnboundLambda unboundLambdaOpt)
        {
            Debug.Assert(binder != null);

            // might be initialized later (for query lambdas)
            _unboundLambda = unboundLambdaOpt;
            this.binder = binder;
        }

        public void SetUnboundLambda(UnboundLambda unbound)
        {
            Debug.Assert(unbound != null);
            Debug.Assert(_unboundLambda == null);
            _unboundLambda = unbound;
        }

        public UnboundLambda UnboundLambda => _unboundLambda;

        public abstract MessageID MessageID { get; }
        public abstract string ParameterName(int index);
        public abstract bool HasSignature { get; }
        public abstract bool HasExplicitlyTypedParameterList { get; }
        public abstract int ParameterCount { get; }
        public abstract bool IsAsync { get; }
        public abstract Location ParameterLocation(int index);
        public abstract TypeSymbolWithAnnotations ParameterType(int index);
        //public abstract SyntaxToken ParameterIdentifier(int index);
        public abstract RefKind RefKind(int index);
        protected abstract BoundBlock BindLambdaBody(LambdaSymbol lambdaSymbol, Binder lambdaBodyBinder, DiagnosticBag diagnostics);

        public virtual void GenerateAnonymousFunctionConversionError(DiagnosticBag diagnostics, TypeSymbol targetType)
        {
            this.binder.GenerateAnonymousFunctionConversionError(diagnostics, _unboundLambda.Syntax, _unboundLambda, targetType);
        }

        // Returns the inferred return type, or null if none can be inferred.
        public BoundLambda Bind(NamedTypeSymbol delegateType)
        {
            BoundLambda result;
            if (!_bindingCache.TryGetValue(delegateType, out result))
            {
                result = ReallyBind(delegateType);
                result = ImmutableInterlocked.GetOrAdd(ref _bindingCache, delegateType, result);
            }

            return result;
        }

        internal IEnumerable<TypeSymbol> InferredReturnTypes()
        {
            bool any = false;
            HashSet<DiagnosticInfo> useSiteDiagnostics = null;
            foreach (var lambda in _returnInferenceCache.Values)
            {
                var type = lambda.InferredReturnType(ref useSiteDiagnostics);
                if ((object)type != null)
                {
                    any = true;
                    yield return type.TypeSymbol;
                }
            }

            if (!any)
            {
                var type = BindForErrorRecovery().InferredReturnType(ref useSiteDiagnostics);
                if ((object)type != null)
                {
                    yield return type.TypeSymbol;
                }
            }
        }

        private static MethodSymbol DelegateInvokeMethod(NamedTypeSymbol delegateType)
        {
            return delegateType.GetDelegateType()?.DelegateInvokeMethod;
        }

        private TypeSymbolWithAnnotations DelegateReturnType(MethodSymbol invokeMethod, out RefKind refKind)
        {
            if ((object)invokeMethod == null)
            {
                refKind = Microsoft.CodeAnalysis.RefKind.None;
                return null;
            }
            refKind = invokeMethod.RefKind;
            return binder.GetTypeOrReturnTypeWithAdjustedNullableAnnotations(invokeMethod);
        }

        private bool DelegateNeedsReturn(MethodSymbol invokeMethod)
        {
            if ((object)invokeMethod == null || invokeMethod.ReturnsVoid)
            {
                return false;
            }

            if (IsAsync && invokeMethod.ReturnType.TypeSymbol.IsNonGenericTaskType(this.binder.Compilation))
            {
                return false;
            }

            return true;
        }

        private BoundLambda ReallyBind(NamedTypeSymbol delegateType)
        {
            var invokeMethod = DelegateInvokeMethod(delegateType);
            RefKind refKind;
            var returnType = DelegateReturnType(invokeMethod, out refKind);

            LambdaSymbol lambdaSymbol;
            Binder lambdaBodyBinder;
            BoundBlock block;

            var diagnostics = DiagnosticBag.GetInstance();

            // when binding for real (not for return inference), there is still
            // a good chance that we could reuse a body of a lambda previously bound for 
            // return type inference.
            var cacheKey = ReturnInferenceCacheKey.Create(binder, delegateType, IsAsync);

            BoundLambda returnInferenceLambda;
            if (_returnInferenceCache.TryGetValue(cacheKey, out returnInferenceLambda) && returnInferenceLambda.InferredFromSingleType)
            {
                lambdaSymbol = returnInferenceLambda.Symbol;
                var lambdaReturnType = lambdaSymbol.ReturnType;
                if ((object)LambdaSymbol.InferenceFailureReturnType != lambdaReturnType &&
                    lambdaReturnType.Equals(returnType, TypeCompareKind.CompareNullableModifiersForReferenceTypes) && lambdaSymbol.RefKind == refKind)
                {
                    lambdaBodyBinder = returnInferenceLambda.Binder;
                    block = returnInferenceLambda.Body;
                    diagnostics.AddRange(returnInferenceLambda.Diagnostics);

                    goto haveLambdaBodyAndBinders;
                }
            }

            lambdaSymbol = new LambdaSymbol(
                binder.Compilation,
                binder.ContainingMemberOrLambda,
                _unboundLambda,
                cacheKey.ParameterTypes,
                cacheKey.ParameterRefKinds,
                refKind,
                returnType,
                diagnostics);
            lambdaBodyBinder = new ExecutableCodeBinder(_unboundLambda.Syntax, lambdaSymbol, ParameterBinder(lambdaSymbol, binder));

            if (lambdaSymbol.RefKind == CodeAnalysis.RefKind.RefReadOnly)
            {
                binder.Compilation.EnsureIsReadOnlyAttributeExists(diagnostics, lambdaSymbol.DiagnosticLocation, modifyCompilation: false);
            }

            ParameterHelpers.EnsureIsReadOnlyAttributeExists(lambdaSymbol.Parameters, diagnostics, modifyCompilation: false);

            if (returnType?.ContainsNullableReferenceTypes() == true)
            {
                binder.Compilation.EnsureNullableAttributeExists(diagnostics, lambdaSymbol.DiagnosticLocation, modifyCompilation: false);
            }

            ParameterHelpers.EnsureNullableAttributeExists(lambdaSymbol.Parameters, diagnostics, modifyCompilation: false);

            block = BindLambdaBody(lambdaSymbol, lambdaBodyBinder, diagnostics);

            ((ExecutableCodeBinder)lambdaBodyBinder).ValidateIteratorMethods(diagnostics);
            ValidateUnsafeParameters(diagnostics, cacheKey.ParameterTypes);

        haveLambdaBodyAndBinders:

            bool reachableEndpoint = ControlFlowPass.Analyze(binder.Compilation, lambdaSymbol, block, diagnostics);
            if (reachableEndpoint)
            {
                if (DelegateNeedsReturn(invokeMethod))
                {
                    // Not all code paths return a value in {0} of type '{1}'
                    diagnostics.Add(ErrorCode.ERR_AnonymousReturnExpected, lambdaSymbol.DiagnosticLocation, this.MessageID.Localize(), delegateType);
                }
                else
                {
                    block = FlowAnalysisPass.AppendImplicitReturn(block, lambdaSymbol);
                }
            }

            if (IsAsync && !ErrorFacts.PreventsSuccessfulDelegateConversion(diagnostics))
            {
                if ((object)returnType != null && // Can be null if "delegateType" is not actually a delegate type.
                    returnType.SpecialType != SpecialType.System_Void &&
                    !returnType.TypeSymbol.IsNonGenericTaskType(binder.Compilation) &&
                    !returnType.TypeSymbol.IsGenericTaskType(binder.Compilation))
                {
                    // Cannot convert async {0} to delegate type '{1}'. An async {0} may return void, Task or Task&lt;T&gt;, none of which are convertible to '{1}'.
                    diagnostics.Add(ErrorCode.ERR_CantConvAsyncAnonFuncReturns, lambdaSymbol.DiagnosticLocation, lambdaSymbol.MessageID.Localize(), delegateType);
                }
            }

            if (IsAsync)
            {
                Debug.Assert(lambdaSymbol.IsAsync);
                SourceOrdinaryMethodSymbol.ReportAsyncParameterErrors(lambdaSymbol.Parameters, diagnostics, lambdaSymbol.DiagnosticLocation);
            }

            var result = new BoundLambda(_unboundLambda.Syntax, block, diagnostics.ToReadOnlyAndFree(), lambdaBodyBinder, delegateType, inferReturnType: false)
            { WasCompilerGenerated = _unboundLambda.WasCompilerGenerated };

            return result;
        }

        private void ValidateUnsafeParameters(DiagnosticBag diagnostics, ImmutableArray<TypeSymbolWithAnnotations> targetParameterTypes)
        {
            // It is legal to use a delegate type that has unsafe parameter types inside
            // a safe context if the anonymous method has no parameter list!
            //
            // unsafe delegate void D(int* p);
            // class C { D d = delegate {}; }
            //
            // is legal even if C is not an unsafe context because no int* is actually used.

            if (this.HasSignature)
            {
                // NOTE: we can get here with targetParameterTypes.Length > ParameterCount
                // in a case where we are binding for error reporting purposes 
                var numParametersToCheck = Math.Min(targetParameterTypes.Length, ParameterCount);
                for (int i = 0; i < numParametersToCheck; i++)
                {
                    if (targetParameterTypes[i].IsUnsafe())
                    {
                        this.binder.ReportUnsafeIfNotAllowed(this.ParameterLocation(i), diagnostics);
                    }
                }
            }
        }

        private BoundLambda ReallyInferReturnType(NamedTypeSymbol delegateType, ImmutableArray<TypeSymbolWithAnnotations> parameterTypes, ImmutableArray<RefKind> parameterRefKinds)
        {
            var diagnostics = DiagnosticBag.GetInstance();
            var lambdaSymbol = new LambdaSymbol(
                binder.Compilation,
                binder.ContainingMemberOrLambda,
                _unboundLambda,
                parameterTypes,
                parameterRefKinds,
                refKind: CodeAnalysis.RefKind.None,
                returnType: null,
                diagnostics: diagnostics);
            Binder lambdaBodyBinder = new ExecutableCodeBinder(_unboundLambda.Syntax, lambdaSymbol, ParameterBinder(lambdaSymbol, binder));
            var block = BindLambdaBody(lambdaSymbol, lambdaBodyBinder, diagnostics);

            var result = new BoundLambda(_unboundLambda.Syntax, block, diagnostics.ToReadOnlyAndFree(), lambdaBodyBinder, delegateType, inferReturnType: true)
            { WasCompilerGenerated = _unboundLambda.WasCompilerGenerated };

            HashSet<DiagnosticInfo> useSiteDiagnostics = null; // TODO: figure out if this should be somehow merged into BoundLambda.Diagnostics.
            var returnType = result.InferredReturnType(ref useSiteDiagnostics) ?? LambdaSymbol.InferenceFailureReturnType;
            lambdaSymbol.SetInferredReturnType(result.RefKind, returnType);

            return result;
        }

        public BoundLambda BindForReturnTypeInference(NamedTypeSymbol delegateType)
        {
            var cacheKey = ReturnInferenceCacheKey.Create(binder, delegateType, IsAsync);

            BoundLambda result;
            if (!_returnInferenceCache.TryGetValue(cacheKey, out result))
            {
                result = ReallyInferReturnType(delegateType, cacheKey.ParameterTypes, cacheKey.ParameterRefKinds);
                result = ImmutableInterlocked.GetOrAdd(ref _returnInferenceCache, cacheKey, result);
            }

            return result;
        }

        /// <summary>
        /// Behavior of this key should be kept aligned with <see cref="BoundLambda.InferReturnType"/>.
        /// </summary>
        private sealed class ReturnInferenceCacheKey
        {
            public readonly ImmutableArray<TypeSymbolWithAnnotations> ParameterTypes;
            public readonly ImmutableArray<RefKind> ParameterRefKinds;
            public readonly NamedTypeSymbol TaskLikeReturnTypeOpt;

            public static readonly ReturnInferenceCacheKey Empty = new ReturnInferenceCacheKey(ImmutableArray<TypeSymbolWithAnnotations>.Empty, ImmutableArray<RefKind>.Empty, null);

            private ReturnInferenceCacheKey(ImmutableArray<TypeSymbolWithAnnotations> parameterTypes, ImmutableArray<RefKind> parameterRefKinds, NamedTypeSymbol taskLikeReturnTypeOpt)
            {
                Debug.Assert(parameterTypes.Length == parameterRefKinds.Length);
                Debug.Assert((object)taskLikeReturnTypeOpt == null || ((object)taskLikeReturnTypeOpt == taskLikeReturnTypeOpt.ConstructedFrom && taskLikeReturnTypeOpt.IsCustomTaskType(out var builderArgument)));
                this.ParameterTypes = parameterTypes;
                this.ParameterRefKinds = parameterRefKinds;
                this.TaskLikeReturnTypeOpt = taskLikeReturnTypeOpt;
            }

            public override bool Equals(object obj)
            {
                if ((object)this == obj)
                {
                    return true;
                }

                var other = obj as ReturnInferenceCacheKey;

                if ((object)other == null ||
                    other.ParameterTypes.Length != this.ParameterTypes.Length ||
                    other.TaskLikeReturnTypeOpt != this.TaskLikeReturnTypeOpt)
                {
                    return false;
                }

                for (int i = 0; i < this.ParameterTypes.Length; i++)
                {
                    if (!other.ParameterTypes[i].Equals(this.ParameterTypes[i], TypeCompareKind.CompareNullableModifiersForReferenceTypes) ||
                        other.ParameterRefKinds[i] != this.ParameterRefKinds[i])
                    {
                        return false;
                    }
                }

                return true;
            }

            public override int GetHashCode()
            {
                var value = TaskLikeReturnTypeOpt?.GetHashCode() ?? 0;
                foreach (var type in ParameterTypes)
                {
                    value = Hash.Combine(type.TypeSymbol, value);
                }
                return value;
            }

            public static ReturnInferenceCacheKey Create(Binder binder, NamedTypeSymbol delegateType, bool isAsync)
            {
                // delegateType or DelegateInvokeMethod can be null in cases of malformed delegates
                // in such case we would want something trivial with no parameters
                var parameterTypes = ImmutableArray<TypeSymbolWithAnnotations>.Empty;
                var parameterRefKinds = ImmutableArray<RefKind>.Empty;
                NamedTypeSymbol taskLikeReturnTypeOpt = null;
                MethodSymbol invoke = DelegateInvokeMethod(delegateType);
                if ((object)invoke != null)
                {
                    int parameterCount = invoke.ParameterCount;
                    if (parameterCount > 0)
                    {
                        var typesBuilder = ArrayBuilder<TypeSymbolWithAnnotations>.GetInstance(parameterCount);
                        var refKindsBuilder = ArrayBuilder<RefKind>.GetInstance(parameterCount);

                        foreach (var p in invoke.Parameters)
                        {
                            refKindsBuilder.Add(p.RefKind);
                            typesBuilder.Add(binder.GetTypeOrReturnTypeWithAdjustedNullableAnnotations(p));
                        }

                        parameterTypes = typesBuilder.ToImmutableAndFree();
                        parameterRefKinds = refKindsBuilder.ToImmutableAndFree();
                    }

                    if (isAsync)
                    {
                        var delegateReturnType = invoke.ReturnType.TypeSymbol as NamedTypeSymbol;
                        if ((object)delegateReturnType != null && delegateReturnType.SpecialType != SpecialType.System_Void)
                        {
                            if (delegateReturnType.IsCustomTaskType(out var builderType))
                            {
                                taskLikeReturnTypeOpt = delegateReturnType.ConstructedFrom;
                            }
                        }
                    }
                }

                if (parameterTypes.IsEmpty && parameterRefKinds.IsEmpty && (object)taskLikeReturnTypeOpt == null)
                {
                    return Empty;
                }

                return new ReturnInferenceCacheKey(parameterTypes, parameterRefKinds, taskLikeReturnTypeOpt);
            }
        }

        public TypeSymbolWithAnnotations InferReturnType(NamedTypeSymbol delegateType, ref HashSet<DiagnosticInfo> useSiteDiagnostics)
        {
            return BindForReturnTypeInference(delegateType).InferredReturnType(ref useSiteDiagnostics);
        }

        public virtual Binder ParameterBinder(LambdaSymbol lambdaSymbol, Binder binder)
        {
            return new WithLambdaParametersBinder(lambdaSymbol, binder);
        }
        // UNDONE: [MattWar]
        // UNDONE: Here we enable the consumer of an unbound lambda that could not be 
        // UNDONE: successfully converted to a best bound lambda to do error recovery 
        // UNDONE: by either picking an existing binding, or by binding the body using
        // UNDONE: error types for parameter types as necessary. This is not exactly
        // UNDONE: the strategy we discussed in the design meeting; rather there we
        // UNDONE: decided to do this more the way we did it in the native compiler:
        // UNDONE: there we wrote a post-processing pass that searched the tree for
        // UNDONE: unbound lambdas and did this sort of replacement on them, so that
        // UNDONE: we never observed an unbound lambda in the tree.
        // UNDONE:
        // UNDONE: I think that is a reasonable approach but it is not implemented yet.
        // UNDONE: When we figure out precisely where that rewriting pass should go, 
        // UNDONE: we can use the gear implemented in this method as an implementation
        // UNDONE: detail of it.

        public BoundLambda BindForErrorRecovery()
        {
            // It is possible that either (1) we never did a binding, because
            // we've got code like "var x = (z)=>{int y = 123; M(y, z);};" or 
            // (2) we did a bunch of bindings but none of them turned out to
            // be the one we wanted. In such a situation we still want 
            // IntelliSense to work on y in the body of the lambda, and 
            // possibly to make a good guess as to what M means even if we
            // don't know the type of z.

            if (_errorBinding == null)
            {
                Interlocked.CompareExchange(ref _errorBinding, ReallyBindForErrorRecovery(), null);
            }

            return _errorBinding;
        }

        private BoundLambda ReallyBindForErrorRecovery()
        {
            // If we have bindings, we can use heuristics to choose one.
            // If not, we can assign error types to all the parameters
            // and bind.

            return
<<<<<<< HEAD
                GuessBestBoundLambda(_bindingCache.Values)
                ?? GuessBestBoundLambda(_returnInferenceCache.Values)
                ?? ReallyInferReturnType(null, ImmutableArray<TypeSymbolWithAnnotations>.Empty, ImmutableArray<RefKind>.Empty);
=======
                GuessBestBoundLambda(_bindingCache)
                ?? GuessBestBoundLambda(_returnInferenceCache)
                ?? ReallyInferReturnType(null, ImmutableArray<TypeSymbol>.Empty, ImmutableArray<RefKind>.Empty);
>>>>>>> 79ae6bcf
        }

        private static BoundLambda GuessBestBoundLambda<T>(ImmutableDictionary<T, BoundLambda> candidates)
        {
            switch (candidates.Count)
            {
                case 0:
                    return null;
                case 1:
                    return candidates.First().Value;
                default:
                    // Prefer candidates with fewer diagnostics.
                    IEnumerable<KeyValuePair<T, BoundLambda>> minDiagnosticsGroup = candidates.GroupBy(lambda => lambda.Value.Diagnostics.Length).OrderBy(group => group.Key).First();

                    // If multiple candidates have the same number of diagnostics, order them by delegate type name.
                    // It's not great, but it should be stable.
                    return minDiagnosticsGroup
                        .OrderBy(lambda => GetLambdaSortString(lambda.Value.Symbol))
                        .FirstOrDefault()
                        .Value;
            }
        }

        private static string GetLambdaSortString(LambdaSymbol lambda)
        {
            var builder = PooledStringBuilder.GetInstance();

            foreach (var parameter in lambda.Parameters)
            {
                builder.Builder.Append(parameter.ToDisplayString(SymbolDisplayFormat.CSharpErrorMessageFormat));
            }

            if ((object)lambda.ReturnType != null)
            {
                builder.Builder.Append(lambda.ReturnType.ToDisplayString(SymbolDisplayFormat.FullyQualifiedFormat));
            }

            var result = builder.ToStringAndFree();
            return result;
        }

        public bool GenerateSummaryErrors(DiagnosticBag diagnostics)
        {
            // It is highly likely that "the same" error will be given for two different
            // bindings of the same lambda but with different values for the parameters
            // of the error. For example, if we have x=>x.Blah() where x could be int
            // or string, then the two errors will be "int does not have member Blah" and 
            // "string does not have member Blah", but the locations and errors numbers
            // will be the same.
            //
            // We should first see if there is a set of errors that are "the same" by
            // this definition that occur in every lambda binding; if there are then
            // those are the errors we should report.
            //
            // If there are no errors that are common to *every* binding then we
            // can report the complete set of errors produced by every binding. However,
            // we still wish to avoid duplicates, so we will use the same logic for
            // building the union as the intersection; two errors with the same code
            // and location are to be treated as the same error and only reported once,
            // regardless of how that error is parameterized.
            //
            // The question then rears its head: when given two of "the same" error
            // to report that are nevertheless different in their arguments, which one
            // do we choose? To the user it hardly matters; either one points to the
            // right location in source code. But it surely matters to our testing team;
            // we do not want to be in a position where some small change to our internal
            // representation of lambdas causes tests to break because errors are reported
            // differently.
            //
            // What we need to do is find a *repeatable* arbitrary way to choose between
            // two errors; we can for example simply take the one that is lower in alphabetical
            // order when converted to a string.

            var convBags = from boundLambda in _bindingCache select boundLambda.Value.Diagnostics;
            var retBags = from boundLambda in _returnInferenceCache.Values select boundLambda.Diagnostics;
            var allBags = convBags.Concat(retBags);

            FirstAmongEqualsSet<Diagnostic> intersection = null;
            foreach (ImmutableArray<Diagnostic> bag in allBags)
            {
                if (intersection == null)
                {
                    intersection = CreateFirstAmongEqualsSet(bag);
                }
                else
                {
                    intersection.IntersectWith(bag);
                }
            }

            if (intersection != null)
            {
                if (PreventsSuccessfulDelegateConversion(intersection))
                {
                    diagnostics.AddRange(intersection);
                    return true;
                }
            }

            FirstAmongEqualsSet<Diagnostic> union = null;

            foreach (ImmutableArray<Diagnostic> bag in allBags)
            {
                if (union == null)
                {
                    union = CreateFirstAmongEqualsSet(bag);
                }
                else
                {
                    union.UnionWith(bag);
                }
            }

            if (union != null)
            {
                if (PreventsSuccessfulDelegateConversion(union))
                {
                    diagnostics.AddRange(union);
                    return true;
                }
            }

            return false;
        }

        private static bool PreventsSuccessfulDelegateConversion(FirstAmongEqualsSet<Diagnostic> set)
        {
            foreach (var diagnostic in set)
            {
                if (ErrorFacts.PreventsSuccessfulDelegateConversion((ErrorCode)diagnostic.Code))
                {
                    return true;
                }
            }
            return false;
        }

        private static FirstAmongEqualsSet<Diagnostic> CreateFirstAmongEqualsSet(ImmutableArray<Diagnostic> bag)
        {
            // For the purposes of lambda error reporting we wish to compare 
            // diagnostics for equality only considering their code and location,
            // but not other factors such as the values supplied for the 
            // parameters of the diagnostic.
            return new FirstAmongEqualsSet<Diagnostic>(
                bag,
                CommonDiagnosticComparer.Instance,
                CanonicallyCompareDiagnostics);
        }

        /// <summary>
        /// What we need to do is find a *repeatable* arbitrary way to choose between
        /// two errors; we can for example simply take the one that is lower in alphabetical
        /// order when converted to a string.  As an optimization, we compare error codes
        /// first and skip string comparison if they differ.
        /// </summary>
        private static int CanonicallyCompareDiagnostics(Diagnostic x, Diagnostic y)
        {
            ErrorCode xCode = (ErrorCode)x.Code;
            ErrorCode yCode = (ErrorCode)y.Code;

            int codeCompare = xCode.CompareTo(yCode);

            // ToString fails for a diagnostic with an error code that does not prevent successful delegate conversion.
            // Also, the order doesn't matter, since all such diagnostics will be dropped.
            if (!ErrorFacts.PreventsSuccessfulDelegateConversion(xCode) || !ErrorFacts.PreventsSuccessfulDelegateConversion(yCode))
            {
                return codeCompare;
            }

            // Optimization: don't bother 
            return codeCompare == 0 ? string.CompareOrdinal(x.ToString(), y.ToString()) : codeCompare;
        }
    }

    internal class PlainUnboundLambdaState : UnboundLambdaState
    {
        private readonly ImmutableArray<string> _parameterNames;
        private readonly ImmutableArray<TypeSymbolWithAnnotations> _parameterTypes;
        private readonly ImmutableArray<RefKind> _parameterRefKinds;
        private readonly bool _isAsync;

        internal PlainUnboundLambdaState(
            UnboundLambda unboundLambda,
            Binder binder,
            ImmutableArray<string> parameterNames,
            ImmutableArray<TypeSymbolWithAnnotations> parameterTypes,
            ImmutableArray<RefKind> parameterRefKinds,
            bool isAsync)
            : base(binder, unboundLambda)
        {
            _parameterNames = parameterNames;
            _parameterTypes = parameterTypes;
            _parameterRefKinds = parameterRefKinds;
            _isAsync = isAsync;
        }

        public override bool HasSignature { get { return !_parameterNames.IsDefault; } }

        public override bool HasExplicitlyTypedParameterList { get { return !_parameterTypes.IsDefault; } }

        public override int ParameterCount { get { return _parameterNames.IsDefault ? 0 : _parameterNames.Length; } }

        public override bool IsAsync { get { return _isAsync; } }

        public override MessageID MessageID { get { return this.UnboundLambda.Syntax.Kind() == SyntaxKind.AnonymousMethodExpression ? MessageID.IDS_AnonMethod : MessageID.IDS_Lambda; } }

        private CSharpSyntaxNode Body
        {
            get
            {
                return UnboundLambda.Syntax.AnonymousFunctionBody();
            }
        }

        public override Location ParameterLocation(int index)
        {
            Debug.Assert(HasSignature && 0 <= index && index < ParameterCount);
            var syntax = UnboundLambda.Syntax;
            switch (syntax.Kind())
            {
                default:
                case SyntaxKind.SimpleLambdaExpression:
                    return ((SimpleLambdaExpressionSyntax)syntax).Parameter.Identifier.GetLocation();
                case SyntaxKind.ParenthesizedLambdaExpression:
                    return ((ParenthesizedLambdaExpressionSyntax)syntax).ParameterList.Parameters[index].Identifier.GetLocation();
                case SyntaxKind.AnonymousMethodExpression:
                    return ((AnonymousMethodExpressionSyntax)syntax).ParameterList.Parameters[index].Identifier.GetLocation();
            }
        }


        private bool IsExpressionLambda { get { return Body.Kind() != SyntaxKind.Block; } }

        public override string ParameterName(int index)
        {
            Debug.Assert(!_parameterNames.IsDefault && 0 <= index && index < _parameterNames.Length);
            return _parameterNames[index];
        }

        public override RefKind RefKind(int index)
        {
            Debug.Assert(0 <= index && index < _parameterTypes.Length);
            return _parameterRefKinds.IsDefault ? Microsoft.CodeAnalysis.RefKind.None : _parameterRefKinds[index];
        }

        public override TypeSymbolWithAnnotations ParameterType(int index)
        {
            Debug.Assert(this.HasExplicitlyTypedParameterList);
            Debug.Assert(0 <= index && index < _parameterTypes.Length);
            return _parameterTypes[index];
        }

        protected override BoundBlock BindLambdaBody(LambdaSymbol lambdaSymbol, Binder lambdaBodyBinder, DiagnosticBag diagnostics)
        {
            if (this.IsExpressionLambda)
            {
                return lambdaBodyBinder.BindLambdaExpressionAsBlock((ExpressionSyntax)this.Body, diagnostics);
            }
            else
            {
                return lambdaBodyBinder.BindEmbeddedBlock((BlockSyntax)this.Body, diagnostics);
            }
        }
    }
}<|MERGE_RESOLUTION|>--- conflicted
+++ resolved
@@ -305,11 +305,6 @@
     {
         private UnboundLambda _unboundLambda; // we would prefer this readonly, but we have an initialization cycle.
         protected readonly Binder binder;
-<<<<<<< HEAD
-
-        private readonly ConcurrentDictionary<NamedTypeSymbol, BoundLambda> _bindingCache = new ConcurrentDictionary<NamedTypeSymbol, BoundLambda>(TypeSymbol.EqualsIncludingNullableComparer);
-=======
->>>>>>> 79ae6bcf
 
         [PerformanceSensitive(
             "https://github.com/dotnet/roslyn/issues/23582",
@@ -749,15 +744,9 @@
             // and bind.
 
             return
-<<<<<<< HEAD
-                GuessBestBoundLambda(_bindingCache.Values)
-                ?? GuessBestBoundLambda(_returnInferenceCache.Values)
-                ?? ReallyInferReturnType(null, ImmutableArray<TypeSymbolWithAnnotations>.Empty, ImmutableArray<RefKind>.Empty);
-=======
                 GuessBestBoundLambda(_bindingCache)
                 ?? GuessBestBoundLambda(_returnInferenceCache)
-                ?? ReallyInferReturnType(null, ImmutableArray<TypeSymbol>.Empty, ImmutableArray<RefKind>.Empty);
->>>>>>> 79ae6bcf
+                ?? ReallyInferReturnType(null, ImmutableArray<TypeSymbolWithAnnotations>.Empty, ImmutableArray<RefKind>.Empty);
         }
 
         private static BoundLambda GuessBestBoundLambda<T>(ImmutableDictionary<T, BoundLambda> candidates)
