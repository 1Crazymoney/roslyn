--- conflicted
+++ resolved
@@ -1809,17 +1809,13 @@
         internal static bool IsWellKnownTypeInAttribute(this TypeSymbol typeSymbol)
             => typeSymbol.IsWellKnownInteropServicesTopLevelType("InAttribute");
 
-<<<<<<< HEAD
         internal static bool IsWellKnownTypeUnmanagedType(this TypeSymbol typeSymbol)
             => typeSymbol.IsWellKnownInteropServicesTopLevelType("UnmanagedType");
 
         internal static bool IsWellKnownTypeIsExternalInit(this TypeSymbol typeSymbol)
             => typeSymbol.IsWellKnownCompilerServicesTopLevelType("IsExternalInit");
-=======
+
         internal static bool IsWellKnownTypeOutAttribute(this TypeSymbol typeSymbol) => typeSymbol.IsWellKnownInteropServicesTopLevelType("OutAttribute");
-
-        internal static bool IsWellKnownTypeUnmanagedType(this TypeSymbol typeSymbol) => typeSymbol.IsWellKnownInteropServicesTopLevelType("UnmanagedType");
->>>>>>> 884fdff6
 
         private static bool IsWellKnownInteropServicesTopLevelType(this TypeSymbol typeSymbol, string name)
         {
