﻿// Licensed to the .NET Foundation under one or more agreements.
// The .NET Foundation licenses this file to you under the MIT license.
// See the LICENSE file in the project root for more information.

using System.Diagnostics;
using Microsoft.CodeAnalysis.CSharp.Syntax;

namespace Microsoft.CodeAnalysis.CSharp.Symbols
{
    internal sealed class SynthesizedRecordConstructor : SourceConstructorSymbolBase
    {
        public SynthesizedRecordConstructor(
             SourceMemberContainerTypeSymbol containingType,
<<<<<<< HEAD
             RecordDeclarationSyntax syntax,
             BindingDiagnosticBag diagnostics) :
=======
             RecordDeclarationSyntax syntax) :
>>>>>>> 230d0d0c
             base(containingType, syntax.Identifier.GetLocation(), syntax, isIterator: false)
        {
            this.MakeFlags(
                MethodKind.Constructor,
                containingType.IsAbstract ? DeclarationModifiers.Protected : DeclarationModifiers.Public,
                returnsVoid: true,
                isExtensionMethod: false,
                isNullableAnalysisEnabled: false); // IsNullableAnalysisEnabled uses containing type instead.
        }

        internal RecordDeclarationSyntax GetSyntax()
        {
            Debug.Assert(syntaxReferenceOpt != null);
            return (RecordDeclarationSyntax)syntaxReferenceOpt.GetSyntax();
        }

        protected override ParameterListSyntax GetParameterList() => GetSyntax().ParameterList!;

        protected override CSharpSyntaxNode? GetInitializer()
        {
            return GetSyntax().PrimaryConstructorBaseType;
        }

        protected override bool AllowRefOrOut => false;

        internal override bool IsExpressionBodied => false;

        internal override bool IsNullableAnalysisEnabled()
        {
            return ((SourceMemberContainerTypeSymbol)ContainingType).IsNullableEnabledForConstructorsAndInitializers(IsStatic);
        }

        protected override bool IsWithinExpressionOrBlockBody(int position, out int offset)
        {
            offset = -1;
            return false;
        }

        internal override ExecutableCodeBinder TryGetBodyBinder(BinderFactory? binderFactoryOpt = null, bool ignoreAccessibility = false)
        {
            TypeDeclarationSyntax typeDecl = GetSyntax();
            InMethodBinder result = (binderFactoryOpt ?? this.DeclaringCompilation.GetBinderFactory(typeDecl.SyntaxTree)).GetRecordConstructorInMethodBinder(this);
            return new ExecutableCodeBinder(SyntaxNode, this, result.WithAdditionalFlags(ignoreAccessibility ? BinderFlags.IgnoreAccessibility : BinderFlags.None));
        }
    }
}<|MERGE_RESOLUTION|>--- conflicted
+++ resolved
@@ -11,12 +11,7 @@
     {
         public SynthesizedRecordConstructor(
              SourceMemberContainerTypeSymbol containingType,
-<<<<<<< HEAD
-             RecordDeclarationSyntax syntax,
-             BindingDiagnosticBag diagnostics) :
-=======
              RecordDeclarationSyntax syntax) :
->>>>>>> 230d0d0c
              base(containingType, syntax.Identifier.GetLocation(), syntax, isIterator: false)
         {
             this.MakeFlags(
