﻿// Licensed to the .NET Foundation under one or more agreements.
// The .NET Foundation licenses this file to you under the MIT license.
// See the LICENSE file in the project root for more information.

using System;
using System.Collections.Generic;
using System.Collections.Immutable;
using System.Diagnostics;
using System.Linq;
using System.Threading;
using Microsoft.CodeAnalysis.PooledObjects;
using Roslyn.Utilities;

namespace Microsoft.CodeAnalysis.CSharp.Symbols
{
    internal delegate void ReportMismatchInReturnType<TArg>(DiagnosticBag bag, MethodSymbol overriddenMethod, MethodSymbol overridingMethod, bool topLevel, TArg arg);
    internal delegate void ReportMismatchInParameterType<TArg>(DiagnosticBag bag, MethodSymbol overriddenMethod, MethodSymbol overridingMethod, ParameterSymbol parameter, bool topLevel, TArg arg);

    internal partial class SourceMemberContainerTypeSymbol
    {
        /// <summary>
        /// In some circumstances (e.g. implicit implementation of an interface method by a non-virtual method in a 
        /// base type from another assembly) it is necessary for the compiler to generate explicit implementations for
        /// some interface methods.  They don't go in the symbol table, but if we are emitting, then we should
        /// generate code for them.
        /// </summary>
        internal ImmutableArray<SynthesizedExplicitImplementationForwardingMethod> GetSynthesizedExplicitImplementations(
            CancellationToken cancellationToken)
        {
            if (_lazySynthesizedExplicitImplementations.IsDefault)
            {
                var diagnostics = DiagnosticBag.GetInstance();
                try
                {
                    cancellationToken.ThrowIfCancellationRequested();
                    CheckMembersAgainstBaseType(diagnostics, cancellationToken);

                    cancellationToken.ThrowIfCancellationRequested();
                    CheckAbstractClassImplementations(diagnostics);

                    cancellationToken.ThrowIfCancellationRequested();
                    CheckInterfaceUnification(diagnostics);

                    if (this.IsInterface)
                    {
                        cancellationToken.ThrowIfCancellationRequested();
                        this.CheckInterfaceVarianceSafety(diagnostics);
                    }

                    if (ImmutableInterlocked.InterlockedCompareExchange(
                            ref _lazySynthesizedExplicitImplementations,
                            ComputeInterfaceImplementations(diagnostics, cancellationToken),
                            default(ImmutableArray<SynthesizedExplicitImplementationForwardingMethod>)).IsDefault)
                    {
                        // Do not cancel from this point on.  We've assigned the member, so we must add
                        // the diagnostics.
                        AddDeclarationDiagnostics(diagnostics);

                        state.NotePartComplete(CompletionPart.SynthesizedExplicitImplementations);
                    }
                }
                finally
                {
                    diagnostics.Free();
                }
            }

            return _lazySynthesizedExplicitImplementations;
        }

        private void CheckAbstractClassImplementations(DiagnosticBag diagnostics)
        {
            NamedTypeSymbol baseType = this.BaseTypeNoUseSiteDiagnostics;

            if (this.IsAbstract || (object)baseType == null || !baseType.IsAbstract)
            {
                return;
            }

            // CONSIDER: We know that no-one will ask for NotOverriddenAbstractMembers again
            // (since this class is concrete), so we could just call the construction method
            // directly to avoid storing the result.
            foreach (var abstractMember in this.AbstractMembers)
            {
                // Dev10 reports failure to implement properties/events in terms of the accessors
                if (abstractMember.Kind == SymbolKind.Method)
                {
                    diagnostics.Add(ErrorCode.ERR_UnimplementedAbstractMethod, this.Locations[0], this, abstractMember);
                }
            }
        }

        private ImmutableArray<SynthesizedExplicitImplementationForwardingMethod> ComputeInterfaceImplementations(
            DiagnosticBag diagnostics,
            CancellationToken cancellationToken)
        {
            var synthesizedImplementations = ArrayBuilder<SynthesizedExplicitImplementationForwardingMethod>.GetInstance();

            // NOTE: We can't iterator over this collection directly, since it is not ordered.  Instead we 
            // iterate over AllInterfaces and filter out the interfaces that are not in this set.  This is 
            // preferable to doing the DFS ourselves because both AllInterfaces and 
            // InterfacesAndTheirBaseInterfaces are cached and used in multiple places.
            MultiDictionary<NamedTypeSymbol, NamedTypeSymbol> interfacesAndTheirBases = this.InterfacesAndTheirBaseInterfacesNoUseSiteDiagnostics;

            foreach (var @interface in this.AllInterfacesNoUseSiteDiagnostics)
            {
                cancellationToken.ThrowIfCancellationRequested();

                if (!interfacesAndTheirBases[@interface].Contains(@interface))
                {
                    continue;
                }

                HasBaseTypeDeclaringInterfaceResult? hasBaseClassDeclaringInterface = null;

                foreach (var interfaceMember in @interface.GetMembersUnordered())
                {
                    cancellationToken.ThrowIfCancellationRequested();

                    // Only require implementations for members that can be implemented in C#.
                    SymbolKind interfaceMemberKind = interfaceMember.Kind;
                    switch (interfaceMemberKind)
                    {
                        case SymbolKind.Method:
                        case SymbolKind.Property:
                        case SymbolKind.Event:
                            if (!interfaceMember.IsImplementableInterfaceMember())
                            {
                                continue;
                            }
                            break;
                        default:
                            continue;
                    }

                    SymbolAndDiagnostics implementingMemberAndDiagnostics;

                    if (this.IsInterface)
                    {
                        MultiDictionary<Symbol, Symbol>.ValueSet explicitImpl = this.GetExplicitImplementationForInterfaceMember(interfaceMember);

                        switch (explicitImpl.Count)
                        {
                            case 0:
                                continue; // There is no requirement to implement anything in an interface
                            case 1:
                                implementingMemberAndDiagnostics = new SymbolAndDiagnostics(explicitImpl.Single(), ImmutableArray<Diagnostic>.Empty);
                                break;
                            default:
                                Diagnostic diag = new CSDiagnostic(new CSDiagnosticInfo(ErrorCode.ERR_DuplicateExplicitImpl, interfaceMember), this.Locations[0]);
                                implementingMemberAndDiagnostics = new SymbolAndDiagnostics(null, ImmutableArray.Create(diag));
                                break;
                        }
                    }
                    else
                    {
                        implementingMemberAndDiagnostics = this.FindImplementationForInterfaceMemberInNonInterfaceWithDiagnostics(interfaceMember);
                    }

                    var implementingMember = implementingMemberAndDiagnostics.Symbol;
                    var synthesizedImplementation = this.SynthesizeInterfaceMemberImplementation(implementingMemberAndDiagnostics, interfaceMember);

                    bool wasImplementingMemberFound = (object)implementingMember != null;

                    if ((object)synthesizedImplementation != null)
                    {
                        if (synthesizedImplementation.IsVararg)
                        {
                            diagnostics.Add(
                                ErrorCode.ERR_InterfaceImplementedImplicitlyByVariadic,
                                GetImplicitImplementationDiagnosticLocation(interfaceMember, this, implementingMember), implementingMember, interfaceMember, this);
                        }
                        else
                        {
                            synthesizedImplementations.Add(synthesizedImplementation);
                        }
                    }

                    if (wasImplementingMemberFound && interfaceMemberKind == SymbolKind.Event)
                    {
                        // NOTE: unlike dev11, we're including a related location for the implementing type, because
                        // otherwise the only error location will be in the containing type of the implementing event
                        // (i.e. no indication of which type's interface list is actually problematic).

                        EventSymbol interfaceEvent = (EventSymbol)interfaceMember;
                        EventSymbol implementingEvent = (EventSymbol)implementingMember;
                        EventSymbol maybeWinRTEvent;
                        EventSymbol maybeRegularEvent;

                        if (interfaceEvent.IsWindowsRuntimeEvent)
                        {
                            maybeWinRTEvent = interfaceEvent; // Definitely WinRT.
                            maybeRegularEvent = implementingEvent; // Maybe regular.
                        }
                        else
                        {
                            maybeWinRTEvent = implementingEvent; // Maybe WinRT.
                            maybeRegularEvent = interfaceEvent; // Definitely regular.
                        }

                        if (interfaceEvent.IsWindowsRuntimeEvent != implementingEvent.IsWindowsRuntimeEvent)
                        {
                            // At this point (and not before), we know that maybeWinRTEvent is definitely a WinRT event and maybeRegularEvent is definitely a regular event.
                            var args = new object[] { implementingEvent, interfaceEvent, maybeWinRTEvent, maybeRegularEvent };
                            var info = new CSDiagnosticInfo(ErrorCode.ERR_MixingWinRTEventWithRegular, args, ImmutableArray<Symbol>.Empty, ImmutableArray.Create<Location>(this.Locations[0]));
                            diagnostics.Add(info, implementingEvent.Locations[0]);
                        }
                    }

                    // Dev10: If a whole property is missing, report the property.  If the property is present, but an accessor
                    // is missing, report just the accessor.

                    var associatedPropertyOrEvent = interfaceMemberKind == SymbolKind.Method ? ((MethodSymbol)interfaceMember).AssociatedSymbol : null;
                    if ((object)associatedPropertyOrEvent == null ||
                        ReportAccessorOfInterfacePropertyOrEvent(associatedPropertyOrEvent) ||
                        (wasImplementingMemberFound && !implementingMember.IsAccessor()))
                    {
                        //we're here because 
                        //(a) the interface member is not an accessor, or 
                        //(b) the interface member is an accessor of an interesting (see ReportAccessorOfInterfacePropertyOrEvent) property or event, or
                        //(c) the implementing member exists and is not an accessor.
                        bool reportedAnError = false;
                        if (implementingMemberAndDiagnostics.Diagnostics.Any())
                        {
                            diagnostics.AddRange(implementingMemberAndDiagnostics.Diagnostics);
                            reportedAnError = implementingMemberAndDiagnostics.Diagnostics.Any(d => d.Severity == DiagnosticSeverity.Error);
                        }

                        if (!reportedAnError)
                        {
                            if (!wasImplementingMemberFound ||
                                (!implementingMember.ContainingType.Equals(this, TypeCompareKind.ConsiderEverything) &&
                                implementingMember.GetExplicitInterfaceImplementations().Contains(interfaceMember, ExplicitInterfaceImplementationTargetMemberEqualityComparer.Instance)))
                            {
                                // NOTE: An alternative approach would be to keep track of this while searching for the implementing member.
                                // In some cases, we might even be able to stop looking and just accept that a base type has things covered
                                // (though we'd have to be careful about losing diagnostics and we might produce fewer bridge methods).
                                // However, this approach has the advantage that there is no cost unless we encounter a base type that
                                // claims to implement an interface, but we can't figure out how (i.e. free in nearly all cases).
                                hasBaseClassDeclaringInterface = hasBaseClassDeclaringInterface ?? HasBaseClassDeclaringInterface(@interface);

                                HasBaseTypeDeclaringInterfaceResult matchResult = hasBaseClassDeclaringInterface.GetValueOrDefault();

                                if (matchResult != HasBaseTypeDeclaringInterfaceResult.ExactMatch &&
                                    wasImplementingMemberFound && implementingMember.ContainingType.IsInterface)
                                {
                                    HasBaseInterfaceDeclaringInterface(implementingMember.ContainingType, @interface, ref matchResult);
                                }

                                // If a base type from metadata declares that it implements the interface, we'll just trust it.
                                // (See fFoundImport in SymbolPreparer::CheckInterfaceMethodImplementation.)
                                switch (matchResult)
                                {
                                    case HasBaseTypeDeclaringInterfaceResult.NoMatch:
                                        {
                                            // CONSIDER: Dev10 does not emit this diagnostic for interface properties if the
                                            // derived type attempts to implement an accessor directly as a method.

                                            // Suppress for bogus properties and events and for indexed properties.
                                            if (!interfaceMember.MustCallMethodsDirectly() && !interfaceMember.IsIndexedProperty())
                                            {
                                                DiagnosticInfo useSiteDiagnostic = interfaceMember.GetUseSiteDiagnostic();

                                                if (useSiteDiagnostic != null && useSiteDiagnostic.DefaultSeverity == DiagnosticSeverity.Error)
                                                {
                                                    diagnostics.Add(useSiteDiagnostic, GetImplementsLocation(@interface));
                                                }
                                                else
                                                {
                                                    diagnostics.Add(ErrorCode.ERR_UnimplementedInterfaceMember, GetImplementsLocation(@interface) ?? this.Locations[0], this, interfaceMember);
                                                }
                                            }
                                        }
                                        break;

                                    case HasBaseTypeDeclaringInterfaceResult.ExactMatch:
                                        break;

                                    case HasBaseTypeDeclaringInterfaceResult.IgnoringNullableMatch:
                                        diagnostics.Add(ErrorCode.WRN_NullabilityMismatchInInterfaceImplementedByBase, GetImplementsLocation(@interface) ?? this.Locations[0], this, interfaceMember);
                                        break;

                                    default:
                                        throw ExceptionUtilities.UnexpectedValue(matchResult);
                                }
                            }

                            if (wasImplementingMemberFound && interfaceMemberKind == SymbolKind.Method)
                            {
                                // Don't report use site errors on properties - we'll report them on each of their accessors.

                                // Don't report use site errors for implementations in other types unless 
                                // a synthesized implementation is needed that invokes the base method.
                                // We can do so only if there are no use-site errors.

                                if ((object)synthesizedImplementation != null || TypeSymbol.Equals(implementingMember.ContainingType, this, TypeCompareKind.ConsiderEverything2))
                                {
                                    DiagnosticInfo useSiteDiagnostic = interfaceMember.GetUseSiteDiagnostic();
                                    // CAVEAT: don't report ERR_ByRefReturnUnsupported since by-ref return types are 
                                    // specifically allowed for the purposes of interface implementation (for C++ interop).
                                    // However, if there's a reference to the interface member in source, then we do want
                                    // to produce a use site error.
                                    if (useSiteDiagnostic != null && (ErrorCode)useSiteDiagnostic.Code != ErrorCode.ERR_ByRefReturnUnsupported)
                                    {
                                        // Don't report a use site error with a location in another compilation.  For example,
                                        // if the error is that a base type in another assembly implemented an interface member
                                        // on our behalf and the use site error is that the current assembly does not reference
                                        // some required assembly, then we want to report the error in the current assembly -
                                        // not in the implementing assembly.
                                        Location location = implementingMember.IsFromCompilation(this.DeclaringCompilation)
                                            ? implementingMember.Locations[0]
                                            : this.Locations[0];
                                        Symbol.ReportUseSiteDiagnostic(useSiteDiagnostic, diagnostics, location);
                                    }
                                }
                            }
                        }
                    }
                }
            }

            return synthesizedImplementations.ToImmutableAndFree();
        }

        protected abstract Location GetCorrespondingBaseListLocation(NamedTypeSymbol @base);

        internal Location GetImplementsLocation(NamedTypeSymbol implementedInterface)
        {
            // We ideally want to identify the interface location in the base list with an exact match but
            // will fall back and use the first derived interface if exact interface is not present.
            // this is the similar logic as the VB implementation.
            Debug.Assert(this.InterfacesAndTheirBaseInterfacesNoUseSiteDiagnostics[implementedInterface].Contains(implementedInterface));
            HashSet<DiagnosticInfo> unuseddiagnostics = null;

            NamedTypeSymbol directInterface = null;
            foreach (var iface in this.InterfacesNoUseSiteDiagnostics())
            {
                if (TypeSymbol.Equals(iface, implementedInterface, TypeCompareKind.ConsiderEverything2))
                {
                    directInterface = iface;
                    break;
                }
                else if ((object)directInterface == null && iface.ImplementsInterface(implementedInterface, ref unuseddiagnostics))
                {
                    directInterface = iface;
                }
            }

            Debug.Assert((object)directInterface != null);
            return GetCorrespondingBaseListLocation(directInterface);
        }

        /// <summary>
        /// It's not interesting to report diagnostics on implementation of interface accessors
        /// if the corresponding events or properties are not implemented (i.e. we want to suppress
        /// cascading diagnostics).
        /// Caveat: Indexed property accessors are always interesting.
        /// Caveat: It's also uninteresting if a WinRT event is implemented by a non-WinRT event,
        /// or vice versa.
        /// </summary>
        private bool ReportAccessorOfInterfacePropertyOrEvent(Symbol interfacePropertyOrEvent)
        {
            Debug.Assert((object)interfacePropertyOrEvent != null);

            // Accessors of indexed properties are always interesting.
            if (interfacePropertyOrEvent.IsIndexedProperty())
            {
                return true;
            }

            Symbol implementingPropertyOrEvent;

            if (this.IsInterface)
            {
                MultiDictionary<Symbol, Symbol>.ValueSet explicitImpl = this.GetExplicitImplementationForInterfaceMember(interfacePropertyOrEvent);

                switch (explicitImpl.Count)
                {
                    case 0:
                        return true;
                    case 1:
                        implementingPropertyOrEvent = explicitImpl.Single();
                        break;
                    default:
                        implementingPropertyOrEvent = null;
                        break;
                }
            }
            else
            {
                implementingPropertyOrEvent = this.FindImplementationForInterfaceMemberInNonInterface(interfacePropertyOrEvent);
            }

            // If the property or event wasn't implemented, then we'd prefer to report diagnostics about that.
            if ((object)implementingPropertyOrEvent == null)
            {
                return false;
            }

            // If the property or event was an event and was implemented, but the WinRT-ness didn't agree,
            // then we'd prefer to report diagnostics about that.
            if (interfacePropertyOrEvent.Kind == SymbolKind.Event && implementingPropertyOrEvent.Kind == SymbolKind.Event &&
                ((EventSymbol)interfacePropertyOrEvent).IsWindowsRuntimeEvent != ((EventSymbol)implementingPropertyOrEvent).IsWindowsRuntimeEvent)
            {
                return false;
            }

            return true;
        }

        private enum HasBaseTypeDeclaringInterfaceResult
        {
            NoMatch,
            IgnoringNullableMatch,
            ExactMatch,
        }

        private HasBaseTypeDeclaringInterfaceResult HasBaseClassDeclaringInterface(NamedTypeSymbol @interface)
        {
            HasBaseTypeDeclaringInterfaceResult result = HasBaseTypeDeclaringInterfaceResult.NoMatch;

            for (NamedTypeSymbol currType = this.BaseTypeNoUseSiteDiagnostics; (object)currType != null; currType = currType.BaseTypeNoUseSiteDiagnostics)
            {
                if (DeclaresBaseInterface(currType, @interface, ref result))
                {
                    break;
                }
            }

            return result;
        }

        static private bool DeclaresBaseInterface(NamedTypeSymbol currType, NamedTypeSymbol @interface, ref HasBaseTypeDeclaringInterfaceResult result)
        {
            MultiDictionary<NamedTypeSymbol, NamedTypeSymbol>.ValueSet set = currType.InterfacesAndTheirBaseInterfacesNoUseSiteDiagnostics[@interface];

            if (set.Count != 0)
            {
                if (set.Contains(@interface))
                {
                    result = HasBaseTypeDeclaringInterfaceResult.ExactMatch;
                    return true;
                }
                else if (result == HasBaseTypeDeclaringInterfaceResult.NoMatch && set.Contains(@interface, Symbols.SymbolEqualityComparer.IgnoringNullable))
                {
                    result = HasBaseTypeDeclaringInterfaceResult.IgnoringNullableMatch;
                }
            }

            return false;
        }

        private void HasBaseInterfaceDeclaringInterface(NamedTypeSymbol baseInterface, NamedTypeSymbol @interface, ref HasBaseTypeDeclaringInterfaceResult matchResult)
        {
            // Let's check for the trivial case first
            if (DeclaresBaseInterface(baseInterface, @interface, ref matchResult))
            {
                return;
            }

            foreach (var interfaceType in this.AllInterfacesNoUseSiteDiagnostics)
            {
                if ((object)interfaceType == baseInterface)
                {
                    continue;
                }

                if (interfaceType.Equals(baseInterface, TypeCompareKind.CLRSignatureCompareOptions) &&
                    DeclaresBaseInterface(interfaceType, @interface, ref matchResult))
                {
                    return;
                }
            }
        }

        private void CheckMembersAgainstBaseType(
            DiagnosticBag diagnostics,
            CancellationToken cancellationToken)
        {
            switch (this.TypeKind)
            {
                // These checks don't make sense for enums and delegates:
                case TypeKind.Enum:
                case TypeKind.Delegate:
                    return;

                case TypeKind.Class:
                case TypeKind.Struct:
                case TypeKind.Interface:
                case TypeKind.Submission: // we have to check that "override" is not used 
                    break;

                default:
                    throw ExceptionUtilities.UnexpectedValue(this.TypeKind);
            }

            foreach (var member in this.GetMembersUnordered())
            {
                cancellationToken.ThrowIfCancellationRequested();

                bool suppressAccessors;
                switch (member.Kind)
                {
                    case SymbolKind.Method:
                        var method = (MethodSymbol)member;
                        if (MethodSymbol.CanOverrideOrHide(method.MethodKind) && !method.IsAccessor())
                        {
                            if (member.IsOverride)
                            {
                                CheckOverrideMember(method, method.OverriddenOrHiddenMembers, diagnostics, out suppressAccessors);
                            }
                            else
                            {
                                var sourceMethod = method as SourceMemberMethodSymbol;
                                if ((object)sourceMethod != null) // skip submission initializer
                                {
                                    var isNew = sourceMethod.IsNew;
                                    CheckNonOverrideMember(method, isNew, method.OverriddenOrHiddenMembers, diagnostics, out suppressAccessors);
                                }
                            }
                        }
                        else if (method.MethodKind == MethodKind.Destructor)
                        {
                            // NOTE: Normal finalize methods CanOverrideOrHide and will go through the normal code path.

                            // First is fine, since there should only be one, since there are no parameters.
                            MethodSymbol overridden = method.GetFirstRuntimeOverriddenMethodIgnoringNewSlot(ignoreInterfaceImplementationChanges: true);

                            // NOTE: Dev11 doesn't expose symbols, so it can treat destructors as override and let them go through the normal
                            // checks.  Roslyn can't, since the language says they are not virtual/override and that's what we need to expose
                            // in the symbol model.  Having said that, Dev11 doesn't seem to produce override errors other than this one
                            // (see SymbolPreparer::prepareOperator).
                            if ((object)overridden != null && overridden.IsMetadataFinal)
                            {
                                diagnostics.Add(ErrorCode.ERR_CantOverrideSealed, method.Locations[0], method, overridden);
                            }
                        }
                        break;
                    case SymbolKind.Property:
                        var property = (PropertySymbol)member;
                        var getMethod = property.GetMethod;
                        var setMethod = property.SetMethod;

                        // Handle the accessors here, instead of in the loop, so that we can ensure that
                        // they're checked *after* the corresponding property.
                        if (member.IsOverride)
                        {
                            CheckOverrideMember(property, property.OverriddenOrHiddenMembers, diagnostics, out suppressAccessors);

                            if (!suppressAccessors)
                            {
                                if ((object)getMethod != null)
                                {
                                    CheckOverrideMember(getMethod, getMethod.OverriddenOrHiddenMembers, diagnostics, out suppressAccessors);
                                }
                                if ((object)setMethod != null)
                                {
                                    CheckOverrideMember(setMethod, setMethod.OverriddenOrHiddenMembers, diagnostics, out suppressAccessors);
                                }
                            }
                        }
                        else if (property is SourcePropertySymbol sourceProperty)
                        {
                            var isNewProperty = sourceProperty.IsNew;
                            CheckNonOverrideMember(property, isNewProperty, property.OverriddenOrHiddenMembers, diagnostics, out suppressAccessors);

                            if (!suppressAccessors)
                            {
                                if ((object)getMethod != null)
                                {
                                    CheckNonOverrideMember(getMethod, isNewProperty, getMethod.OverriddenOrHiddenMembers, diagnostics, out suppressAccessors);
                                }
                                if ((object)setMethod != null)
                                {
                                    CheckNonOverrideMember(setMethod, isNewProperty, setMethod.OverriddenOrHiddenMembers, diagnostics, out suppressAccessors);
                                }
                            }
                        }
                        break;
                    case SymbolKind.Event:
                        var @event = (EventSymbol)member;
                        var addMethod = @event.AddMethod;
                        var removeMethod = @event.RemoveMethod;

                        // Handle the accessors here, instead of in the loop, so that we can ensure that
                        // they're checked *after* the corresponding event.
                        if (member.IsOverride)
                        {
                            CheckOverrideMember(@event, @event.OverriddenOrHiddenMembers, diagnostics, out suppressAccessors);

                            if (!suppressAccessors)
                            {
                                if ((object)addMethod != null)
                                {
                                    CheckOverrideMember(addMethod, addMethod.OverriddenOrHiddenMembers, diagnostics, out suppressAccessors);
                                }
                                if ((object)removeMethod != null)
                                {
                                    CheckOverrideMember(removeMethod, removeMethod.OverriddenOrHiddenMembers, diagnostics, out suppressAccessors);
                                }
                            }
                        }
                        else
                        {
                            var isNewEvent = ((SourceEventSymbol)@event).IsNew;
                            CheckNonOverrideMember(@event, isNewEvent, @event.OverriddenOrHiddenMembers, diagnostics, out suppressAccessors);

                            if (!suppressAccessors)
                            {
                                if ((object)addMethod != null)
                                {
                                    CheckNonOverrideMember(addMethod, isNewEvent, addMethod.OverriddenOrHiddenMembers, diagnostics, out suppressAccessors);
                                }
                                if ((object)removeMethod != null)
                                {
                                    CheckNonOverrideMember(removeMethod, isNewEvent, removeMethod.OverriddenOrHiddenMembers, diagnostics, out suppressAccessors);
                                }
                            }
                        }
                        break;
                    case SymbolKind.Field:
                        var sourceField = member as SourceFieldSymbol;
                        var isNewField = (object)sourceField != null && sourceField.IsNew;

                        // We don't want to report diagnostics for field-like event backing fields (redundant),
                        // but that shouldn't be an issue since they shouldn't be in the member list.
                        Debug.Assert((object)sourceField == null || (object)sourceField.AssociatedSymbol == null ||
                            sourceField.AssociatedSymbol.Kind != SymbolKind.Event);

                        CheckNewModifier(member, isNewField, diagnostics);
                        break;
                    case SymbolKind.NamedType:
                        CheckNewModifier(member, ((SourceMemberContainerTypeSymbol)member).IsNew, diagnostics);
                        break;
                }
            }
        }

        private void CheckNewModifier(Symbol symbol, bool isNew, DiagnosticBag diagnostics)
        {
            Debug.Assert(symbol.Kind == SymbolKind.Field || symbol.Kind == SymbolKind.NamedType);

            // Do not give warnings about missing 'new' modifier for implicitly declared members,
            // e.g. backing fields for auto-properties
            if (symbol.IsImplicitlyDeclared)
            {
                return;
            }

            if (symbol.ContainingType.IsInterface)
            {
                CheckNonOverrideMember(symbol, isNew,
                                       OverriddenOrHiddenMembersHelpers.MakeInterfaceOverriddenOrHiddenMembers(symbol, memberIsFromSomeCompilation: true),
                                       diagnostics, out _);
                return;
            }

            // for error cases
            if ((object)this.BaseTypeNoUseSiteDiagnostics == null)
            {
                return;
            }

            int symbolArity = symbol.GetMemberArity();
            Location symbolLocation = symbol.Locations.FirstOrDefault();
            bool unused = false;

            NamedTypeSymbol currType = this.BaseTypeNoUseSiteDiagnostics;
            while ((object)currType != null)
            {
                foreach (var hiddenMember in currType.GetMembers(symbol.Name))
                {
                    if (hiddenMember.Kind == SymbolKind.Method && !((MethodSymbol)hiddenMember).CanBeHiddenByMemberKind(symbol.Kind))
                    {
                        continue;
                    }

                    HashSet<DiagnosticInfo> useSiteDiagnostics = null;
                    bool isAccessible = AccessCheck.IsSymbolAccessible(hiddenMember, this, ref useSiteDiagnostics);
                    diagnostics.Add(symbolLocation, useSiteDiagnostics);

                    if (isAccessible && hiddenMember.GetMemberArity() == symbolArity)
                    {
                        if (!isNew)
                        {
                            diagnostics.Add(ErrorCode.WRN_NewRequired, symbolLocation, symbol, hiddenMember);
                        }

                        AddHidingAbstractDiagnostic(symbol, symbolLocation, hiddenMember, diagnostics, ref unused);

                        return;
                    }
                }

                currType = currType.BaseTypeNoUseSiteDiagnostics;
            }

            if (isNew)
            {
                diagnostics.Add(ErrorCode.WRN_NewNotRequired, symbolLocation, symbol);
            }
        }

        private static void CheckOverrideMember(Symbol overridingMember, OverriddenOrHiddenMembersResult overriddenOrHiddenMembers,
            DiagnosticBag diagnostics, out bool suppressAccessors)
        {
            Debug.Assert((object)overridingMember != null);
            Debug.Assert(overriddenOrHiddenMembers != null);

            suppressAccessors = false;

            var overridingMemberIsMethod = overridingMember.Kind == SymbolKind.Method;
            var overridingMemberIsProperty = overridingMember.Kind == SymbolKind.Property;
            var overridingMemberIsEvent = overridingMember.Kind == SymbolKind.Event;

            Debug.Assert(overridingMemberIsMethod ^ overridingMemberIsProperty ^ overridingMemberIsEvent);

            var overridingMemberLocation = overridingMember.Locations[0];

            var overriddenMembers = overriddenOrHiddenMembers.OverriddenMembers;
            Debug.Assert(!overriddenMembers.IsDefault);

            if (overriddenMembers.Length == 0)
            {
                var hiddenMembers = overriddenOrHiddenMembers.HiddenMembers;
                Debug.Assert(!hiddenMembers.IsDefault);

                if (hiddenMembers.Any())
                {
                    ErrorCode errorCode =
                        overridingMemberIsMethod ? ErrorCode.ERR_CantOverrideNonFunction :
                        overridingMemberIsProperty ? ErrorCode.ERR_CantOverrideNonProperty :
                        ErrorCode.ERR_CantOverrideNonEvent;

                    diagnostics.Add(errorCode, overridingMemberLocation, overridingMember, hiddenMembers[0]);
                }
                else
                {
                    Symbol associatedPropertyOrEvent = null;
                    if (overridingMemberIsMethod)
                    {
                        associatedPropertyOrEvent = ((MethodSymbol)overridingMember).AssociatedSymbol;
                    }

                    if ((object)associatedPropertyOrEvent == null)
                    {
                        bool suppressError = false;
                        if (overridingMemberIsMethod || overridingMember.IsIndexer())
                        {
                            var parameterTypes = overridingMemberIsMethod
                                ? ((MethodSymbol)overridingMember).ParameterTypesWithAnnotations
                                : ((PropertySymbol)overridingMember).ParameterTypesWithAnnotations;

                            foreach (var parameterType in parameterTypes)
                            {
                                if (IsOrContainsErrorType(parameterType.Type))
                                {
                                    suppressError = true; // The parameter type must be fixed before the override can be found, so suppress error
                                    break;
                                }
                            }
                        }

                        if (!suppressError)
                        {
                            diagnostics.Add(ErrorCode.ERR_OverrideNotExpected, overridingMemberLocation, overridingMember);
                        }
                    }
                    else if (associatedPropertyOrEvent.Kind == SymbolKind.Property) //no specific errors for event accessors
                    {
                        PropertySymbol associatedProperty = (PropertySymbol)associatedPropertyOrEvent;
                        PropertySymbol overriddenProperty = associatedProperty.OverriddenProperty;

                        if ((object)overriddenProperty == null)
                        {
                            //skip remaining checks
                        }
                        else if (associatedProperty.GetMethod == overridingMember && (object)overriddenProperty.GetMethod == null)
                        {
                            diagnostics.Add(ErrorCode.ERR_NoGetToOverride, overridingMemberLocation, overridingMember, overriddenProperty);
                        }
                        else if (associatedProperty.SetMethod == overridingMember && (object)overriddenProperty.SetMethod == null)
                        {
                            diagnostics.Add(ErrorCode.ERR_NoSetToOverride, overridingMemberLocation, overridingMember, overriddenProperty);
                        }
                        else
                        {
                            diagnostics.Add(ErrorCode.ERR_OverrideNotExpected, overridingMemberLocation, overridingMember);
                        }
                    }
                }
            }
            else
            {
                NamedTypeSymbol overridingType = overridingMember.ContainingType;
                if (overriddenMembers.Length > 1)
                {
                    diagnostics.Add(ErrorCode.ERR_AmbigOverride, overridingMemberLocation,
                        overriddenMembers[0].OriginalDefinition, overriddenMembers[1].OriginalDefinition, overridingType);
                    suppressAccessors = true;
                }
                else
                {
                    checkSingleOverriddenMember(overridingMember, overriddenMembers[0], diagnostics, ref suppressAccessors);
                }
            }

            // From: SymbolPreparer.cpp
            // DevDiv Bugs 115384: Both out and ref parameters are implemented as references. In addition, out parameters are 
            // decorated with OutAttribute. In CLR when a signature is looked up in virtual dispatch, CLR does not distinguish
            // between these to parameter types. The choice is the last method in the vtable. Therefore we check and warn if 
            // there would potentially be a mismatch in CLRs and C#s choice of the overridden method. Unfortunately we have no 
            // way of communicating to CLR which method is the overridden one. We only run into this problem when the 
            // parameters are generic.
            var runtimeOverriddenMembers = overriddenOrHiddenMembers.RuntimeOverriddenMembers;
            Debug.Assert(!runtimeOverriddenMembers.IsDefault);
            if (runtimeOverriddenMembers.Length > 1 && overridingMember.Kind == SymbolKind.Method) // The runtime doesn't define overriding for properties or events.
            {
                // CONSIDER: Dev10 doesn't seem to report this warning for indexers.
                var ambiguousMethod = runtimeOverriddenMembers[0];
                diagnostics.Add(ErrorCode.WRN_MultipleRuntimeOverrideMatches, ambiguousMethod.Locations[0], ambiguousMethod, overridingMember);
                suppressAccessors = true;
            }

            return;

            static void checkSingleOverriddenMember(Symbol overridingMember, Symbol overriddenMember, DiagnosticBag diagnostics, ref bool suppressAccessors)
            {
                var overridingMemberLocation = overridingMember.Locations[0];
                var overridingMemberIsMethod = overridingMember.Kind == SymbolKind.Method;
                var overridingMemberIsProperty = overridingMember.Kind == SymbolKind.Property;
                var overridingMemberIsEvent = overridingMember.Kind == SymbolKind.Event;
                var overridingType = overridingMember.ContainingType;

                //otherwise, it would have been excluded during lookup
                HashSet<DiagnosticInfo> useSiteDiagnosticsNotUsed = null;
                Debug.Assert(AccessCheck.IsSymbolAccessible(overriddenMember, overridingType, ref useSiteDiagnosticsNotUsed));

                Debug.Assert(overriddenMember.Kind == overridingMember.Kind);

                if (overriddenMember.MustCallMethodsDirectly())
                {
                    diagnostics.Add(ErrorCode.ERR_CantOverrideBogusMethod, overridingMemberLocation, overridingMember, overriddenMember);
                    suppressAccessors = true;
                }
                else if (!overriddenMember.IsVirtual && !overriddenMember.IsAbstract && !overriddenMember.IsOverride &&
                    !(overridingMemberIsMethod && ((MethodSymbol)overriddenMember).MethodKind == MethodKind.Destructor)) //destructors are metadata virtual
                {
                    // CONSIDER: To match Dev10, skip the error for properties, and don't suppressAccessors
                    diagnostics.Add(ErrorCode.ERR_CantOverrideNonVirtual, overridingMemberLocation, overridingMember, overriddenMember);
                    suppressAccessors = true;
                }
                else if (overriddenMember.IsSealed)
                {
                    // CONSIDER: To match Dev10, skip the error for properties, and don't suppressAccessors
                    diagnostics.Add(ErrorCode.ERR_CantOverrideSealed, overridingMemberLocation, overridingMember, overriddenMember);
                    suppressAccessors = true;
                }
                else if (!overridingMember.IsPartialMethod() && !OverrideHasCorrectAccessibility(overriddenMember, overridingMember))
                {
                    var accessibility = SyntaxFacts.GetText(overriddenMember.DeclaredAccessibility);
                    diagnostics.Add(ErrorCode.ERR_CantChangeAccessOnOverride, overridingMemberLocation, overridingMember, accessibility, overriddenMember);
                    suppressAccessors = true;
                }
                else if (overridingMember.ContainsTupleNames() &&
                    MemberSignatureComparer.ConsideringTupleNamesCreatesDifference(overridingMember, overriddenMember))
                {
                    // it is ok to override with no tuple names, for compatibility with C# 6, but otherwise names should match
                    diagnostics.Add(ErrorCode.ERR_CantChangeTupleNamesOnOverride, overridingMemberLocation, overridingMember, overriddenMember);
                }
                else
                {
                    // As in dev11, we don't compare obsoleteness to the immediately-overridden member,
                    // but to the least-overridden member.
                    var leastOverriddenMember = overriddenMember.GetLeastOverriddenMember(overriddenMember.ContainingType);

                    overridingMember.ForceCompleteObsoleteAttribute();
                    leastOverriddenMember.ForceCompleteObsoleteAttribute();

                    Debug.Assert(overridingMember.ObsoleteState != ThreeState.Unknown);
                    Debug.Assert(leastOverriddenMember.ObsoleteState != ThreeState.Unknown);

                    bool overridingMemberIsObsolete = overridingMember.ObsoleteState == ThreeState.True;
                    bool leastOverriddenMemberIsObsolete = leastOverriddenMember.ObsoleteState == ThreeState.True;

                    if (overridingMemberIsObsolete != leastOverriddenMemberIsObsolete)
                    {
                        ErrorCode code = overridingMemberIsObsolete
                            ? ErrorCode.WRN_ObsoleteOverridingNonObsolete
                            : ErrorCode.WRN_NonObsoleteOverridingObsolete;

                        diagnostics.Add(code, overridingMemberLocation, overridingMember, leastOverriddenMember);
                    }
<<<<<<< HEAD

                    if (overridingMemberIsProperty)
=======
                    else if (!OverrideHasCorrectAccessibility(overriddenMember, overridingMember))
>>>>>>> ab680e7d
                    {
                        checkOverriddenProperty((PropertySymbol)overridingMember, (PropertySymbol)overriddenMember, diagnostics, ref suppressAccessors);
                    }
                    else if (overridingMemberIsEvent)
                    {
                        EventSymbol overridingEvent = (EventSymbol)overridingMember;
                        EventSymbol overriddenEvent = (EventSymbol)overriddenMember;

                        TypeWithAnnotations overridingMemberType = overridingEvent.TypeWithAnnotations;
                        TypeWithAnnotations overriddenMemberType = overriddenEvent.TypeWithAnnotations;

                        // Ignore custom modifiers because this diagnostic is based on the C# semantics.
                        if (!overridingMemberType.Equals(overriddenMemberType, TypeCompareKind.AllIgnoreOptions))
                        {
                            // if the type is or contains an error type, the type must be fixed before the override can be found, so suppress error
                            if (!IsOrContainsErrorType(overridingMemberType.Type))
                            {
                                diagnostics.Add(ErrorCode.ERR_CantChangeTypeOnOverride, overridingMemberLocation, overridingMember, overriddenMember, overriddenMemberType.Type);
                            }
                            suppressAccessors = true; //we get really unhelpful errors from the accessor if the type is mismatched
                        }
                        else
                        {
                            CheckValidNullableEventOverride(overridingEvent.DeclaringCompilation, overriddenEvent, overridingEvent,
                                                            diagnostics,
                                                            (diagnostics, overriddenEvent, overridingEvent, location) => diagnostics.Add(ErrorCode.WRN_NullabilityMismatchInTypeOnOverride, location),
                                                            overridingMemberLocation);
                        }
                    }
                    else
                    {
                        Debug.Assert(overridingMemberIsMethod);

                        var overridingMethod = (MethodSymbol)overridingMember;
                        var overriddenMethod = (MethodSymbol)overriddenMember;

                        if (overridingMethod.IsGenericMethod)
                        {
                            overriddenMethod = overriddenMethod.Construct(overridingMethod.TypeArgumentsWithAnnotations);
                        }

                        // Check for mismatched byref returns and return type. Ignore custom modifiers, because this diagnostic is based on the C# semantics.
                        if (overridingMethod.RefKind != overriddenMethod.RefKind)
                        {
                            diagnostics.Add(ErrorCode.ERR_CantChangeRefReturnOnOverride, overridingMemberLocation, overridingMember, overriddenMember);
                        }
                        else if (!overridingMethod.ReturnTypeWithAnnotations.Equals(overriddenMethod.ReturnTypeWithAnnotations, TypeCompareKind.AllIgnoreOptions))
                        {
                            // if the Return type is or contains an error type, the return type must be fixed before the override can be found, so suppress error
                            if (!IsOrContainsErrorType(overridingMethod.ReturnType))
                            {
                                // error CS0508: return type must be 'C<V>' to match overridden member 'M<T>()'
                                diagnostics.Add(ErrorCode.ERR_CantChangeReturnTypeOnOverride, overridingMemberLocation, overridingMember, overriddenMember, overriddenMethod.ReturnType);
                            }
                        }
                        else if (overriddenMethod.IsRuntimeFinalizer())
                        {
                            diagnostics.Add(ErrorCode.ERR_OverrideFinalizeDeprecated, overridingMemberLocation);
                        }
                        else if (!overridingMethod.IsAccessor())
                        {
                            // Accessors will have already been checked above
                            checkValidNullableMethodOverride(
                                overridingMemberLocation,
                                overriddenMethod,
                                overridingMethod,
                                diagnostics,
                                checkReturnType: true,
                                checkParameters: true);
                        }
                    }

                    // NOTE: this error may be redundant (if an error has already been reported
                    // for the return type or parameter type in question), but the scenario is
                    // too rare to justify complicated checks.
                    DiagnosticInfo useSiteDiagnostic = overriddenMember.GetUseSiteDiagnostic();
                    if (useSiteDiagnostic != null)
                    {
                        suppressAccessors = ReportUseSiteDiagnostic(useSiteDiagnostic, diagnostics, overridingMember.Locations[0]);
                    }
                }

                static void checkOverriddenProperty(PropertySymbol overridingProperty, PropertySymbol overriddenProperty, DiagnosticBag diagnostics, ref bool suppressAccessors)
                {
                    var overridingMemberLocation = overridingProperty.Locations[0];
                    var overridingType = overridingProperty.ContainingType;

                    TypeWithAnnotations overridingMemberType = overridingProperty.TypeWithAnnotations;
                    TypeWithAnnotations overriddenMemberType = overriddenProperty.TypeWithAnnotations;

                    // Check for mismatched byref returns and return type. Ignore custom modifiers, because this diagnostic is based on the C# semantics.
                    if (overridingProperty.RefKind != overriddenProperty.RefKind)
                    {
                        diagnostics.Add(ErrorCode.ERR_CantChangeRefReturnOnOverride, overridingMemberLocation, overridingProperty, overriddenProperty);
                        suppressAccessors = true; //we get really unhelpful errors from the accessor if the ref kind is mismatched
                    }
                    else if (!overridingMemberType.Equals(overriddenMemberType, TypeCompareKind.AllIgnoreOptions))
                    {
                        // if the type is or contains an error type, the type must be fixed before the override can be found, so suppress error
                        if (!IsOrContainsErrorType(overridingMemberType.Type))
                        {
                            diagnostics.Add(ErrorCode.ERR_CantChangeTypeOnOverride, overridingMemberLocation, overridingProperty, overriddenProperty, overriddenMemberType.Type);
                        }
                        suppressAccessors = true; //we get really unhelpful errors from the accessor if the type is mismatched
                    }
                    else
                    {
                        if (overridingProperty.GetMethod is object)
                        {
                            MethodSymbol overriddenGetMethod = overriddenProperty.GetOwnOrInheritedGetMethod();
                            checkValidNullableMethodOverride(
                                overridingProperty.GetMethod.Locations[0],
                                overriddenGetMethod,
                                overridingProperty.GetMethod,
                                diagnostics,
                                checkReturnType: true,
                                // Don't check parameters on the getter if there is a setter
                                // because they will be a subset of the setter
                                checkParameters: overridingProperty.SetMethod is null ||
                                                 overriddenGetMethod?.AssociatedSymbol != overriddenProperty ||
                                                 overriddenProperty.GetOwnOrInheritedSetMethod()?.AssociatedSymbol != overriddenProperty);
                        }

                        if (overridingProperty.SetMethod is object)
                        {
                            var ownOrInheritedOverriddenSetMethod = overriddenProperty.GetOwnOrInheritedSetMethod();
                            checkValidNullableMethodOverride(
                                overridingProperty.SetMethod.Locations[0],
                                ownOrInheritedOverriddenSetMethod,
                                overridingProperty.SetMethod,
                                diagnostics,
                                checkReturnType: false,
                                checkParameters: true);

                            if (ownOrInheritedOverriddenSetMethod is object &&
                                overridingProperty.SetMethod.IsInitOnly != ownOrInheritedOverriddenSetMethod.IsInitOnly)
                            {
                                diagnostics.Add(ErrorCode.ERR_CantChangeInitOnlyOnOverride, overridingMemberLocation, overridingProperty, overriddenProperty);
                            }
                        }
                    }

                    // If the overriding property is sealed, then the overridden accessors cannot be inaccessible, since we
                    // have to override them to make them sealed in metadata.
                    // CONSIDER: It might be nice if this had its own error code(s) since it's an implementation restriction,
                    // rather than a language restriction as above.
                    if (overridingProperty.IsSealed)
                    {
                        MethodSymbol ownOrInheritedGetMethod = overridingProperty.GetOwnOrInheritedGetMethod();
                        HashSet<DiagnosticInfo> useSiteDiagnostics = null;
                        if (overridingProperty.GetMethod != ownOrInheritedGetMethod && !AccessCheck.IsSymbolAccessible(ownOrInheritedGetMethod, overridingType, ref useSiteDiagnostics))
                        {
                            diagnostics.Add(ErrorCode.ERR_NoGetToOverride, overridingMemberLocation, overridingProperty, overriddenProperty);
                        }

                        MethodSymbol ownOrInheritedSetMethod = overridingProperty.GetOwnOrInheritedSetMethod();
                        if (overridingProperty.SetMethod != ownOrInheritedSetMethod && !AccessCheck.IsSymbolAccessible(ownOrInheritedSetMethod, overridingType, ref useSiteDiagnostics))
                        {
                            diagnostics.Add(ErrorCode.ERR_NoSetToOverride, overridingMemberLocation, overridingProperty, overriddenProperty);
                        }

                        diagnostics.Add(overridingMemberLocation, useSiteDiagnostics);
                    }
                }
            }

            static void checkValidNullableMethodOverride(
                Location overridingMemberLocation,
                MethodSymbol overriddenMethod,
                MethodSymbol overridingMethod,
                DiagnosticBag diagnostics,
                bool checkReturnType,
                bool checkParameters)
            {
                CheckValidNullableMethodOverride(overridingMethod.DeclaringCompilation, overriddenMethod, overridingMethod, diagnostics,
                                                 checkReturnType ? ReportBadReturn : null,
                                                 checkParameters ? ReportBadParameter : null,
                                                 overridingMemberLocation);
            }

            static bool IsOrContainsErrorType(TypeSymbol typeSymbol)
            {
                return (object)typeSymbol.VisitType((currentTypeSymbol, unused1, unused2) => currentTypeSymbol.IsErrorType(), (object)null) != null;
            }
        }

        static readonly ReportMismatchInReturnType<Location> ReportBadReturn =
            (DiagnosticBag diagnostics, MethodSymbol overriddenMethod, MethodSymbol overridingMethod, bool topLevel, Location location)
            => diagnostics.Add(topLevel ?
                ErrorCode.WRN_TopLevelNullabilityMismatchInReturnTypeOnOverride :
                ErrorCode.WRN_NullabilityMismatchInReturnTypeOnOverride,
                location);

        static readonly ReportMismatchInParameterType<Location> ReportBadParameter =
            (DiagnosticBag diagnostics, MethodSymbol overriddenMethod, MethodSymbol overridingMethod, ParameterSymbol overridingParameter, bool topLevel, Location location)
            => diagnostics.Add(
                topLevel ? ErrorCode.WRN_TopLevelNullabilityMismatchInParameterTypeOnOverride : ErrorCode.WRN_NullabilityMismatchInParameterTypeOnOverride,
                location,
                new FormattedSymbol(overridingParameter, SymbolDisplayFormat.ShortFormat));

        internal static void CheckValidNullableMethodOverride<TArg>(
            CSharpCompilation compilation,
            MethodSymbol overriddenMethod,
            MethodSymbol overridingMethod,
            DiagnosticBag diagnostics,
            ReportMismatchInReturnType<TArg> reportMismatchInReturnType,
            ReportMismatchInParameterType<TArg> reportMismatchInParameterType,
            TArg extraArgument)
        {
            if (!PerformValidNullableOverrideCheck(compilation, overriddenMethod, overridingMethod))
            {
                return;
            }

            if ((overriddenMethod.FlowAnalysisAnnotations & FlowAnalysisAnnotations.DoesNotReturn) == FlowAnalysisAnnotations.DoesNotReturn &&
                (overridingMethod.FlowAnalysisAnnotations & FlowAnalysisAnnotations.DoesNotReturn) != FlowAnalysisAnnotations.DoesNotReturn)
            {
                diagnostics.Add(ErrorCode.WRN_DoesNotReturnMismatch, overridingMethod.Locations[0], new FormattedSymbol(overridingMethod, SymbolDisplayFormat.MinimallyQualifiedFormat));
            }

            var conversions = compilation.Conversions.WithNullability(true);
            if (reportMismatchInReturnType != null)
            {
                // check nested nullability
                if (!isValidNullableConversion(
                        conversions,
                        overridingMethod.RefKind,
                        overridingMethod.ReturnTypeWithAnnotations.Type,
                        overriddenMethod.ReturnTypeWithAnnotations.Type))
                {
                    reportMismatchInReturnType(diagnostics, overriddenMethod, overridingMethod, false, extraArgument);
                    return;
                }

                // check top-level nullability including flow analysis annotations
                if (!NullableWalker.AreParameterAnnotationsCompatible(
                        overridingMethod.RefKind == RefKind.Ref ? RefKind.Ref : RefKind.Out,
                        overriddenMethod.ReturnTypeWithAnnotations,
                        overriddenMethod.ReturnTypeFlowAnalysisAnnotations,
                        overridingMethod.ReturnTypeWithAnnotations,
                        overridingMethod.ReturnTypeFlowAnalysisAnnotations))
                {
                    reportMismatchInReturnType(diagnostics, overriddenMethod, overridingMethod, true, extraArgument);
                    return;
                }
            }

            if (reportMismatchInParameterType == null)
            {
                return;
            }

            ImmutableArray<ParameterSymbol> overridingParameters = overridingMethod.GetParameters();
            var overriddenParameters = overriddenMethod.GetParameters();

            for (int i = 0; i < overriddenMethod.ParameterCount; i++)
            {
                var overriddenParameter = overriddenParameters[i];
                var overriddenParameterType = overriddenParameter.TypeWithAnnotations;
                var overridingParameter = overridingParameters[i];
                var overridingParameterType = overridingParameter.TypeWithAnnotations;
                // check nested nullability
                if (!isValidNullableConversion(
                        conversions,
                        overridingParameter.RefKind,
                        overriddenParameterType.Type,
                        overridingParameterType.Type))
                {
                    reportMismatchInParameterType(diagnostics, overriddenMethod, overridingMethod, overridingParameter, false, extraArgument);
                }
                // check top-level nullability including flow analysis annotations
                else if (!NullableWalker.AreParameterAnnotationsCompatible(
                        overridingParameter.RefKind,
                        overriddenParameterType,
                        overriddenParameter.FlowAnalysisAnnotations,
                        overridingParameterType,
                        overridingParameter.FlowAnalysisAnnotations))
                {
                    reportMismatchInParameterType(diagnostics, overriddenMethod, overridingMethod, overridingParameter, true, extraArgument);
                }
            }

            static bool isValidNullableConversion(
                ConversionsBase conversions,
                RefKind refKind,
                TypeSymbol sourceType,
                TypeSymbol targetType)
            {
                switch (refKind)
                {
                    case RefKind.Ref:
                        // ref variables are invariant
                        return sourceType.Equals(
                            targetType,
                            TypeCompareKind.AllIgnoreOptions & ~(TypeCompareKind.IgnoreNullableModifiersForReferenceTypes));

                    case RefKind.Out:
                        // out variables have inverted variance
                        (sourceType, targetType) = (targetType, sourceType);
                        break;

                    default:
                        break;
                }

                Debug.Assert(conversions.IncludeNullability);
                HashSet<DiagnosticInfo> discardedDiagnostics = null;
                return conversions.ClassifyImplicitConversionFromType(sourceType, targetType, ref discardedDiagnostics).Kind != ConversionKind.NoConversion;
            }
        }

        private static bool PerformValidNullableOverrideCheck(
            CSharpCompilation compilation,
            Symbol overriddenMember,
            Symbol overridingMember)
        {
            // Don't do any validation if the nullable feature is not enabled or
            // the override is not written directly in source
            return overriddenMember is object &&
                   overridingMember is object &&
                   compilation is object &&
                   compilation.IsFeatureEnabled(MessageID.IDS_FeatureNullableReferenceTypes);
        }

        internal static void CheckValidNullableEventOverride<TArg>(
            CSharpCompilation compilation,
            EventSymbol overriddenEvent,
            EventSymbol overridingEvent,
            DiagnosticBag diagnostics,
            Action<DiagnosticBag, EventSymbol, EventSymbol, TArg> reportMismatch,
            TArg extraArgument)
        {
            if (!PerformValidNullableOverrideCheck(compilation, overriddenEvent, overridingEvent))
            {
                return;
            }

            var conversions = compilation.Conversions.WithNullability(true);
            if (!conversions.HasAnyNullabilityImplicitConversion(overriddenEvent.TypeWithAnnotations, overridingEvent.TypeWithAnnotations))
            {
                reportMismatch(diagnostics, overriddenEvent, overridingEvent, extraArgument);
            }
        }

        private static void CheckNonOverrideMember(
            Symbol hidingMember,
            bool hidingMemberIsNew,
            OverriddenOrHiddenMembersResult overriddenOrHiddenMembers,
            DiagnosticBag diagnostics, out bool suppressAccessors)
        {
            suppressAccessors = false;

            var hidingMemberLocation = hidingMember.Locations[0];

            Debug.Assert(overriddenOrHiddenMembers != null);
            Debug.Assert(!overriddenOrHiddenMembers.OverriddenMembers.Any()); //since hidingMethod.IsOverride is false
            Debug.Assert(!overriddenOrHiddenMembers.RuntimeOverriddenMembers.Any()); //since hidingMethod.IsOverride is false

            var hiddenMembers = overriddenOrHiddenMembers.HiddenMembers;
            Debug.Assert(!hiddenMembers.IsDefault);

            if (hiddenMembers.Length == 0)
            {
                if (hidingMemberIsNew && !hidingMember.IsAccessor())
                {
                    diagnostics.Add(ErrorCode.WRN_NewNotRequired, hidingMemberLocation, hidingMember);
                }
            }
            else
            {
                var diagnosticAdded = false;

                //for interfaces, we always report WRN_NewRequired
                //if we went into the loop, the pseudo-abstract nature of interfaces would throw off the other checks
                if (!hidingMember.ContainingType.IsInterface)
                {
                    foreach (var hiddenMember in hiddenMembers)
                    {
                        diagnosticAdded |= AddHidingAbstractDiagnostic(hidingMember, hidingMemberLocation, hiddenMember, diagnostics, ref suppressAccessors);

                        //can actually get both, so don't use else if
                        if (!hidingMemberIsNew && hiddenMember.Kind == hidingMember.Kind &&
                            !hidingMember.IsAccessor() &&
                            (hiddenMember.IsAbstract || hiddenMember.IsVirtual || hiddenMember.IsOverride))
                        {
                            diagnostics.Add(ErrorCode.WRN_NewOrOverrideExpected, hidingMemberLocation, hidingMember, hiddenMember);
                            diagnosticAdded = true;
                        }

                        if (diagnosticAdded)
                        {
                            break;
                        }
                    }
                }

                if (!hidingMemberIsNew && !diagnosticAdded && !hidingMember.IsAccessor() && !hidingMember.IsOperator())
                {
                    diagnostics.Add(ErrorCode.WRN_NewRequired, hidingMemberLocation, hidingMember, hiddenMembers[0]);
                }
            }
        }

        /// <summary>
        /// If necessary, report a diagnostic for a hidden abstract member.
        /// </summary>
        /// <returns>True if a diagnostic was reported.</returns>
        private static bool AddHidingAbstractDiagnostic(Symbol hidingMember, Location hidingMemberLocation, Symbol hiddenMember, DiagnosticBag diagnostics, ref bool suppressAccessors)
        {
            switch (hiddenMember.Kind)
            {
                case SymbolKind.Method:
                case SymbolKind.Property:
                case SymbolKind.Event:
                    break; // Can result in diagnostic
                default:
                    return false; // Cannot result in diagnostic
            }

            // If the hidden member isn't abstract, the diagnostic doesn't apply.
            // If the hiding member is in a non-abstract type, then suppress this cascading error.
            if (!hiddenMember.IsAbstract || !hidingMember.ContainingType.IsAbstract)
            {
                return false;
            }

            switch (hidingMember.DeclaredAccessibility)
            {
                case Accessibility.Internal:
                case Accessibility.Private:
                case Accessibility.ProtectedAndInternal:
                    break;
                case Accessibility.Public:
                case Accessibility.ProtectedOrInternal:
                case Accessibility.Protected:
                    {
                        // At this point we know we're going to report ERR_HidingAbstractMethod, we just have to
                        // figure out the substitutions.

                        switch (hidingMember.Kind)
                        {
                            case SymbolKind.Method:
                                var associatedPropertyOrEvent = ((MethodSymbol)hidingMember).AssociatedSymbol;
                                if ((object)associatedPropertyOrEvent != null)
                                {
                                    //Dev10 reports that the property/event is doing the hiding, rather than the method
                                    diagnostics.Add(ErrorCode.ERR_HidingAbstractMethod, associatedPropertyOrEvent.Locations[0], associatedPropertyOrEvent, hiddenMember);
                                    break;
                                }

                                goto default;
                            case SymbolKind.Property:
                            case SymbolKind.Event:
                                // NOTE: We used to let the accessors take care of this case, but then we weren't handling the case
                                // where a hiding and hidden properties did not have any accessors in common.

                                // CONSIDER: Dev10 actually reports an error for each accessor of a hidden property/event, but that seems unnecessary.
                                suppressAccessors = true;

                                goto default;
                            default:
                                diagnostics.Add(ErrorCode.ERR_HidingAbstractMethod, hidingMemberLocation, hidingMember, hiddenMember);
                                break;
                        }

                        return true;
                    }
                default:
                    throw ExceptionUtilities.UnexpectedValue(hidingMember.DeclaredAccessibility);
            }
            return false;
        }

        private static bool OverrideHasCorrectAccessibility(Symbol overridden, Symbol overriding)
        {
            // Check declared accessibility rather than effective accessibility since there's a different
            // check (CS0560) that determines whether the containing types have compatible accessibility.
            if (!overriding.ContainingAssembly.HasInternalAccessTo(overridden.ContainingAssembly) &&
                overridden.DeclaredAccessibility == Accessibility.ProtectedOrInternal)
            {
                return overriding.DeclaredAccessibility == Accessibility.Protected;
            }
            else
            {
                return overridden.DeclaredAccessibility == overriding.DeclaredAccessibility;
            }
        }

        /// <summary>
        /// It is invalid for a type to directly (vs through a base class) implement two interfaces that
        /// unify (i.e. are the same for some substitution of type parameters).
        /// </summary>
        /// <remarks>
        /// CONSIDER: check this while building up InterfacesAndTheirBaseInterfaces (only in the SourceNamedTypeSymbol case).
        /// </remarks>
        private void CheckInterfaceUnification(DiagnosticBag diagnostics)
        {
            if (!this.IsGenericType)
            {
                return;
            }

            // CONSIDER: filtering the list to only include generic types would save iterations.

            int numInterfaces = this.InterfacesAndTheirBaseInterfacesNoUseSiteDiagnostics.Count;

            if (numInterfaces < 2)
            {
                return;
            }

            // NOTE: a typical approach to finding duplicates in less than quadratic time
            // is to use a HashSet with an appropriate comparer.  Unfortunately, this approach
            // does not apply (at least, not straightforwardly), because CanUnifyWith is not
            // transitive and, thus, is not an equivalence relation.

            NamedTypeSymbol[] interfaces = this.InterfacesAndTheirBaseInterfacesNoUseSiteDiagnostics.Keys.ToArray();

            for (int i1 = 0; i1 < numInterfaces; i1++)
            {
                for (int i2 = i1 + 1; i2 < numInterfaces; i2++)
                {
                    NamedTypeSymbol interface1 = interfaces[i1];
                    NamedTypeSymbol interface2 = interfaces[i2];

                    // CanUnifyWith is the real check - the others just short-circuit
                    if (interface1.IsGenericType && interface2.IsGenericType &&
                        TypeSymbol.Equals(interface1.OriginalDefinition, interface2.OriginalDefinition, TypeCompareKind.ConsiderEverything2) &&
                        interface1.CanUnifyWith(interface2))
                    {
                        if (GetImplementsLocation(interface1).SourceSpan.Start > GetImplementsLocation(interface2).SourceSpan.Start)
                        {
                            // Mention interfaces in order of their appearance in the base list, for consistency.
                            var temp = interface1;
                            interface1 = interface2;
                            interface2 = temp;
                        }

                        diagnostics.Add(ErrorCode.ERR_UnifyingInterfaceInstantiations, this.Locations[0], this, interface1, interface2);
                    }
                }
            }
        }

        /// <summary>
        /// Though there is a method that C# considers to be an implementation of the interface method, that
        /// method may not be considered an implementation by the CLR.  In particular, implicit implementation
        /// methods that are non-virtual or that have different (usually fewer) custom modifiers than the
        /// interface method, will not be considered CLR overrides.  To address this problem, we either make
        /// them virtual (in metadata, not in C#), or we introduce an explicit interface implementation that
        /// delegates to the implicit implementation.
        /// </summary>
        /// <param name="implementingMemberAndDiagnostics">Returned from FindImplementationForInterfaceMemberWithDiagnostics.</param>
        /// <param name="interfaceMember">The interface method or property that is being implemented.</param>
        /// <returns>Synthesized implementation or null if not needed.</returns>
        private SynthesizedExplicitImplementationForwardingMethod SynthesizeInterfaceMemberImplementation(SymbolAndDiagnostics implementingMemberAndDiagnostics, Symbol interfaceMember)
        {
            if (interfaceMember.DeclaredAccessibility != Accessibility.Public)
            {
                // Non-public interface members cannot be implemented implicitly,
                // appropriate errors are reported elsewhere. Let's not synthesize
                // forwarding methods, or modify metadata virtualness of the
                // implementing methods.
                return null;
            }

            foreach (Diagnostic diagnostic in implementingMemberAndDiagnostics.Diagnostics)
            {
                if (diagnostic.Severity == DiagnosticSeverity.Error)
                {
                    return null;
                }
            }

            Symbol implementingMember = implementingMemberAndDiagnostics.Symbol;

            //don't worry about properties or events - we'll catch them through their accessors
            if ((object)implementingMember == null || implementingMember.Kind != SymbolKind.Method)
            {
                return null;
            }

            MethodSymbol interfaceMethod = (MethodSymbol)interfaceMember;
            MethodSymbol implementingMethod = (MethodSymbol)implementingMember;

            // Interface properties/events with non-public accessors cannot be implemented implicitly,
            // appropriate errors are reported elsewhere. Let's not synthesize
            // forwarding methods, or modify metadata virtualness of the
            // implementing accessors, even for public ones.
            if (interfaceMethod.AssociatedSymbol?.IsEventOrPropertyWithImplementableNonPublicAccessor() == true)
            {
                return null;
            }

            //explicit implementations are always respected by the CLR
            if (implementingMethod.ExplicitInterfaceImplementations.Contains(interfaceMethod, ExplicitInterfaceImplementationTargetMemberEqualityComparer.Instance))
            {
                return null;
            }

            MethodSymbol implementingMethodOriginalDefinition = implementingMethod.OriginalDefinition;

            bool needSynthesizedImplementation = true;

            // If the implementing method is from a source file in the same module and the
            // override is correct from the runtime's perspective (esp the custom modifiers
            // match), then we can just twiddle the metadata virtual bit.  Otherwise, we need
            // to create an explicit implementation that delegates to the real implementation.
            if (MemberSignatureComparer.RuntimeImplicitImplementationComparer.Equals(implementingMethod, interfaceMethod) &&
                IsOverrideOfPossibleImplementationUnderRuntimeRules(implementingMethod, @interfaceMethod.ContainingType))
            {
                if (ReferenceEquals(this.ContainingModule, implementingMethodOriginalDefinition.ContainingModule))
                {
                    SourceMemberMethodSymbol sourceImplementMethodOriginalDefinition = implementingMethodOriginalDefinition as SourceMemberMethodSymbol;
                    if ((object)sourceImplementMethodOriginalDefinition != null)
                    {
                        sourceImplementMethodOriginalDefinition.EnsureMetadataVirtual();
                        needSynthesizedImplementation = false;
                    }
                }
                else if (implementingMethod.IsMetadataVirtual(ignoreInterfaceImplementationChanges: true))
                {
                    // If the signatures match and the implementation method is definitely virtual, then we're set.
                    needSynthesizedImplementation = false;
                }
            }

            if (!needSynthesizedImplementation)
            {
                return null;
            }

            return new SynthesizedExplicitImplementationForwardingMethod(interfaceMethod, implementingMethod, this);
        }

        /// <summary>
        /// The CLR will only look for an implementation of an interface method in a type that
        ///   1) declares that it implements that interface; or
        ///   2) is a base class of a type that declares that it implements the interface but not
        ///        a subtype of a class that declares that it implements the interface.
        ///        
        /// For example,
        /// 
        ///   interface I
        ///   class A
        ///   class B : A, I
        ///   class C : B
        ///   class D : C, I
        /// 
        /// Suppose the runtime is looking for D's implementation of a member of I.  It will look in 
        /// D because of (1), will not look in C, will look in B because of (1), and will look in A
        /// because of (2).
        /// 
        /// The key point is that it does not look in C, which C# *does*.
        /// </summary>
        private static bool IsPossibleImplementationUnderRuntimeRules(MethodSymbol implementingMethod, NamedTypeSymbol @interface)
        {
            NamedTypeSymbol type = implementingMethod.ContainingType;
            if (type.InterfacesAndTheirBaseInterfacesNoUseSiteDiagnostics.ContainsKey(@interface))
            {
                return true;
            }

            NamedTypeSymbol baseType = type.BaseTypeNoUseSiteDiagnostics;
            return (object)baseType == null || !baseType.AllInterfacesNoUseSiteDiagnostics.Contains(@interface);
        }

        /// <summary>
        /// If C# picks a different implementation than the CLR (see IsPossibleImplementationUnderClrRules), then we might
        /// still be okay, but dynamic dispatch might result in C#'s choice getting called anyway.
        /// </summary>
        /// <remarks>
        /// This is based on SymbolPreparer::IsCLRMethodImplSame in the native compiler.
        /// 
        /// ACASEY: What the native compiler actually does is compute the C# answer, compute the CLR answer,
        /// and then confirm that they override the same method.  What I've done here is check for the situations
        /// where the answers could disagree.  I believe the results will be equivalent.  If in doubt, a more conservative
        /// check would be implementingMethod.ContainingType.InterfacesAndTheirBaseInterfaces.Contains(@interface).
        /// </remarks>
        private static bool IsOverrideOfPossibleImplementationUnderRuntimeRules(MethodSymbol implementingMethod, NamedTypeSymbol @interface)
        {
            MethodSymbol curr = implementingMethod;
            while ((object)curr != null)
            {
                if (IsPossibleImplementationUnderRuntimeRules(curr, @interface))
                {
                    return true;
                }

                curr = curr.OverriddenMethod;
            }
            return false;
        }

        internal sealed override ImmutableArray<NamedTypeSymbol> GetInterfacesToEmit()
        {
            return CalculateInterfacesToEmit();
        }
    }
}<|MERGE_RESOLUTION|>--- conflicted
+++ resolved
@@ -856,7 +856,7 @@
                     diagnostics.Add(ErrorCode.ERR_CantOverrideSealed, overridingMemberLocation, overridingMember, overriddenMember);
                     suppressAccessors = true;
                 }
-                else if (!overridingMember.IsPartialMethod() && !OverrideHasCorrectAccessibility(overriddenMember, overridingMember))
+                else if (!OverrideHasCorrectAccessibility(overriddenMember, overridingMember))
                 {
                     var accessibility = SyntaxFacts.GetText(overriddenMember.DeclaredAccessibility);
                     diagnostics.Add(ErrorCode.ERR_CantChangeAccessOnOverride, overridingMemberLocation, overridingMember, accessibility, overriddenMember);
@@ -891,12 +891,8 @@
 
                         diagnostics.Add(code, overridingMemberLocation, overridingMember, leastOverriddenMember);
                     }
-<<<<<<< HEAD
 
                     if (overridingMemberIsProperty)
-=======
-                    else if (!OverrideHasCorrectAccessibility(overriddenMember, overridingMember))
->>>>>>> ab680e7d
                     {
                         checkOverriddenProperty((PropertySymbol)overridingMember, (PropertySymbol)overriddenMember, diagnostics, ref suppressAccessors);
                     }
