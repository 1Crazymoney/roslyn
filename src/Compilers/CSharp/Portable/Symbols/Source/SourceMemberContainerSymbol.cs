﻿// Licensed to the .NET Foundation under one or more agreements.
// The .NET Foundation licenses this file to you under the MIT license.
// See the LICENSE file in the project root for more information.

#nullable enable

using System;
using System.Collections.Generic;
using System.Collections.Immutable;
using System.Diagnostics;
using System.Linq;
using System.Runtime.InteropServices;
using System.Threading;
using Microsoft.CodeAnalysis;
using Microsoft.CodeAnalysis.CSharp.Emit;
using Microsoft.CodeAnalysis.CSharp.Syntax;
using Microsoft.CodeAnalysis.PooledObjects;
using Microsoft.CodeAnalysis.Text;
using Roslyn.Utilities;

namespace Microsoft.CodeAnalysis.CSharp.Symbols
{
    /// <summary>
    /// Represents a named type symbol whose members are declared in source.
    /// </summary>
    internal abstract partial class SourceMemberContainerTypeSymbol : NamedTypeSymbol
    {
        // The flags type is used to compact many different bits of information efficiently.
        private struct Flags
        {
            // We current pack everything into one 32-bit int; layout is given below.
            //
            // |               |vvv|zzzz|f|d|yy|wwwwww|
            //
            // w = special type.  6 bits.
            // y = IsManagedType.  2 bits.
            // d = FieldDefinitionsNoted. 1 bit
            // f = FlattenedMembersIsSorted.  1 bit.
            // z = TypeKind. 4 bits.
            // v = NullableContext. 3 bits.
            private int _flags;

            private const int SpecialTypeOffset = 0;
            private const int SpecialTypeSize = 6;

            private const int ManagedKindOffset = SpecialTypeOffset + SpecialTypeSize;
            private const int ManagedKindSize = 2;

            private const int FieldDefinitionsNotedOffset = ManagedKindOffset + ManagedKindSize;
            private const int FieldDefinitionsNotedSize = 1;

            private const int FlattenedMembersIsSortedOffset = FieldDefinitionsNotedOffset + FieldDefinitionsNotedSize;
            private const int FlattenedMembersIsSortedSize = 1;

            private const int TypeKindOffset = FlattenedMembersIsSortedOffset + FlattenedMembersIsSortedSize;
            private const int TypeKindSize = 4;

            private const int NullableContextOffset = TypeKindOffset + TypeKindSize;
            private const int NullableContextSize = 3;

            private const int SpecialTypeMask = (1 << SpecialTypeSize) - 1;
            private const int ManagedKindMask = (1 << ManagedKindSize) - 1;
            private const int TypeKindMask = (1 << TypeKindSize) - 1;
            private const int NullableContextMask = (1 << NullableContextSize) - 1;

            private const int FieldDefinitionsNotedBit = 1 << FieldDefinitionsNotedOffset;
            private const int FlattenedMembersIsSortedBit = 1 << FlattenedMembersIsSortedOffset;


            public SpecialType SpecialType
            {
                get { return (SpecialType)((_flags >> SpecialTypeOffset) & SpecialTypeMask); }
            }

            public ManagedKind ManagedKind
            {
                get { return (ManagedKind)((_flags >> ManagedKindOffset) & ManagedKindMask); }
            }

            public bool FieldDefinitionsNoted
            {
                get { return (_flags & FieldDefinitionsNotedBit) != 0; }
            }

            // True if "lazyMembersFlattened" is sorted.
            public bool FlattenedMembersIsSorted
            {
                get { return (_flags & FlattenedMembersIsSortedBit) != 0; }
            }

            public TypeKind TypeKind
            {
                get { return (TypeKind)((_flags >> TypeKindOffset) & TypeKindMask); }
            }

#if DEBUG
            static Flags()
            {
                // Verify masks are sufficient for values.
                Debug.Assert(EnumUtilities.ContainsAllValues<SpecialType>(SpecialTypeMask));
                Debug.Assert(EnumUtilities.ContainsAllValues<NullableContextKind>(NullableContextMask));
            }
#endif

            public Flags(SpecialType specialType, TypeKind typeKind)
            {
                int specialTypeInt = ((int)specialType & SpecialTypeMask) << SpecialTypeOffset;
                int typeKindInt = ((int)typeKind & TypeKindMask) << TypeKindOffset;

                _flags = specialTypeInt | typeKindInt;
            }

            public void SetFieldDefinitionsNoted()
            {
                ThreadSafeFlagOperations.Set(ref _flags, FieldDefinitionsNotedBit);
            }

            public void SetFlattenedMembersIsSorted()
            {
                ThreadSafeFlagOperations.Set(ref _flags, (FlattenedMembersIsSortedBit));
            }

            private static bool BitsAreUnsetOrSame(int bits, int mask)
            {
                return (bits & mask) == 0 || (bits & mask) == mask;
            }

            public void SetManagedKind(ManagedKind managedKind)
            {
                int bitsToSet = ((int)managedKind & ManagedKindMask) << ManagedKindOffset;
                Debug.Assert(BitsAreUnsetOrSame(_flags, bitsToSet));
                ThreadSafeFlagOperations.Set(ref _flags, bitsToSet);
            }

            public bool TryGetNullableContext(out byte? value)
            {
                return ((NullableContextKind)((_flags >> NullableContextOffset) & NullableContextMask)).TryGetByte(out value);
            }

            public bool SetNullableContext(byte? value)
            {
                return ThreadSafeFlagOperations.Set(ref _flags, (((int)value.ToNullableContextFlags() & NullableContextMask) << NullableContextOffset));
            }
        }

        private static readonly ObjectPool<PooledDictionary<Symbol, Symbol>> s_duplicateMemberSignatureDictionary =
            PooledDictionary<Symbol, Symbol>.CreatePool(MemberSignatureComparer.DuplicateSourceComparer);

        protected SymbolCompletionState state;

        private Flags _flags;

        private readonly DeclarationModifiers _declModifiers;
        private readonly NamespaceOrTypeSymbol _containingSymbol;
        protected readonly MergedTypeDeclaration declaration;

        private MembersAndInitializers? _lazyMembersAndInitializers;
        private Dictionary<string, ImmutableArray<Symbol>>? _lazyMembersDictionary;
        private Dictionary<string, ImmutableArray<Symbol>>? _lazyEarlyAttributeDecodingMembersDictionary;

        private static readonly Dictionary<string, ImmutableArray<NamedTypeSymbol>> s_emptyTypeMembers = new Dictionary<string, ImmutableArray<NamedTypeSymbol>>(EmptyComparer.Instance);
        private Dictionary<string, ImmutableArray<NamedTypeSymbol>>? _lazyTypeMembers;
        private ImmutableArray<Symbol> _lazyMembersFlattened;
        private ImmutableArray<SynthesizedExplicitImplementationForwardingMethod> _lazySynthesizedExplicitImplementations;
        private int _lazyKnownCircularStruct;
        private LexicalSortKey _lazyLexicalSortKey = LexicalSortKey.NotInitialized;

        private ThreeState _lazyContainsExtensionMethods;
        private ThreeState _lazyAnyMemberHasAttributes;

        #region Construction

        internal SourceMemberContainerTypeSymbol(
            NamespaceOrTypeSymbol containingSymbol,
            MergedTypeDeclaration declaration,
<<<<<<< HEAD
            BindingDiagnosticBag diagnostics,
            TupleExtraData tupleData = null)
=======
            DiagnosticBag diagnostics,
            TupleExtraData? tupleData = null)
>>>>>>> 29542b0a
            : base(tupleData)
        {
            _containingSymbol = containingSymbol;
            this.declaration = declaration;

            TypeKind typeKind = declaration.Kind.ToTypeKind();
            var modifiers = MakeModifiers(typeKind, diagnostics);

            foreach (var singleDeclaration in declaration.Declarations)
            {
                diagnostics.AddRange(singleDeclaration.Diagnostics);
            }

            int access = (int)(modifiers & DeclarationModifiers.AccessibilityMask);
            if ((access & (access - 1)) != 0)
            {   // more than one access modifier
                if ((modifiers & DeclarationModifiers.Partial) != 0)
                    diagnostics.Add(ErrorCode.ERR_PartialModifierConflict, Locations[0], this);
                access = access & ~(access - 1); // narrow down to one access modifier
                modifiers &= ~DeclarationModifiers.AccessibilityMask; // remove them all
                modifiers |= (DeclarationModifiers)access; // except the one
            }
            _declModifiers = modifiers;

            var specialType = access == (int)DeclarationModifiers.Public
                ? MakeSpecialType()
                : SpecialType.None;

            _flags = new Flags(specialType, typeKind);

            var containingType = this.ContainingType;
            if (containingType?.IsSealed == true && this.DeclaredAccessibility.HasProtected())
            {
                diagnostics.Add(AccessCheck.GetProtectedMemberInSealedTypeError(ContainingType), Locations[0], this);
            }

            state.NotePartComplete(CompletionPart.TypeArguments); // type arguments need not be computed separately
        }

        private SpecialType MakeSpecialType()
        {
            // check if this is one of the COR library types
            if (ContainingSymbol.Kind == SymbolKind.Namespace &&
                ContainingSymbol.ContainingAssembly.KeepLookingForDeclaredSpecialTypes)
            {
                //for a namespace, the emitted name is a dot-separated list of containing namespaces
                var emittedName = ContainingSymbol.ToDisplayString(SymbolDisplayFormat.QualifiedNameOnlyFormat);
                emittedName = MetadataHelpers.BuildQualifiedName(emittedName, MetadataName);

                return SpecialTypes.GetTypeFromMetadataName(emittedName);
            }
            else
            {
                return SpecialType.None;
            }
        }

        private DeclarationModifiers MakeModifiers(TypeKind typeKind, BindingDiagnosticBag diagnostics)
        {
            Symbol containingSymbol = this.ContainingSymbol;
            DeclarationModifiers defaultAccess;
            var allowedModifiers = DeclarationModifiers.AccessibilityMask;

            if (containingSymbol.Kind == SymbolKind.Namespace)
            {
                defaultAccess = DeclarationModifiers.Internal;
            }
            else
            {
                allowedModifiers |= DeclarationModifiers.New;

                if (((NamedTypeSymbol)containingSymbol).IsInterface)
                {
                    defaultAccess = DeclarationModifiers.Public;
                }
                else
                {
                    defaultAccess = DeclarationModifiers.Private;
                }
            }

            switch (typeKind)
            {
                case TypeKind.Class:
                case TypeKind.Submission:
                    allowedModifiers |= DeclarationModifiers.Partial | DeclarationModifiers.Static | DeclarationModifiers.Sealed | DeclarationModifiers.Abstract
                        | DeclarationModifiers.Unsafe;
                    break;
                case TypeKind.Struct:
                    allowedModifiers |= DeclarationModifiers.Partial | DeclarationModifiers.Ref | DeclarationModifiers.ReadOnly | DeclarationModifiers.Unsafe;
                    break;
                case TypeKind.Interface:
                    allowedModifiers |= DeclarationModifiers.Partial | DeclarationModifiers.Unsafe;
                    break;
                case TypeKind.Delegate:
                    allowedModifiers |= DeclarationModifiers.Unsafe;
                    break;
            }

            bool modifierErrors;
            var mods = MakeAndCheckTypeModifiers(
                defaultAccess,
                allowedModifiers,
                this,
                diagnostics,
                out modifierErrors);

            this.CheckUnsafeModifier(mods, diagnostics);

            if (!modifierErrors &&
                (mods & DeclarationModifiers.Abstract) != 0 &&
                (mods & (DeclarationModifiers.Sealed | DeclarationModifiers.Static)) != 0)
            {
                diagnostics.Add(ErrorCode.ERR_AbstractSealedStatic, Locations[0], this);
            }

            if (!modifierErrors &&
                (mods & (DeclarationModifiers.Sealed | DeclarationModifiers.Static)) == (DeclarationModifiers.Sealed | DeclarationModifiers.Static))
            {
                diagnostics.Add(ErrorCode.ERR_SealedStaticClass, Locations[0], this);
            }

            switch (typeKind)
            {
                case TypeKind.Interface:
                    mods |= DeclarationModifiers.Abstract;
                    break;
                case TypeKind.Struct:
                case TypeKind.Enum:
                    mods |= DeclarationModifiers.Sealed;
                    break;
                case TypeKind.Delegate:
                    mods |= DeclarationModifiers.Sealed;
                    break;
            }

            return mods;
        }

        private DeclarationModifiers MakeAndCheckTypeModifiers(
            DeclarationModifiers defaultAccess,
            DeclarationModifiers allowedModifiers,
            SourceMemberContainerTypeSymbol self,
            BindingDiagnosticBag diagnostics,
            out bool modifierErrors)
        {
            modifierErrors = false;

            var result = DeclarationModifiers.Unset;
            var partCount = declaration.Declarations.Length;
            var missingPartial = false;

            for (var i = 0; i < partCount; i++)
            {
                var decl = declaration.Declarations[i];
                var mods = decl.Modifiers;

                if (partCount > 1 && (mods & DeclarationModifiers.Partial) == 0)
                {
                    missingPartial = true;
                }

                if (!modifierErrors)
                {
                    mods = ModifierUtils.CheckModifiers(
                        mods, allowedModifiers, declaration.Declarations[i].NameLocation, diagnostics,
                        modifierTokens: null, modifierErrors: out modifierErrors);

                    // It is an error for the same modifier to appear multiple times.
                    if (!modifierErrors)
                    {
                        var info = ModifierUtils.CheckAccessibility(mods, this, isExplicitInterfaceImplementation: false);
                        if (info != null)
                        {
                            diagnostics.Add(info, self.Locations[0]);
                            modifierErrors = true;
                        }
                    }
                }

                if (result == DeclarationModifiers.Unset)
                {
                    result = mods;
                }
                else
                {
                    result |= mods;
                }

            }

            if ((result & DeclarationModifiers.AccessibilityMask) == 0)
            {
                result |= defaultAccess;
            }

            if (missingPartial)
            {
                if ((result & DeclarationModifiers.Partial) == 0)
                {
                    // duplicate definitions
                    switch (self.ContainingSymbol.Kind)
                    {
                        case SymbolKind.Namespace:
                            for (var i = 1; i < partCount; i++)
                            {
                                diagnostics.Add(ErrorCode.ERR_DuplicateNameInNS, declaration.Declarations[i].NameLocation, self.Name, self.ContainingSymbol);
                                modifierErrors = true;
                            }
                            break;

                        case SymbolKind.NamedType:
                            for (var i = 1; i < partCount; i++)
                            {
                                if (ContainingType!.Locations.Length == 1 || ContainingType.IsPartial())
                                    diagnostics.Add(ErrorCode.ERR_DuplicateNameInClass, declaration.Declarations[i].NameLocation, self.ContainingSymbol, self.Name);
                                modifierErrors = true;
                            }
                            break;
                    }
                }
                else
                {
                    for (var i = 0; i < partCount; i++)
                    {
                        var singleDeclaration = declaration.Declarations[i];
                        var mods = singleDeclaration.Modifiers;
                        if ((mods & DeclarationModifiers.Partial) == 0)
                        {
                            diagnostics.Add(ErrorCode.ERR_MissingPartial, singleDeclaration.NameLocation, self.Name);
                            modifierErrors = true;
                        }
                    }
                }
            }

            return result;
        }

        #endregion

        #region Completion

        internal sealed override bool RequiresCompletion
        {
            get { return true; }
        }

        internal sealed override bool HasComplete(CompletionPart part)
        {
            return state.HasComplete(part);
        }

        protected abstract void CheckBase(BindingDiagnosticBag diagnostics);
        protected abstract void CheckInterfaces(BindingDiagnosticBag diagnostics);

        internal override void ForceComplete(SourceLocation? locationOpt, CancellationToken cancellationToken)
        {
            while (true)
            {
                // NOTE: cases that depend on GetMembers[ByName] should call RequireCompletionPartMembers.
                cancellationToken.ThrowIfCancellationRequested();
                var incompletePart = state.NextIncompletePart;
                switch (incompletePart)
                {
                    case CompletionPart.Attributes:
                        GetAttributes();
                        break;

                    case CompletionPart.StartBaseType:
                    case CompletionPart.FinishBaseType:
                        if (state.NotePartComplete(CompletionPart.StartBaseType))
                        {
                            var diagnostics = BindingDiagnosticBag.GetInstance();
                            CheckBase(diagnostics);
                            AddDeclarationDiagnostics(diagnostics);
                            state.NotePartComplete(CompletionPart.FinishBaseType);
                            diagnostics.Free();
                        }
                        break;

                    case CompletionPart.StartInterfaces:
                    case CompletionPart.FinishInterfaces:
                        if (state.NotePartComplete(CompletionPart.StartInterfaces))
                        {
                            var diagnostics = BindingDiagnosticBag.GetInstance();
                            CheckInterfaces(diagnostics);
                            AddDeclarationDiagnostics(diagnostics);
                            state.NotePartComplete(CompletionPart.FinishInterfaces);
                            diagnostics.Free();
                        }
                        break;

                    case CompletionPart.EnumUnderlyingType:
                        var discarded = this.EnumUnderlyingType;
                        break;

                    case CompletionPart.TypeArguments:
                        {
                            var tmp = this.TypeArgumentsWithAnnotationsNoUseSiteDiagnostics; // force type arguments
                        }
                        break;

                    case CompletionPart.TypeParameters:
                        // force type parameters
                        foreach (var typeParameter in this.TypeParameters)
                        {
                            typeParameter.ForceComplete(locationOpt, cancellationToken);
                        }

                        state.NotePartComplete(CompletionPart.TypeParameters);
                        break;

                    case CompletionPart.Members:
                        this.GetMembersByName();
                        break;

                    case CompletionPart.TypeMembers:
                        this.GetTypeMembersUnordered();
                        break;

                    case CompletionPart.SynthesizedExplicitImplementations:
                        this.GetSynthesizedExplicitImplementations(cancellationToken); //force interface and base class errors to be checked
                        break;

                    case CompletionPart.StartMemberChecks:
                    case CompletionPart.FinishMemberChecks:
                        if (state.NotePartComplete(CompletionPart.StartMemberChecks))
                        {
                            var diagnostics = BindingDiagnosticBag.GetInstance();
                            AfterMembersChecks(diagnostics);
                            AddDeclarationDiagnostics(diagnostics);

                            // We may produce a SymbolDeclaredEvent for the enclosing type before events for its contained members
                            DeclaringCompilation.SymbolDeclaredEvent(this);
                            var thisThreadCompleted = state.NotePartComplete(CompletionPart.FinishMemberChecks);
                            Debug.Assert(thisThreadCompleted);
                            diagnostics.Free();
                        }
                        break;

                    case CompletionPart.MembersCompleted:
                        {
                            ImmutableArray<Symbol> members = this.GetMembersUnordered();

                            bool allCompleted = true;

                            if (locationOpt == null)
                            {
                                foreach (var member in members)
                                {
                                    cancellationToken.ThrowIfCancellationRequested();
                                    member.ForceComplete(locationOpt, cancellationToken);
                                }
                            }
                            else
                            {
                                foreach (var member in members)
                                {
                                    ForceCompleteMemberByLocation(locationOpt, member, cancellationToken);
                                    allCompleted = allCompleted && member.HasComplete(CompletionPart.All);
                                }
                            }

                            if (!allCompleted)
                            {
                                // We did not complete all members so we won't have enough information for
                                // the PointedAtManagedTypeChecks, so just kick out now.
                                var allParts = CompletionPart.NamedTypeSymbolWithLocationAll;
                                state.SpinWaitComplete(allParts, cancellationToken);
                                return;
                            }

                            EnsureFieldDefinitionsNoted();

                            // We've completed all members, so we're ready for the PointedAtManagedTypeChecks;
                            // proceed to the next iteration.
                            state.NotePartComplete(CompletionPart.MembersCompleted);
                            break;
                        }

                    case CompletionPart.None:
                        return;

                    default:
                        // This assert will trigger if we forgot to handle any of the completion parts
                        Debug.Assert((incompletePart & CompletionPart.NamedTypeSymbolAll) == 0);
                        // any other values are completion parts intended for other kinds of symbols
                        state.NotePartComplete(CompletionPart.All & ~CompletionPart.NamedTypeSymbolAll);
                        break;
                }

                state.SpinWaitComplete(incompletePart, cancellationToken);
            }

            throw ExceptionUtilities.Unreachable;
        }

        internal void EnsureFieldDefinitionsNoted()
        {
            if (_flags.FieldDefinitionsNoted)
            {
                return;
            }

            NoteFieldDefinitions();
        }

        private void NoteFieldDefinitions()
        {
            // we must note all fields once therefore we need to lock
            var membersAndInitializers = this.GetMembersAndInitializers();
            lock (membersAndInitializers)
            {
                if (!_flags.FieldDefinitionsNoted)
                {
                    var assembly = (SourceAssemblySymbol)ContainingAssembly;

                    Accessibility containerEffectiveAccessibility = EffectiveAccessibility();

                    foreach (var member in membersAndInitializers.NonTypeNonIndexerMembers)
                    {
                        FieldSymbol field;
                        if (!member.IsFieldOrFieldLikeEvent(out field) || field.IsConst || field.IsFixedSizeBuffer)
                        {
                            continue;
                        }

                        Accessibility fieldDeclaredAccessibility = field.DeclaredAccessibility;
                        if (fieldDeclaredAccessibility == Accessibility.Private)
                        {
                            // mark private fields as tentatively unassigned and unread unless we discover otherwise.
                            assembly.NoteFieldDefinition(field, isInternal: false, isUnread: true);
                        }
                        else if (containerEffectiveAccessibility == Accessibility.Private)
                        {
                            // mark effectively private fields as tentatively unassigned unless we discover otherwise.
                            assembly.NoteFieldDefinition(field, isInternal: false, isUnread: false);
                        }
                        else if (fieldDeclaredAccessibility == Accessibility.Internal || containerEffectiveAccessibility == Accessibility.Internal)
                        {
                            // mark effectively internal fields as tentatively unassigned unless we discover otherwise.
                            // NOTE: These fields will be reported as unassigned only if internals are not visible from this assembly.
                            // See property SourceAssemblySymbol.UnusedFieldWarnings.
                            assembly.NoteFieldDefinition(field, isInternal: true, isUnread: false);
                        }
                    }
                    _flags.SetFieldDefinitionsNoted();
                }
            }
        }

        #endregion

        #region Containers

        public sealed override NamedTypeSymbol? ContainingType
        {
            get
            {
                return _containingSymbol as NamedTypeSymbol;
            }
        }

        public sealed override Symbol ContainingSymbol
        {
            get
            {
                return _containingSymbol;
            }
        }

        #endregion

        #region Flags Encoded Properties

        public override SpecialType SpecialType
        {
            get
            {
                return _flags.SpecialType;
            }
        }

        public override TypeKind TypeKind
        {
            get
            {
                return _flags.TypeKind;
            }
        }

        internal MergedTypeDeclaration MergedDeclaration
        {
            get
            {
                return this.declaration;
            }
        }

        internal sealed override bool IsInterface
        {
            get
            {
                // TypeKind is computed eagerly, so this is cheap.
                return this.TypeKind == TypeKind.Interface;
            }
        }

        internal override ManagedKind ManagedKind
        {
            get
            {
                var managedKind = _flags.ManagedKind;
                if (managedKind == ManagedKind.Unknown)
                {
                    var baseKind = base.ManagedKind;
                    _flags.SetManagedKind(baseKind);
                    return baseKind;
                }
                return managedKind;
            }
        }

        public override bool IsStatic => _declModifiers.HasFlag(DeclarationModifiers.Static);

        public sealed override bool IsRefLikeType => _declModifiers.HasFlag(DeclarationModifiers.Ref);

        public override bool IsReadOnly => _declModifiers.HasFlag(DeclarationModifiers.ReadOnly);

        public override bool IsSealed => _declModifiers.HasFlag(DeclarationModifiers.Sealed);

        public override bool IsAbstract => _declModifiers.HasFlag(DeclarationModifiers.Abstract);

        internal bool IsPartial => _declModifiers.HasFlag(DeclarationModifiers.Partial);

        internal bool IsNew => _declModifiers.HasFlag(DeclarationModifiers.New);

        public override Accessibility DeclaredAccessibility
        {
            get
            {
                return ModifierUtils.EffectiveAccessibility(_declModifiers);
            }
        }

        /// <summary>
        /// Compute the "effective accessibility" of the current class for the purpose of warnings about unused fields.
        /// </summary>
        private Accessibility EffectiveAccessibility()
        {
            var result = DeclaredAccessibility;
            if (result == Accessibility.Private) return Accessibility.Private;
            for (Symbol? container = this.ContainingType; !(container is null); container = container.ContainingType)
            {
                switch (container.DeclaredAccessibility)
                {
                    case Accessibility.Private:
                        return Accessibility.Private;
                    case Accessibility.Internal:
                        result = Accessibility.Internal;
                        continue;
                }
            }

            return result;
        }

        #endregion

        #region Syntax

        public override bool IsScriptClass
        {
            get
            {
                var kind = this.declaration.Declarations[0].Kind;
                return kind == DeclarationKind.Script || kind == DeclarationKind.Submission;
            }
        }

        public override bool IsImplicitClass
        {
            get
            {
                return this.declaration.Declarations[0].Kind == DeclarationKind.ImplicitClass;
            }
        }

        internal bool IsRecord
        {
            get
            {
                return this.declaration.Declarations[0].Kind == DeclarationKind.Record;
            }
        }

        public override bool IsImplicitlyDeclared
        {
            get
            {
                return IsImplicitClass || IsScriptClass;
            }
        }

        public override int Arity
        {
            get
            {
                return declaration.Arity;
            }
        }

        public override string Name
        {
            get
            {
                return declaration.Name;
            }
        }

        internal override bool MangleName
        {
            get
            {
                return Arity > 0;
            }
        }

        internal override LexicalSortKey GetLexicalSortKey()
        {
            if (!_lazyLexicalSortKey.IsInitialized)
            {
                _lazyLexicalSortKey.SetFrom(declaration.GetLexicalSortKey(this.DeclaringCompilation));
            }
            return _lazyLexicalSortKey;
        }

        public override ImmutableArray<Location> Locations
        {
            get
            {
                return declaration.NameLocations.Cast<SourceLocation, Location>();
            }
        }

        public ImmutableArray<SyntaxReference> SyntaxReferences
        {
            get
            {
                return this.declaration.SyntaxReferences;
            }
        }

        public override ImmutableArray<SyntaxReference> DeclaringSyntaxReferences
        {
            get
            {
                return SyntaxReferences;
            }
        }

        // This method behaves the same was as the base class, but avoids allocations associated with DeclaringSyntaxReferences
        internal override bool IsDefinedInSourceTree(SyntaxTree tree, TextSpan? definedWithinSpan, CancellationToken cancellationToken)
        {
            var declarations = declaration.Declarations;
            if (IsImplicitlyDeclared && declarations.IsEmpty)
            {
                return ContainingSymbol.IsDefinedInSourceTree(tree, definedWithinSpan, cancellationToken);
            }

            foreach (var declaration in declarations)
            {
                cancellationToken.ThrowIfCancellationRequested();

                var syntaxRef = declaration.SyntaxReference;
                if (syntaxRef.SyntaxTree == tree &&
                    (!definedWithinSpan.HasValue || syntaxRef.Span.IntersectsWith(definedWithinSpan.Value)))
                {
                    return true;
                }
            }

            return false;
        }

        #endregion

        #region Members

        /// <summary>
        /// Encapsulates information about the non-type members of a (i.e. this) type.
        ///   1) For non-initializers, symbols are created and stored in a list.
        ///   2) For fields and properties, the symbols are stored in (1) and their initializers are
        ///      stored with other initialized fields and properties from the same syntax tree with
        ///      the same static-ness.
        ///   3) For indexers, syntax (weak) references are stored for later binding.
        /// </summary>
        /// <remarks>
        /// CONSIDER: most types won't have indexers, so we could move the indexer list
        /// into a subclass to spare most instances the space required for the field.
        /// </remarks>
        protected sealed class MembersAndInitializers
        {
            internal readonly ImmutableArray<Symbol> NonTypeNonIndexerMembers;
            internal readonly ImmutableArray<ImmutableArray<FieldOrPropertyInitializer>> StaticInitializers;
            internal readonly ImmutableArray<ImmutableArray<FieldOrPropertyInitializer>> InstanceInitializers;
            internal readonly ImmutableArray<SyntaxReference> IndexerDeclarations;
            internal readonly int StaticInitializersSyntaxLength;
            internal readonly int InstanceInitializersSyntaxLength;

            public MembersAndInitializers(
                ImmutableArray<Symbol> nonTypeNonIndexerMembers,
                ImmutableArray<ImmutableArray<FieldOrPropertyInitializer>> staticInitializers,
                ImmutableArray<ImmutableArray<FieldOrPropertyInitializer>> instanceInitializers,
                ImmutableArray<SyntaxReference> indexerDeclarations,
                int staticInitializersSyntaxLength,
                int instanceInitializersSyntaxLength)
            {
                Debug.Assert(!nonTypeNonIndexerMembers.IsDefault);
                Debug.Assert(!staticInitializers.IsDefault);
                Debug.Assert(!instanceInitializers.IsDefault);
                Debug.Assert(!indexerDeclarations.IsDefault);

                Debug.Assert(!nonTypeNonIndexerMembers.Any(s => s is TypeSymbol));
                Debug.Assert(!nonTypeNonIndexerMembers.Any(s => s.IsIndexer()));
                Debug.Assert(!nonTypeNonIndexerMembers.Any(s => s.IsAccessor() && ((MethodSymbol)s).AssociatedSymbol.IsIndexer()));

                Debug.Assert(staticInitializersSyntaxLength == staticInitializers.Sum(s => s.Sum(i => (i.FieldOpt == null || !i.FieldOpt.IsMetadataConstant) ? i.Syntax.Span.Length : 0)));
                Debug.Assert(instanceInitializersSyntaxLength == instanceInitializers.Sum(s => s.Sum(i => i.Syntax.Span.Length)));

                this.NonTypeNonIndexerMembers = nonTypeNonIndexerMembers;
                this.StaticInitializers = staticInitializers;
                this.InstanceInitializers = instanceInitializers;
                this.IndexerDeclarations = indexerDeclarations;
                this.StaticInitializersSyntaxLength = staticInitializersSyntaxLength;
                this.InstanceInitializersSyntaxLength = instanceInitializersSyntaxLength;
            }
        }

        internal ImmutableArray<ImmutableArray<FieldOrPropertyInitializer>> StaticInitializers
        {
            get { return GetMembersAndInitializers().StaticInitializers; }
        }

        internal ImmutableArray<ImmutableArray<FieldOrPropertyInitializer>> InstanceInitializers
        {
            get { return GetMembersAndInitializers().InstanceInitializers; }
        }

        internal int CalculateSyntaxOffsetInSynthesizedConstructor(int position, SyntaxTree tree, bool isStatic)
        {
            if (IsScriptClass && !isStatic)
            {
                int aggregateLength = 0;

                foreach (var declaration in this.declaration.Declarations)
                {
                    var syntaxRef = declaration.SyntaxReference;
                    if (tree == syntaxRef.SyntaxTree)
                    {
                        return aggregateLength + position;
                    }

                    aggregateLength += syntaxRef.Span.Length;
                }

                throw ExceptionUtilities.Unreachable;
            }

            int syntaxOffset;
            if (TryCalculateSyntaxOffsetOfPositionInInitializer(position, tree, isStatic, ctorInitializerLength: 0, syntaxOffset: out syntaxOffset))
            {
                return syntaxOffset;
            }

            if (declaration.Declarations.Length >= 1 && position == declaration.Declarations[0].Location.SourceSpan.Start)
            {
                // With dynamic analysis instrumentation, the introducing declaration of a type can provide
                // the syntax associated with both the analysis payload local of a synthesized constructor
                // and with the constructor itself. If the synthesized constructor includes an initializer with a lambda,
                // that lambda needs a closure that captures the analysis payload of the constructor,
                // and the offset of the syntax for the local within the constructor is by definition zero.
                return 0;
            }

            // an implicit constructor has no body and no initializer, so the variable has to be declared in a member initializer
            throw ExceptionUtilities.Unreachable;
        }

        /// <summary>
        /// Calculates a syntax offset of a syntax position that is contained in a property or field initializer (if it is in fact contained in one).
        /// </summary>
        internal bool TryCalculateSyntaxOffsetOfPositionInInitializer(int position, SyntaxTree tree, bool isStatic, int ctorInitializerLength, out int syntaxOffset)
        {
            Debug.Assert(ctorInitializerLength >= 0);

            var membersAndInitializers = GetMembersAndInitializers();
            var allInitializers = isStatic ? membersAndInitializers.StaticInitializers : membersAndInitializers.InstanceInitializers;

            var siblingInitializers = GetInitializersInSourceTree(tree, allInitializers);
            int index = IndexOfInitializerContainingPosition(siblingInitializers, position);
            if (index < 0)
            {
                syntaxOffset = 0;
                return false;
            }

            //                                 |<-----------distanceFromCtorBody----------->|
            // [      initializer 0    ][ initializer 1 ][ initializer 2 ][ctor initializer][ctor body]
            // |<--preceding init len-->|      ^
            //                             position

            int initializersLength = isStatic ? membersAndInitializers.StaticInitializersSyntaxLength : membersAndInitializers.InstanceInitializersSyntaxLength;
            int distanceFromInitializerStart = position - siblingInitializers[index].Syntax.Span.Start;

            int distanceFromCtorBody =
                initializersLength + ctorInitializerLength -
                (siblingInitializers[index].PrecedingInitializersLength + distanceFromInitializerStart);

            Debug.Assert(distanceFromCtorBody > 0);

            // syntax offset 0 is at the start of the ctor body:
            syntaxOffset = -distanceFromCtorBody;
            return true;
        }

        private static ImmutableArray<FieldOrPropertyInitializer> GetInitializersInSourceTree(SyntaxTree tree, ImmutableArray<ImmutableArray<FieldOrPropertyInitializer>> initializers)
        {
            var builder = ArrayBuilder<FieldOrPropertyInitializer>.GetInstance();
            foreach (var siblingInitializers in initializers)
            {
                Debug.Assert(!siblingInitializers.IsEmpty);

                if (siblingInitializers[0].Syntax.SyntaxTree == tree)
                {
                    builder.AddRange(siblingInitializers);
                }
            }

            return builder.ToImmutableAndFree();
        }

        private static int IndexOfInitializerContainingPosition(ImmutableArray<FieldOrPropertyInitializer> initializers, int position)
        {
            // Search for the start of the span (the spans are non-overlapping and sorted)
            int index = initializers.BinarySearch(position, (initializer, pos) => initializer.Syntax.Span.Start.CompareTo(pos));

            // Binary search returns non-negative result if the position is exactly the start of some span.
            if (index >= 0)
            {
                return index;
            }

            // Otherwise, ~index is the closest span whose start is greater than the position.
            // => Check if the preceding initializer span contains the position.
            int precedingInitializerIndex = ~index - 1;
            if (precedingInitializerIndex >= 0 && initializers[precedingInitializerIndex].Syntax.Span.Contains(position))
            {
                return precedingInitializerIndex;
            }

            return -1;
        }

        public override IEnumerable<string> MemberNames
        {
            get
            {
                return IsTupleType ? GetMembers().Select(m => m.Name).Distinct() : this.declaration.MemberNames;
            }
        }

        internal override ImmutableArray<NamedTypeSymbol> GetTypeMembersUnordered()
        {
            return GetTypeMembersDictionary().Flatten();
        }

        public override ImmutableArray<NamedTypeSymbol> GetTypeMembers()
        {
            return GetTypeMembersDictionary().Flatten(LexicalOrderSymbolComparer.Instance);
        }

        public override ImmutableArray<NamedTypeSymbol> GetTypeMembers(string name)
        {
            ImmutableArray<NamedTypeSymbol> members;
            if (GetTypeMembersDictionary().TryGetValue(name, out members))
            {
                return members;
            }

            return ImmutableArray<NamedTypeSymbol>.Empty;
        }

        public override ImmutableArray<NamedTypeSymbol> GetTypeMembers(string name, int arity)
        {
            return GetTypeMembers(name).WhereAsArray((t, arity) => t.Arity == arity, arity);
        }

        private Dictionary<string, ImmutableArray<NamedTypeSymbol>> GetTypeMembersDictionary()
        {
            if (_lazyTypeMembers == null)
            {
                var diagnostics = BindingDiagnosticBag.GetInstance();
                if (Interlocked.CompareExchange(ref _lazyTypeMembers, MakeTypeMembers(diagnostics), null) == null)
                {
                    AddDeclarationDiagnostics(diagnostics);

                    state.NotePartComplete(CompletionPart.TypeMembers);
                }

                diagnostics.Free();
            }

            return _lazyTypeMembers;
        }

        private Dictionary<string, ImmutableArray<NamedTypeSymbol>> MakeTypeMembers(BindingDiagnosticBag diagnostics)
        {
            var symbols = ArrayBuilder<NamedTypeSymbol>.GetInstance();
            var conflictDict = new Dictionary<(string, int), SourceNamedTypeSymbol>();
            try
            {
                foreach (var childDeclaration in declaration.Children)
                {
                    var t = new SourceNamedTypeSymbol(this, childDeclaration, diagnostics);
                    this.CheckMemberNameDistinctFromType(t, diagnostics);

                    var key = (t.Name, t.Arity);
                    SourceNamedTypeSymbol? other;
                    if (conflictDict.TryGetValue(key, out other))
                    {
                        if (Locations.Length == 1 || IsPartial)
                        {
                            if (t.IsPartial && other.IsPartial)
                            {
                                diagnostics.Add(ErrorCode.ERR_PartialTypeKindConflict, t.Locations[0], t);
                            }
                            else
                            {
                                diagnostics.Add(ErrorCode.ERR_DuplicateNameInClass, t.Locations[0], this, t.Name);
                            }
                        }
                    }
                    else
                    {
                        conflictDict.Add(key, t);
                    }

                    symbols.Add(t);
                }

                if (IsInterface)
                {
                    foreach (var t in symbols)
                    {
                        Binder.CheckFeatureAvailability(t.DeclaringSyntaxReferences[0].GetSyntax(), MessageID.IDS_DefaultInterfaceImplementation, diagnostics, t.Locations[0]);
                    }
                }

                Debug.Assert(s_emptyTypeMembers.Count == 0);
                return symbols.Count > 0 ?
                    symbols.ToDictionary(s => s.Name, StringOrdinalComparer.Instance) :
                    s_emptyTypeMembers;
            }
            finally
            {
                symbols.Free();
            }
        }

        private void CheckMemberNameDistinctFromType(Symbol member, BindingDiagnosticBag diagnostics)
        {
            switch (this.TypeKind)
            {
                case TypeKind.Class:
                case TypeKind.Struct:
                    if (member.Name == this.Name)
                    {
                        diagnostics.Add(ErrorCode.ERR_MemberNameSameAsType, member.Locations[0], this.Name);
                    }
                    break;
                case TypeKind.Interface:
                    if (member.IsStatic)
                    {
                        goto case TypeKind.Class;
                    }
                    break;
            }
        }

        internal override ImmutableArray<Symbol> GetMembersUnordered()
        {
            var result = _lazyMembersFlattened;

            if (result.IsDefault)
            {
                result = GetMembersByName().Flatten(null);  // do not sort.
                ImmutableInterlocked.InterlockedInitialize(ref _lazyMembersFlattened, result);
                result = _lazyMembersFlattened;
            }

            return result.ConditionallyDeOrder();
        }

        public override ImmutableArray<Symbol> GetMembers()
        {
            if (_flags.FlattenedMembersIsSorted)
            {
                return _lazyMembersFlattened;
            }
            else
            {
                var allMembers = this.GetMembersUnordered();

                if (allMembers.Length > 1)
                {
                    // The array isn't sorted. Sort it and remember that we sorted it.
                    allMembers = allMembers.Sort(LexicalOrderSymbolComparer.Instance);
                    ImmutableInterlocked.InterlockedExchange(ref _lazyMembersFlattened, allMembers);
                }

                _flags.SetFlattenedMembersIsSorted();
                return allMembers;
            }
        }

        public sealed override ImmutableArray<Symbol> GetMembers(string name)
        {
            ImmutableArray<Symbol> members;
            if (GetMembersByName().TryGetValue(name, out members))
            {
                return members;
            }

            return ImmutableArray<Symbol>.Empty;
        }

        internal override ImmutableArray<Symbol> GetSimpleNonTypeMembers(string name)
        {
            if (_lazyMembersDictionary != null || declaration.MemberNames.Contains(name))
            {
                return GetMembers(name);
            }

            return ImmutableArray<Symbol>.Empty;
        }

        internal override IEnumerable<FieldSymbol> GetFieldsToEmit()
        {
            if (this.TypeKind == TypeKind.Enum)
            {
                // For consistency with Dev10, emit value__ field first.
                var valueField = ((SourceNamedTypeSymbol)this).EnumValueField;
                RoslynDebug.Assert((object)valueField != null);
                yield return valueField;
            }

            foreach (var m in this.GetMembers())
            {
                switch (m.Kind)
                {
                    case SymbolKind.Field:
                        var field = (FieldSymbol)m;
                        yield return field.TupleUnderlyingField ?? field;
                        break;
                    case SymbolKind.Event:
                        FieldSymbol? associatedField = ((EventSymbol)m).AssociatedField;
                        if ((object?)associatedField != null)
                        {
                            yield return associatedField.TupleUnderlyingField ?? associatedField;
                        }
                        break;
                }
            }
        }

        /// <summary>
        /// During early attribute decoding, we consider a safe subset of all members that will not
        /// cause cyclic dependencies.  Get all such members for this symbol.
        ///
        /// In particular, this method will return nested types and fields (other than auto-property
        /// backing fields).
        /// </summary>
        internal override ImmutableArray<Symbol> GetEarlyAttributeDecodingMembers()
        {
            return GetEarlyAttributeDecodingMembersDictionary().Flatten();
        }

        /// <summary>
        /// During early attribute decoding, we consider a safe subset of all members that will not
        /// cause cyclic dependencies.  Get all such members for this symbol that have a particular name.
        ///
        /// In particular, this method will return nested types and fields (other than auto-property
        /// backing fields).
        /// </summary>
        internal override ImmutableArray<Symbol> GetEarlyAttributeDecodingMembers(string name)
        {
            ImmutableArray<Symbol> result;
            return GetEarlyAttributeDecodingMembersDictionary().TryGetValue(name, out result) ? result : ImmutableArray<Symbol>.Empty;
        }

        private Dictionary<string, ImmutableArray<Symbol>> GetEarlyAttributeDecodingMembersDictionary()
        {
            if (_lazyEarlyAttributeDecodingMembersDictionary == null)
            {
                var membersAndInitializers = GetMembersAndInitializers(); //NOTE: separately cached

                // NOTE: members were added in a single pass over the syntax, so they're already
                // in lexical order.

                var membersByName = membersAndInitializers.NonTypeNonIndexerMembers.ToDictionary(s => s.Name);
                AddNestedTypesToDictionary(membersByName, GetTypeMembersDictionary());

                Interlocked.CompareExchange(ref _lazyEarlyAttributeDecodingMembersDictionary, membersByName, null);
            }

            return _lazyEarlyAttributeDecodingMembersDictionary;
        }

        // NOTE: this method should do as little work as possible
        //       we often need to get members just to do a lookup.
        //       All additional checks and diagnostics may be not
        //       needed yet or at all.
        protected MembersAndInitializers GetMembersAndInitializers()
        {
            var membersAndInitializers = _lazyMembersAndInitializers;
            if (membersAndInitializers != null)
            {
                return membersAndInitializers;
            }

            var diagnostics = BindingDiagnosticBag.GetInstance();
            membersAndInitializers = BuildMembersAndInitializers(diagnostics);

            var alreadyKnown = Interlocked.CompareExchange(ref _lazyMembersAndInitializers, membersAndInitializers, null);
            if (alreadyKnown != null)
            {
                diagnostics.Free();
                return alreadyKnown;
            }

            AddDeclarationDiagnostics(diagnostics);
            diagnostics.Free();

            return membersAndInitializers!;
        }

        protected Dictionary<string, ImmutableArray<Symbol>> GetMembersByName()
        {
            if (this.state.HasComplete(CompletionPart.Members))
            {
                return _lazyMembersDictionary!;
            }

            return GetMembersByNameSlow();
        }

        private Dictionary<string, ImmutableArray<Symbol>> GetMembersByNameSlow()
        {
            if (_lazyMembersDictionary == null)
            {
                var diagnostics = BindingDiagnosticBag.GetInstance();
                var membersDictionary = MakeAllMembers(diagnostics);
                if (Interlocked.CompareExchange(ref _lazyMembersDictionary, membersDictionary, null) == null)
                {
                    var memberNames = ArrayBuilder<string>.GetInstance(membersDictionary.Count);
                    memberNames.AddRange(membersDictionary.Keys);
                    MergePartialMembers(memberNames, membersDictionary, diagnostics);
                    memberNames.Free();
                    AddDeclarationDiagnostics(diagnostics);
                    state.NotePartComplete(CompletionPart.Members);
                }

                diagnostics.Free();
            }

            state.SpinWaitComplete(CompletionPart.Members, default(CancellationToken));
            return _lazyMembersDictionary;
        }

        internal override IEnumerable<Symbol> GetInstanceFieldsAndEvents()
        {
            var membersAndInitializers = this.GetMembersAndInitializers();
            return membersAndInitializers.NonTypeNonIndexerMembers.Where(IsInstanceFieldOrEvent);
        }

        protected void AfterMembersChecks(BindingDiagnosticBag diagnostics)
        {
            if (IsInterface)
            {
                CheckInterfaceMembers(this.GetMembersAndInitializers().NonTypeNonIndexerMembers, diagnostics);
            }

            CheckMemberNamesDistinctFromType(diagnostics);
            CheckMemberNameConflicts(diagnostics);
            CheckSpecialMemberErrors(diagnostics);
            CheckTypeParameterNameConflicts(diagnostics);
            CheckAccessorNameConflicts(diagnostics);

            bool unused = KnownCircularStruct;

            CheckSequentialOnPartialType(diagnostics);
            CheckForProtectedInStaticClass(diagnostics);
            CheckForUnmatchedOperators(diagnostics);

            var location = Locations[0];
            var compilation = DeclaringCompilation;

            if (this.IsRefLikeType)
            {
                compilation.EnsureIsByRefLikeAttributeExists(diagnostics, location, modifyCompilation: true);
            }

            if (this.IsReadOnly)
            {
                compilation.EnsureIsReadOnlyAttributeExists(diagnostics, location, modifyCompilation: true);
            }

            var baseType = BaseTypeNoUseSiteDiagnostics;
            var interfaces = GetInterfacesToEmit();

            // https://github.com/dotnet/roslyn/issues/30080: Report diagnostics for base type and interfaces at more specific locations.
            if (hasBaseTypeOrInterface(t => t.ContainsNativeInteger()))
            {
                compilation.EnsureNativeIntegerAttributeExists(diagnostics, location, modifyCompilation: true);
            }

            if (compilation.ShouldEmitNullableAttributes(this))
            {
                if (ShouldEmitNullableContextValue(out _))
                {
                    compilation.EnsureNullableContextAttributeExists(diagnostics, location, modifyCompilation: true);
                }

                if (hasBaseTypeOrInterface(t => t.NeedsNullableAttribute()))
                {
                    compilation.EnsureNullableAttributeExists(diagnostics, location, modifyCompilation: true);
                }
            }

            if (interfaces.Any(t => needsTupleElementNamesAttribute(t)))
            {
                // Note: we don't need to check base type or directly implemented interfaces (which will be reported during binding)
                // so the checking of all interfaces here involves some redundancy.
                Binder.ReportMissingTupleElementNamesAttributesIfNeeded(compilation, location, diagnostics);
            }

            bool hasBaseTypeOrInterface(Func<NamedTypeSymbol, bool> predicate)
            {
                return ((object)baseType != null && predicate(baseType)) ||
                    interfaces.Any(predicate);
            }

            static bool needsTupleElementNamesAttribute(TypeSymbol type)
            {
                if (type is null)
                {
                    return false;
                }

                var resultType = type.VisitType(
                    predicate: (t, a, b) => !t.TupleElementNames.IsDefaultOrEmpty && !t.IsErrorType(),
                    arg: (object?)null);
                return resultType is object;
            }
        }

        private void CheckMemberNamesDistinctFromType(BindingDiagnosticBag diagnostics)
        {
            foreach (var member in GetMembersAndInitializers().NonTypeNonIndexerMembers)
            {
                CheckMemberNameDistinctFromType(member, diagnostics);
            }
        }

        private void CheckMemberNameConflicts(BindingDiagnosticBag diagnostics)
        {
            Dictionary<string, ImmutableArray<Symbol>> membersByName = GetMembersByName();

            // Collisions involving indexers are handled specially.
            CheckIndexerNameConflicts(diagnostics, membersByName);

            // key and value will be the same object in these dictionaries.
            var methodsBySignature = new Dictionary<SourceMemberMethodSymbol, SourceMemberMethodSymbol>(MemberSignatureComparer.DuplicateSourceComparer);
            var conversionsAsMethods = new Dictionary<SourceMemberMethodSymbol, SourceMemberMethodSymbol>(MemberSignatureComparer.DuplicateSourceComparer);
            var conversionsAsConversions = new HashSet<SourceUserDefinedConversionSymbol>(ConversionSignatureComparer.Comparer);

            // SPEC: The signature of an operator must differ from the signatures of all other
            // SPEC: operators declared in the same class.

            // DELIBERATE SPEC VIOLATION:
            // The specification does not state that a user-defined conversion reserves the names
            // op_Implicit or op_Explicit, but nevertheless the native compiler does so; an attempt
            // to define a field or a conflicting method with the metadata name of a user-defined
            // conversion is an error.  We preserve this reasonable behavior.
            //
            // Similarly, we treat "public static C operator +(C, C)" as colliding with
            // "public static C op_Addition(C, C)". Fortunately, this behavior simply
            // falls out of treating user-defined operators as ordinary methods; we do
            // not need any special handling in this method.
            //
            // However, we must have special handling for conversions because conversions
            // use a completely different rule for detecting collisions between two
            // conversions: conversion signatures consist only of the source and target
            // types of the conversions, and not the kind of the conversion (implicit or explicit),
            // the name of the method, and so on.
            //
            // Therefore we must detect the following kinds of member name conflicts:
            //
            // 1. a method, conversion or field has the same name as a (different) field (* see note below)
            // 2. a method has the same method signature as another method or conversion
            // 3. a conversion has the same conversion signature as another conversion.
            //
            // However, we must *not* detect "a conversion has the same *method* signature
            // as another conversion" because conversions are allowed to overload on
            // return type but methods are not.
            //
            // (*) NOTE: Throughout the rest of this method I will use "field" as a shorthand for
            // "non-method, non-conversion, non-type member", rather than spelling out
            // "field, property or event...")

            foreach (var pair in membersByName)
            {
                var name = pair.Key;
                Symbol lastSym = GetTypeMembers(name).FirstOrDefault();
                methodsBySignature.Clear();
                // Conversion collisions do not consider the name of the conversion,
                // so do not clear that dictionary.
                foreach (var symbol in pair.Value)
                {
                    if (symbol.Kind == SymbolKind.NamedType ||
                        symbol.IsAccessor() ||
                        symbol.IsIndexer())
                    {
                        continue;
                    }

                    // We detect the first category of conflict by running down the list of members
                    // of the same name, and producing an error when we discover any of the following
                    // "bad transitions".
                    //
                    // * a method or conversion that comes after any field (not necessarily directly)
                    // * a field directly following a field
                    // * a field directly following a method or conversion
                    //
                    // Furthermore: we do not wish to detect collisions between nested types in
                    // this code; that is tested elsewhere. However, we do wish to detect a collision
                    // between a nested type and a field, method or conversion. Therefore we
                    // initialize our "bad transition" detector with a type of the given name,
                    // if there is one. That way we also detect the transitions of "method following
                    // type", and so on.
                    //
                    // The "lastSym" local below is used to detect these transitions. Its value is
                    // one of the following:
                    //
                    // * a nested type of the given name, or
                    // * the first method of the given name, or
                    // * the most recently processed field of the given name.
                    //
                    // If either the current symbol or the "last symbol" are not methods then
                    // there must be a collision:
                    //
                    // * if the current symbol is not a method and the last symbol is, then
                    //   there is a field directly following a method of the same name
                    // * if the current symbol is a method and the last symbol is not, then
                    //   there is a method directly or indirectly following a field of the same name,
                    //   or a method of the same name as a nested type.
                    // * if neither are methods then either we have a field directly
                    //   following a field of the same name, or a field and a nested type of the same name.
                    //

                    if ((object)lastSym != null)
                    {
                        if (symbol.Kind != SymbolKind.Method || lastSym.Kind != SymbolKind.Method)
                        {
                            if (symbol.Kind != SymbolKind.Field || !symbol.IsImplicitlyDeclared)
                            {
                                // The type '{0}' already contains a definition for '{1}'
                                if (Locations.Length == 1 || IsPartial)
                                {
                                    diagnostics.Add(ErrorCode.ERR_DuplicateNameInClass, symbol.Locations[0], this, symbol.Name);
                                }
                            }

                            if (lastSym.Kind == SymbolKind.Method)
                            {
                                lastSym = symbol;
                            }
                        }
                    }
                    else
                    {
                        lastSym = symbol;
                    }

                    // That takes care of the first category of conflict; we detect the
                    // second and third categories as follows:

                    var conversion = symbol as SourceUserDefinedConversionSymbol;
                    var method = symbol as SourceMemberMethodSymbol;
                    if (!(conversion is null))
                    {
                        // Does this conversion collide *as a conversion* with any previously-seen
                        // conversion?

                        if (!conversionsAsConversions.Add(conversion))
                        {
                            // CS0557: Duplicate user-defined conversion in type 'C'
                            diagnostics.Add(ErrorCode.ERR_DuplicateConversionInClass, conversion.Locations[0], this);
                        }
                        else
                        {
                            // The other set might already contain a conversion which would collide
                            // *as a method* with the current conversion.
                            if (!conversionsAsMethods.ContainsKey(conversion))
                            {
                                conversionsAsMethods.Add(conversion, conversion);
                            }
                        }

                        // Does this conversion collide *as a method* with any previously-seen
                        // non-conversion method?

                        if (methodsBySignature.TryGetValue(conversion, out var previousMethod))
                        {
                            ReportMethodSignatureCollision(diagnostics, conversion, previousMethod);
                        }
                        // Do not add the conversion to the set of previously-seen methods; that set
                        // is only non-conversion methods.
                    }
                    else if (!(method is null))
                    {
                        // Does this method collide *as a method* with any previously-seen
                        // conversion?

                        if (conversionsAsMethods.TryGetValue(method, out var previousConversion))
                        {
                            ReportMethodSignatureCollision(diagnostics, method, previousConversion);
                        }
                        // Do not add the method to the set of previously-seen conversions.

                        // Does this method collide *as a method* with any previously-seen
                        // non-conversion method?

                        if (methodsBySignature.TryGetValue(method, out var previousMethod))
                        {
                            ReportMethodSignatureCollision(diagnostics, method, previousMethod);
                        }
                        else
                        {
                            // We haven't seen this method before. Make a note of it in case
                            // we see a colliding method later.
                            methodsBySignature.Add(method, method);
                        }
                    }
                }
            }
        }

        // Report a name conflict; the error is reported on the location of method1.
        // UNDONE: Consider adding a secondary location pointing to the second method.
        private void ReportMethodSignatureCollision(BindingDiagnosticBag diagnostics, SourceMemberMethodSymbol method1, SourceMemberMethodSymbol method2)
        {
            switch (method1, method2)
            {
                case (SourceOrdinaryMethodSymbol { IsPartialDefinition: true }, SourceOrdinaryMethodSymbol { IsPartialImplementation: true }):
                case (SourceOrdinaryMethodSymbol { IsPartialImplementation: true }, SourceOrdinaryMethodSymbol { IsPartialDefinition: true }):
                    // these could be 2 parts of the same partial method.
                    // Partial methods are allowed to collide by signature.
                    return;
                case (SynthesizedSimpleProgramEntryPointSymbol { }, SynthesizedSimpleProgramEntryPointSymbol { }):
                    return;
            }

            // If method1 is a constructor only because its return type is missing, then
            // we've already produced a diagnostic for the missing return type and we suppress the
            // diagnostic about duplicate signature.
            if (method1.MethodKind == MethodKind.Constructor &&
                ((ConstructorDeclarationSyntax)method1.SyntaxRef.GetSyntax()).Identifier.ValueText != this.Name)
            {
                return;
            }

            Debug.Assert(method1.ParameterCount == method2.ParameterCount);

            for (int i = 0; i < method1.ParameterCount; i++)
            {
                var refKind1 = method1.Parameters[i].RefKind;
                var refKind2 = method2.Parameters[i].RefKind;

                if (refKind1 != refKind2)
                {
                    // '{0}' cannot define an overloaded {1} that differs only on parameter modifiers '{2}' and '{3}'
                    var methodKind = method1.MethodKind == MethodKind.Constructor ? MessageID.IDS_SK_CONSTRUCTOR : MessageID.IDS_SK_METHOD;
                    diagnostics.Add(ErrorCode.ERR_OverloadRefKind, method1.Locations[0], this, methodKind.Localize(), refKind1.ToParameterDisplayString(), refKind2.ToParameterDisplayString());

                    return;
                }
            }

            // Special case: if there are two destructors, use the destructor syntax instead of "Finalize"
            var methodName = (method1.MethodKind == MethodKind.Destructor && method2.MethodKind == MethodKind.Destructor) ?
                "~" + this.Name :
                method1.Name;
            // Type '{1}' already defines a member called '{0}' with the same parameter types
            diagnostics.Add(ErrorCode.ERR_MemberAlreadyExists, method1.Locations[0], methodName, this);
        }

        private void CheckIndexerNameConflicts(BindingDiagnosticBag diagnostics, Dictionary<string, ImmutableArray<Symbol>> membersByName)
        {
            PooledHashSet<string>? typeParameterNames = null;
            if (this.Arity > 0)
            {
                typeParameterNames = PooledHashSet<string>.GetInstance();
                foreach (TypeParameterSymbol typeParameter in this.TypeParameters)
                {
                    typeParameterNames.Add(typeParameter.Name);
                }
            }

            var indexersBySignature = new Dictionary<PropertySymbol, PropertySymbol>(MemberSignatureComparer.DuplicateSourceComparer);

            // Note: Can't assume that all indexers are called WellKnownMemberNames.Indexer because
            // they may be explicit interface implementations.
            foreach (var members in membersByName.Values)
            {
                string? lastIndexerName = null;
                indexersBySignature.Clear();
                foreach (var symbol in members)
                {
                    if (symbol.IsIndexer())
                    {
                        PropertySymbol indexer = (PropertySymbol)symbol;
                        CheckIndexerSignatureCollisions(
                            indexer,
                            diagnostics,
                            membersByName,
                            indexersBySignature,
                            ref lastIndexerName);

                        // Also check for collisions with type parameters, which aren't in the member map.
                        // NOTE: Accessors have normal names and are handled in CheckTypeParameterNameConflicts.
                        if (typeParameterNames != null)
                        {
                            string indexerName = indexer.MetadataName;
                            if (typeParameterNames.Contains(indexerName))
                            {
                                diagnostics.Add(ErrorCode.ERR_DuplicateNameInClass, indexer.Locations[0], this, indexerName);
                                continue;
                            }
                        }
                    }
                }
            }

            typeParameterNames?.Free();
        }

        private void CheckIndexerSignatureCollisions(
            PropertySymbol indexer,
            BindingDiagnosticBag diagnostics,
            Dictionary<string, ImmutableArray<Symbol>> membersByName,
            Dictionary<PropertySymbol, PropertySymbol> indexersBySignature,
            ref string? lastIndexerName)
        {
            if (!indexer.IsExplicitInterfaceImplementation) //explicit implementation names are not checked
            {
                string indexerName = indexer.MetadataName;

                if (lastIndexerName != null && lastIndexerName != indexerName)
                {
                    // NOTE: dev10 checks indexer names by comparing each to the previous.
                    // For example, if indexers are declared with names A, B, A, B, then there
                    // will be three errors - one for each time the name is different from the
                    // previous one.  If, on the other hand, the names are A, A, B, B, then
                    // there will only be one error because only one indexer has a different
                    // name from the previous one.

                    diagnostics.Add(ErrorCode.ERR_InconsistentIndexerNames, indexer.Locations[0]);
                }

                lastIndexerName = indexerName;

                if (Locations.Length == 1 || IsPartial)
                {
                    if (membersByName.ContainsKey(indexerName))
                    {
                        // The name of the indexer is reserved - it can only be used by other indexers.
                        Debug.Assert(!membersByName[indexerName].Any(SymbolExtensions.IsIndexer));
                        diagnostics.Add(ErrorCode.ERR_DuplicateNameInClass, indexer.Locations[0], this, indexerName);
                    }
                }
            }

            if (indexersBySignature.TryGetValue(indexer, out var prevIndexerBySignature))
            {
                // Type '{1}' already defines a member called '{0}' with the same parameter types
                // NOTE: Dev10 prints "this" as the name of the indexer.
                diagnostics.Add(ErrorCode.ERR_MemberAlreadyExists, indexer.Locations[0], SyntaxFacts.GetText(SyntaxKind.ThisKeyword), this);
            }
            else
            {
                indexersBySignature[indexer] = indexer;
            }
        }

        private void CheckSpecialMemberErrors(BindingDiagnosticBag diagnostics)
        {
            var conversions = new TypeConversions(this.ContainingAssembly.CorLibrary);
            foreach (var member in this.GetMembersUnordered())
            {
                member.AfterAddingTypeMembersChecks(conversions, diagnostics);
            }
        }

        private void CheckTypeParameterNameConflicts(BindingDiagnosticBag diagnostics)
        {
            if (this.TypeKind == TypeKind.Delegate)
            {
                // Delegates do not have conflicts between their type parameter
                // names and their methods; it is legal (though odd) to say
                // delegate void D<Invoke>(Invoke x);

                return;
            }

            if (Locations.Length == 1 || IsPartial)
            {
                foreach (var tp in TypeParameters)
                {
                    foreach (var dup in GetMembers(tp.Name))
                    {
                        diagnostics.Add(ErrorCode.ERR_DuplicateNameInClass, dup.Locations[0], this, tp.Name);
                    }
                }
            }
        }

        private void CheckAccessorNameConflicts(BindingDiagnosticBag diagnostics)
        {
            // Report errors where property and event accessors
            // conflict with other members of the same name.
            foreach (Symbol symbol in this.GetMembersUnordered())
            {
                if (symbol.IsExplicitInterfaceImplementation())
                {
                    // If there's a name conflict it will show up as a more specific
                    // interface implementation error.
                    continue;
                }
                switch (symbol.Kind)
                {
                    case SymbolKind.Property:
                        {
                            var propertySymbol = (PropertySymbol)symbol;
                            this.CheckForMemberConflictWithPropertyAccessor(propertySymbol, getNotSet: true, diagnostics: diagnostics);
                            this.CheckForMemberConflictWithPropertyAccessor(propertySymbol, getNotSet: false, diagnostics: diagnostics);
                            break;
                        }
                    case SymbolKind.Event:
                        {
                            var eventSymbol = (EventSymbol)symbol;
                            this.CheckForMemberConflictWithEventAccessor(eventSymbol, isAdder: true, diagnostics: diagnostics);
                            this.CheckForMemberConflictWithEventAccessor(eventSymbol, isAdder: false, diagnostics: diagnostics);
                            break;
                        }
                }
            }
        }

        internal override bool KnownCircularStruct
        {
            get
            {
                if (_lazyKnownCircularStruct == (int)ThreeState.Unknown)
                {
                    if (TypeKind != TypeKind.Struct)
                    {
                        Interlocked.CompareExchange(ref _lazyKnownCircularStruct, (int)ThreeState.False, (int)ThreeState.Unknown);
                    }
                    else
                    {
                        var diagnostics = BindingDiagnosticBag.GetInstance();
                        var value = (int)CheckStructCircularity(diagnostics).ToThreeState();

                        if (Interlocked.CompareExchange(ref _lazyKnownCircularStruct, value, (int)ThreeState.Unknown) == (int)ThreeState.Unknown)
                        {
                            AddDeclarationDiagnostics(diagnostics);
                        }

                        Debug.Assert(value == _lazyKnownCircularStruct);
                        diagnostics.Free();
                    }
                }

                return _lazyKnownCircularStruct == (int)ThreeState.True;
            }
        }

        private bool CheckStructCircularity(BindingDiagnosticBag diagnostics)
        {
            Debug.Assert(TypeKind == TypeKind.Struct);

            CheckFiniteFlatteningGraph(diagnostics);
            return HasStructCircularity(diagnostics);
        }

        private bool HasStructCircularity(BindingDiagnosticBag diagnostics)
        {
            foreach (var valuesByName in GetMembersByName().Values)
            {
                foreach (var member in valuesByName)
                {
                    if (member.Kind != SymbolKind.Field)
                    {
                        // NOTE: don't have to check field-like events, because they can't have struct types.
                        continue;
                    }
                    var field = (FieldSymbol)member;
                    if (field.IsStatic)
                    {
                        continue;
                    }
                    var type = field.NonPointerType();
                    if (((object)type != null) &&
                        (type.TypeKind == TypeKind.Struct) &&
                        BaseTypeAnalysis.StructDependsOn((NamedTypeSymbol)type, this) &&
                        !type.IsPrimitiveRecursiveStruct()) // allow System.Int32 to contain a field of its own type
                    {
                        // If this is a backing field, report the error on the associated property.
                        var symbol = field.AssociatedSymbol ?? field;

                        if (symbol.Kind == SymbolKind.Parameter)
                        {
                            // We should stick to members for this error.
                            symbol = field;
                        }

                        // Struct member '{0}' of type '{1}' causes a cycle in the struct layout
                        diagnostics.Add(ErrorCode.ERR_StructLayoutCycle, symbol.Locations[0], symbol, type);
                        return true;
                    }
                }
            }
            return false;
        }

        private void CheckForProtectedInStaticClass(BindingDiagnosticBag diagnostics)
        {
            if (!IsStatic)
            {
                return;
            }

            // no protected members allowed
            foreach (var valuesByName in GetMembersByName().Values)
            {
                foreach (var member in valuesByName)
                {
                    if (member is TypeSymbol)
                    {
                        // Duplicate Dev10's failure to diagnose this error.
                        continue;
                    }

                    if (member.DeclaredAccessibility.HasProtected())
                    {
                        if (member.Kind != SymbolKind.Method || ((MethodSymbol)member).MethodKind != MethodKind.Destructor)
                        {
                            diagnostics.Add(ErrorCode.ERR_ProtectedInStatic, member.Locations[0], member);
                        }
                    }
                }
            }
        }

        private void CheckForUnmatchedOperators(BindingDiagnosticBag diagnostics)
        {
            // SPEC: The true and false unary operators require pairwise declaration.
            // SPEC: A compile-time error occurs if a class or struct declares one
            // SPEC: of these operators without also declaring the other.
            //
            // SPEC DEFICIENCY: The line of the specification quoted above should say
            // the same thing as the lines below: that the formal parameters of the
            // paired true/false operators must match exactly. You can't do
            // op true(S) and op false(S?) for example.

            // SPEC: Certain binary operators require pairwise declaration. For every
            // SPEC: declaration of either operator of a pair, there must be a matching
            // SPEC: declaration of the other operator of the pair. Two operator
            // SPEC: declarations match when they have the same return type and the same
            // SPEC: type for each parameter. The following operators require pairwise
            // SPEC: declaration: == and !=, > and <, >= and <=.

            CheckForUnmatchedOperator(diagnostics, WellKnownMemberNames.TrueOperatorName, WellKnownMemberNames.FalseOperatorName);
            CheckForUnmatchedOperator(diagnostics, WellKnownMemberNames.EqualityOperatorName, WellKnownMemberNames.InequalityOperatorName);
            CheckForUnmatchedOperator(diagnostics, WellKnownMemberNames.LessThanOperatorName, WellKnownMemberNames.GreaterThanOperatorName);
            CheckForUnmatchedOperator(diagnostics, WellKnownMemberNames.LessThanOrEqualOperatorName, WellKnownMemberNames.GreaterThanOrEqualOperatorName);

            // We also produce a warning if == / != is overridden without also overriding
            // Equals and GetHashCode, or if Equals is overridden without GetHashCode.

            CheckForEqualityAndGetHashCode(diagnostics);
        }

        private void CheckForUnmatchedOperator(BindingDiagnosticBag diagnostics, string operatorName1, string operatorName2)
        {
            var ops1 = this.GetOperators(operatorName1);
            var ops2 = this.GetOperators(operatorName2);
            CheckForUnmatchedOperator(diagnostics, ops1, ops2, operatorName2);
            CheckForUnmatchedOperator(diagnostics, ops2, ops1, operatorName1);
        }

        private static void CheckForUnmatchedOperator(
            BindingDiagnosticBag diagnostics,
            ImmutableArray<MethodSymbol> ops1,
            ImmutableArray<MethodSymbol> ops2,
            string operatorName2)
        {
            foreach (var op1 in ops1)
            {
                bool foundMatch = false;
                foreach (var op2 in ops2)
                {
                    foundMatch = DoOperatorsPair(op1, op2);
                    if (foundMatch)
                    {
                        break;
                    }
                }

                if (!foundMatch)
                {
                    // CS0216: The operator 'C.operator true(C)' requires a matching operator 'false' to also be defined
                    diagnostics.Add(ErrorCode.ERR_OperatorNeedsMatch, op1.Locations[0], op1,
                        SyntaxFacts.GetText(SyntaxFacts.GetOperatorKind(operatorName2)));
                }
            }
        }

        private static bool DoOperatorsPair(MethodSymbol op1, MethodSymbol op2)
        {
            if (op1.ParameterCount != op2.ParameterCount)
            {
                return false;
            }

            for (int p = 0; p < op1.ParameterCount; ++p)
            {
                if (!op1.ParameterTypesWithAnnotations[p].Equals(op2.ParameterTypesWithAnnotations[p], TypeCompareKind.AllIgnoreOptions))
                {
                    return false;
                }
            }

            if (!op1.ReturnType.Equals(op2.ReturnType, TypeCompareKind.AllIgnoreOptions))
            {
                return false;
            }

            return true;
        }

        private void CheckForEqualityAndGetHashCode(BindingDiagnosticBag diagnostics)
        {
            if (this.IsInterfaceType())
            {
                // Interfaces are allowed to define Equals without GetHashCode if they want.
                return;
            }

            bool hasOp = this.GetOperators(WellKnownMemberNames.EqualityOperatorName).Any() ||
                this.GetOperators(WellKnownMemberNames.InequalityOperatorName).Any();
            bool overridesEquals = this.TypeOverridesObjectMethod("Equals");

            if (hasOp || overridesEquals)
            {
                bool overridesGHC = this.TypeOverridesObjectMethod("GetHashCode");
                if (overridesEquals && !overridesGHC)
                {
                    // CS0659: 'C' overrides Object.Equals(object o) but does not override Object.GetHashCode()
                    diagnostics.Add(ErrorCode.WRN_EqualsWithoutGetHashCode, this.Locations[0], this);
                }

                if (hasOp && !overridesEquals)
                {
                    // CS0660: 'C' defines operator == or operator != but does not override Object.Equals(object o)
                    diagnostics.Add(ErrorCode.WRN_EqualityOpWithoutEquals, this.Locations[0], this);
                }

                if (hasOp && !overridesGHC)
                {
                    // CS0661: 'C' defines operator == or operator != but does not override Object.GetHashCode()
                    diagnostics.Add(ErrorCode.WRN_EqualityOpWithoutGetHashCode, this.Locations[0], this);
                }
            }
        }

        private bool TypeOverridesObjectMethod(string name)
        {
            foreach (var method in this.GetMembers(name).OfType<MethodSymbol>())
            {
                if (method.IsOverride && method.GetConstructedLeastOverriddenMethod(this).ContainingType.SpecialType == Microsoft.CodeAnalysis.SpecialType.System_Object)
                {
                    return true;
                }
            }
            return false;
        }

        private void CheckFiniteFlatteningGraph(BindingDiagnosticBag diagnostics)
        {
            Debug.Assert(ReferenceEquals(this, this.OriginalDefinition));
            if (AllTypeArgumentCount() == 0) return;
            var instanceMap = new Dictionary<NamedTypeSymbol, NamedTypeSymbol>(ReferenceEqualityComparer.Instance);
            instanceMap.Add(this, this);
            foreach (var m in this.GetMembersUnordered())
            {
                var f = m as FieldSymbol;
                if (f is null || !f.IsStatic || f.Type.TypeKind != TypeKind.Struct) continue;
                var type = (NamedTypeSymbol)f.Type;
                if (InfiniteFlatteningGraph(this, type, instanceMap))
                {
                    // Struct member '{0}' of type '{1}' causes a cycle in the struct layout
                    diagnostics.Add(ErrorCode.ERR_StructLayoutCycle, f.Locations[0], f, type);
                    //this.KnownCircularStruct = true;
                    return;
                }
            }
        }

        private static bool InfiniteFlatteningGraph(SourceMemberContainerTypeSymbol top, NamedTypeSymbol t, Dictionary<NamedTypeSymbol, NamedTypeSymbol> instanceMap)
        {
            if (!t.ContainsTypeParameter()) return false;
            var tOriginal = t.OriginalDefinition;
            if (instanceMap.TryGetValue(tOriginal, out var oldInstance))
            {
                // short circuit when we find a cycle, but only return true when the cycle contains the top struct
                return (!TypeSymbol.Equals(oldInstance, t, TypeCompareKind.AllNullableIgnoreOptions)) && ReferenceEquals(tOriginal, top);
            }
            else
            {
                instanceMap.Add(tOriginal, t);
                try
                {
                    foreach (var m in t.GetMembersUnordered())
                    {
                        var f = m as FieldSymbol;
                        if (f is null || !f.IsStatic || f.Type.TypeKind != TypeKind.Struct) continue;
                        var type = (NamedTypeSymbol)f.Type;
                        if (InfiniteFlatteningGraph(top, type, instanceMap)) return true;
                    }
                    return false;
                }
                finally
                {
                    instanceMap.Remove(tOriginal);
                }
            }
        }

        private void CheckSequentialOnPartialType(BindingDiagnosticBag diagnostics)
        {
            if (!IsPartial || this.Layout.Kind != LayoutKind.Sequential)
            {
                return;
            }

            SyntaxReference? whereFoundField = null;
            if (this.SyntaxReferences.Length <= 1)
            {
                return;
            }

            foreach (var syntaxRef in this.SyntaxReferences)
            {
                var syntax = syntaxRef.GetSyntax() as TypeDeclarationSyntax;
                if (syntax == null)
                {
                    continue;
                }

                foreach (var m in syntax.Members)
                {
                    if (HasInstanceData(m))
                    {
                        if (whereFoundField != null && whereFoundField != syntaxRef)
                        {
                            diagnostics.Add(ErrorCode.WRN_SequentialOnPartialClass, Locations[0], this);
                            return;
                        }

                        whereFoundField = syntaxRef;
                    }
                }
            }
        }

        private static bool HasInstanceData(MemberDeclarationSyntax m)
        {
            switch (m.Kind())
            {
                case SyntaxKind.FieldDeclaration:
                    var fieldDecl = (FieldDeclarationSyntax)m;
                    return
                        !ContainsModifier(fieldDecl.Modifiers, SyntaxKind.StaticKeyword) &&
                        !ContainsModifier(fieldDecl.Modifiers, SyntaxKind.ConstKeyword);
                case SyntaxKind.PropertyDeclaration:
                    // auto-property
                    var propertyDecl = (PropertyDeclarationSyntax)m;
                    return
                        !ContainsModifier(propertyDecl.Modifiers, SyntaxKind.StaticKeyword) &&
                        !ContainsModifier(propertyDecl.Modifiers, SyntaxKind.AbstractKeyword) &&
                        !ContainsModifier(propertyDecl.Modifiers, SyntaxKind.ExternKeyword) &&
                        propertyDecl.AccessorList != null &&
                        All(propertyDecl.AccessorList.Accessors, a => a.Body == null && a.ExpressionBody == null);
                case SyntaxKind.EventFieldDeclaration:
                    // field-like event declaration
                    var eventFieldDecl = (EventFieldDeclarationSyntax)m;
                    return
                        !ContainsModifier(eventFieldDecl.Modifiers, SyntaxKind.StaticKeyword) &&
                        !ContainsModifier(eventFieldDecl.Modifiers, SyntaxKind.AbstractKeyword) &&
                        !ContainsModifier(eventFieldDecl.Modifiers, SyntaxKind.ExternKeyword);
                default:
                    return false;
            }
        }

        private static bool All<T>(SyntaxList<T> list, Func<T, bool> predicate) where T : CSharpSyntaxNode
        {
            foreach (var t in list) { if (predicate(t)) return true; };
            return false;
        }

        private static bool ContainsModifier(SyntaxTokenList modifiers, SyntaxKind modifier)
        {
            foreach (var m in modifiers) { if (m.IsKind(modifier)) return true; };
            return false;
        }

        private Dictionary<string, ImmutableArray<Symbol>> MakeAllMembers(BindingDiagnosticBag diagnostics)
        {
            var membersAndInitializers = GetMembersAndInitializers();

            // Most types don't have indexers.  If this is one of those types,
            // just reuse the dictionary we build for early attribute decoding.
            // For tuples, we also need to take the slow path.
            if (membersAndInitializers.IndexerDeclarations.Length == 0 && !this.IsTupleType)
            {
                return GetEarlyAttributeDecodingMembersDictionary();
            }

            // Add indexers (plus their accessors)
            var indexerMembers = ArrayBuilder<Symbol>.GetInstance();
            Binder? binder = null;
            SyntaxTree? currentTree = null;
            foreach (var decl in membersAndInitializers.IndexerDeclarations)
            {
                var syntax = (IndexerDeclarationSyntax)decl.GetSyntax();

                if (binder == null || currentTree != decl.SyntaxTree)
                {
                    currentTree = decl.SyntaxTree;
                    BinderFactory binderFactory = this.DeclaringCompilation.GetBinderFactory(currentTree);
                    binder = binderFactory.GetBinder(syntax);
                }

                var indexer = SourcePropertySymbol.Create(this, binder, syntax, diagnostics);
                CheckMemberNameDistinctFromType(indexer, diagnostics);

                indexerMembers.Add(indexer);
                AddAccessorIfAvailable(indexerMembers, indexer.GetMethod, diagnostics, checkName: true);
                AddAccessorIfAvailable(indexerMembers, indexer.SetMethod, diagnostics, checkName: true);
            }

            var membersByName = mergeIndexersAndNonIndexers(membersAndInitializers.NonTypeNonIndexerMembers, indexerMembers);
            indexerMembers.Free();

            // Merge types into the member dictionary
            AddNestedTypesToDictionary(membersByName, GetTypeMembersDictionary());

            return membersByName;

            // Merge (already ordered) non-type, non-indexer members with (already ordered) indexer members.
            static Dictionary<string, ImmutableArray<Symbol>> mergeIndexersAndNonIndexers(ImmutableArray<Symbol> nonIndexerMembers, ArrayBuilder<Symbol> indexerMembers)
            {
                int nonIndexerCount = nonIndexerMembers.Length;
                int indexerCount = indexerMembers.Count;

                var merged = ArrayBuilder<Symbol>.GetInstance(nonIndexerCount + indexerCount);

                int nonIndexerPos = 0;
                int indexerPos = 0;

                while (nonIndexerPos < nonIndexerCount && indexerPos < indexerCount)
                {
                    var nonIndexer = nonIndexerMembers[nonIndexerPos];
                    var indexer = indexerMembers[indexerPos];
                    if (LexicalOrderSymbolComparer.Instance.Compare(nonIndexer, indexer) < 0)
                    {
                        merged.Add(nonIndexer);
                        nonIndexerPos++;
                    }
                    else
                    {
                        merged.Add(indexer);
                        indexerPos++;
                    }
                }

                for (; nonIndexerPos < nonIndexerCount; nonIndexerPos++)
                {
                    merged.Add(nonIndexerMembers[nonIndexerPos]);
                }

                for (; indexerPos < indexerCount; indexerPos++)
                {
                    merged.Add(indexerMembers[indexerPos]);
                }

                var membersByName = merged.ToDictionary(s => s.Name, StringOrdinalComparer.Instance);
                merged.Free();

                return membersByName;
            }
        }

        private static void AddNestedTypesToDictionary(Dictionary<string, ImmutableArray<Symbol>> membersByName, Dictionary<string, ImmutableArray<NamedTypeSymbol>> typesByName)
        {
            foreach (var pair in typesByName)
            {
                string name = pair.Key;
                ImmutableArray<NamedTypeSymbol> types = pair.Value;
                ImmutableArray<Symbol> typesAsSymbols = StaticCast<Symbol>.From(types);

                ImmutableArray<Symbol> membersForName;
                if (membersByName.TryGetValue(name, out membersForName))
                {
                    membersByName[name] = membersForName.Concat(typesAsSymbols);
                }
                else
                {
                    membersByName.Add(name, typesAsSymbols);
                }
            }
        }

        private class MembersAndInitializersBuilder
        {
            public ArrayBuilder<Symbol> NonTypeNonIndexerMembers { get; set; } = ArrayBuilder<Symbol>.GetInstance();
            public readonly ArrayBuilder<ArrayBuilder<FieldOrPropertyInitializer.Builder>> StaticInitializers = ArrayBuilder<ArrayBuilder<FieldOrPropertyInitializer.Builder>>.GetInstance();
            public readonly ArrayBuilder<ArrayBuilder<FieldOrPropertyInitializer.Builder>> InstanceInitializers = ArrayBuilder<ArrayBuilder<FieldOrPropertyInitializer.Builder>>.GetInstance();
            public readonly ArrayBuilder<SyntaxReference> IndexerDeclarations = ArrayBuilder<SyntaxReference>.GetInstance();
            public RecordDeclarationSyntax? RecordDeclarationWithParameters;
            public ArrayBuilder<FieldOrPropertyInitializer.Builder>? InstanceInitializersForRecordDeclarationWithParameters;


            public MembersAndInitializers ToReadOnlyAndFree()
            {
                return new MembersAndInitializers(
                    NonTypeNonIndexerMembers.ToImmutableAndFree(),
                    ToReadonlyAndFree(StaticInitializers, out int staticInitializersSyntaxLength),
                    ToReadonlyAndFree(InstanceInitializers, out int instanceInitializersSyntaxLength),
                    IndexerDeclarations.ToImmutableAndFree(),
                    staticInitializersSyntaxLength,
                    instanceInitializersSyntaxLength);
            }

            private static ImmutableArray<ImmutableArray<FieldOrPropertyInitializer>> ToReadonlyAndFree(ArrayBuilder<ArrayBuilder<FieldOrPropertyInitializer.Builder>> initializers, out int syntaxLength)
            {
                syntaxLength = 0;

                if (initializers.Count == 0)
                {
                    initializers.Free();
                    return ImmutableArray<ImmutableArray<FieldOrPropertyInitializer>>.Empty;
                }

                var builder = ArrayBuilder<ImmutableArray<FieldOrPropertyInitializer>>.GetInstance(initializers.Count);

                foreach (ArrayBuilder<FieldOrPropertyInitializer.Builder> group in initializers)
                {
                    builder.Add(ToReadonlyAndFree(group, ref syntaxLength));
                }

                initializers.Free();
                return builder.ToImmutableAndFree();
            }

            private static ImmutableArray<FieldOrPropertyInitializer> ToReadonlyAndFree(ArrayBuilder<FieldOrPropertyInitializer.Builder> group, ref int syntaxLength)
            {
                if (group.Count == 0)
                {
                    group.Free();
                    return ImmutableArray<FieldOrPropertyInitializer>.Empty;
                }

                var builder = ArrayBuilder<FieldOrPropertyInitializer>.GetInstance(group.Count);

                foreach (FieldOrPropertyInitializer.Builder initializer in group)
                {
                    builder.Add(new FieldOrPropertyInitializer(initializer.FieldOpt, initializer.Syntax, syntaxLength));

                    // A constant field of type decimal needs a field initializer, so
                    // check if it is a metadata constant, not just a constant to exclude
                    // decimals. Other constants do not need field initializers.
                    if (initializer.FieldOpt == null || !initializer.FieldOpt.IsMetadataConstant)
                    {
                        // ignore leading and trailing trivia of the node:
                        syntaxLength += initializer.Syntax.Span.Length;
                    }
                }

                group.Free();
                return builder.ToImmutableAndFree();
            }

            public void Free()
            {
                NonTypeNonIndexerMembers.Free();
                StaticInitializers.Free();
                InstanceInitializers.Free();
                IndexerDeclarations.Free();
            }

            internal void AddOrWrapTupleMembers(SourceMemberContainerTypeSymbol type)
            {
                this.NonTypeNonIndexerMembers = type.AddOrWrapTupleMembers(this.NonTypeNonIndexerMembers.ToImmutableAndFree());
            }
        }

<<<<<<< HEAD
        protected virtual MembersAndInitializers BuildMembersAndInitializers(BindingDiagnosticBag diagnostics)
=======
        protected virtual MembersAndInitializers? BuildMembersAndInitializers(DiagnosticBag diagnostics)
>>>>>>> 29542b0a
        {
            var builder = new MembersAndInitializersBuilder();
            AddDeclaredNontypeMembers(builder, diagnostics);

            switch (TypeKind)
            {
                case TypeKind.Struct:
                    CheckForStructBadInitializers(builder, diagnostics);
                    CheckForStructDefaultConstructors(builder.NonTypeNonIndexerMembers, isEnum: false, diagnostics: diagnostics);
                    AddSynthesizedConstructorsIfNecessary(builder.NonTypeNonIndexerMembers, builder.StaticInitializers, diagnostics);
                    break;

                case TypeKind.Enum:
                    CheckForStructDefaultConstructors(builder.NonTypeNonIndexerMembers, isEnum: true, diagnostics: diagnostics);
                    AddSynthesizedConstructorsIfNecessary(builder.NonTypeNonIndexerMembers, builder.StaticInitializers, diagnostics);
                    break;

                case TypeKind.Class:
                case TypeKind.Interface:
                case TypeKind.Submission:
                    // No additional checking required.
                    AddSynthesizedRecordMembersIfNecessary(builder, diagnostics);
                    AddSynthesizedConstructorsIfNecessary(builder.NonTypeNonIndexerMembers, builder.StaticInitializers, diagnostics);
                    break;

                default:
                    break;
            }

            if (IsTupleType)
            {
                builder.AddOrWrapTupleMembers(this);
            }

            // We already built the members and initializers on another thread, we might have detected that condition
            // during member building on this thread and bailed, which results in incomplete data in the builder.
            // In such case we have to avoid creating the instance of MemberAndInitializers since it checks the consistency
            // of the data in the builder and would fail in an assertion if we tried to construct it from incomplete builder.
            if (_lazyMembersAndInitializers != null)
            {
                builder.Free();
                return null;
            }

            return builder.ToReadOnlyAndFree();
        }

        private void AddDeclaredNontypeMembers(MembersAndInitializersBuilder builder, BindingDiagnosticBag diagnostics)
        {
            foreach (var decl in this.declaration.Declarations)
            {
                if (!decl.HasAnyNontypeMembers)
                {
                    continue;
                }

                if (_lazyMembersAndInitializers != null)
                {
                    // membersAndInitializers is already computed. no point to continue.
                    return;
                }

                var syntax = decl.SyntaxReference.GetSyntax();

                switch (syntax.Kind())
                {
                    case SyntaxKind.EnumDeclaration:
                        AddEnumMembers(builder, (EnumDeclarationSyntax)syntax, diagnostics);
                        break;

                    case SyntaxKind.DelegateDeclaration:
                        SourceDelegateMethodSymbol.AddDelegateMembers(this, builder.NonTypeNonIndexerMembers, (DelegateDeclarationSyntax)syntax, diagnostics);
                        break;

                    case SyntaxKind.NamespaceDeclaration:
                        // The members of a global anonymous type is in a syntax tree of a namespace declaration or a compilation unit.
                        AddNonTypeMembers(builder, instanceInitializers: null, ((NamespaceDeclarationSyntax)syntax).Members, diagnostics);
                        break;

                    case SyntaxKind.CompilationUnit:
                        AddNonTypeMembers(builder, instanceInitializers: null, ((CompilationUnitSyntax)syntax).Members, diagnostics);
                        break;

                    case SyntaxKind.ClassDeclaration:
                    case SyntaxKind.InterfaceDeclaration:
                    case SyntaxKind.StructDeclaration:
                        var typeDecl = (TypeDeclarationSyntax)syntax;
                        AddNonTypeMembers(builder, instanceInitializers: null, typeDecl.Members, diagnostics);
                        break;

                    case SyntaxKind.RecordDeclaration:
                        var recordDecl = (RecordDeclarationSyntax)syntax;
                        AddNonTypeMembers(builder,
                            instanceInitializers: noteRecordParameters(recordDecl, builder, diagnostics),
                            recordDecl.Members,
                            diagnostics);
                        break;

                    default:
                        throw ExceptionUtilities.UnexpectedValue(syntax.Kind());
                }
            }

            static ArrayBuilder<FieldOrPropertyInitializer.Builder>? noteRecordParameters(RecordDeclarationSyntax syntax, MembersAndInitializersBuilder builder, DiagnosticBag diagnostics)
            {
                var parameterList = syntax.ParameterList;
                if (parameterList is null)
                {
                    return null;
                }

                if (builder.RecordDeclarationWithParameters is null)
                {
                    builder.RecordDeclarationWithParameters = syntax;
                    builder.InstanceInitializersForRecordDeclarationWithParameters = new ArrayBuilder<FieldOrPropertyInitializer.Builder>();
                    return builder.InstanceInitializersForRecordDeclarationWithParameters;
                }
                else
                {
                    diagnostics.Add(ErrorCode.ERR_MultipleRecordParameterLists, parameterList.Location);
                    return null;
                }
            }
        }

        internal Binder GetBinder(CSharpSyntaxNode syntaxNode)
        {
            return this.DeclaringCompilation.GetBinder(syntaxNode);
        }

        private static void MergePartialMembers(
            ArrayBuilder<string> memberNames,
            Dictionary<string, ImmutableArray<Symbol>> membersByName,
            BindingDiagnosticBag diagnostics)
        {
            //key and value will be the same object
            var methodsBySignature = new Dictionary<MethodSymbol, SourceMemberMethodSymbol>(MemberSignatureComparer.PartialMethodsComparer);

            foreach (var name in memberNames)
            {
                methodsBySignature.Clear();
                foreach (var symbol in membersByName[name])
                {
                    var method = symbol as SourceMemberMethodSymbol;
                    if (method is null || !method.IsPartial)
                    {
                        continue; // only partial methods need to be merged
                    }

                    if (methodsBySignature.TryGetValue(method, out var prev))
                    {
                        var prevPart = (SourceOrdinaryMethodSymbol)prev;
                        var methodPart = (SourceOrdinaryMethodSymbol)method;

                        bool hasImplementation = (object?)prevPart.OtherPartOfPartial != null || prevPart.IsPartialImplementation;
                        bool hasDefinition = (object?)prevPart.OtherPartOfPartial != null || prevPart.IsPartialDefinition;

                        if (hasImplementation && methodPart.IsPartialImplementation)
                        {
                            // A partial method may not have multiple implementing declarations
                            diagnostics.Add(ErrorCode.ERR_PartialMethodOnlyOneActual, methodPart.Locations[0]);
                        }
                        else if (hasDefinition && methodPart.IsPartialDefinition)
                        {
                            // A partial method may not have multiple defining declarations
                            diagnostics.Add(ErrorCode.ERR_PartialMethodOnlyOneLatent, methodPart.Locations[0]);
                        }
                        else
                        {
                            membersByName[name] = FixPartialMember(membersByName[name], prevPart, methodPart);
                        }
                    }
                    else
                    {
                        methodsBySignature.Add(method, method);
                    }
                }

                foreach (SourceOrdinaryMethodSymbol method in methodsBySignature.Values)
                {
                    // partial implementations not paired with a definition
                    if (method.IsPartialImplementation && method.OtherPartOfPartial is null)
                    {
                        diagnostics.Add(ErrorCode.ERR_PartialMethodMustHaveLatent, method.Locations[0], method);
                    }
                    else if (!(method.OtherPartOfPartial is null) && MemberSignatureComparer.ConsideringTupleNamesCreatesDifference(method, method.OtherPartOfPartial))
                    {
                        diagnostics.Add(ErrorCode.ERR_PartialMethodInconsistentTupleNames, method.Locations[0], method, method.OtherPartOfPartial);
                    }
                    else if (method is { IsPartialDefinition: true, OtherPartOfPartial: null, HasExplicitAccessModifier: true })
                    {
                        diagnostics.Add(ErrorCode.ERR_PartialMethodWithAccessibilityModsMustHaveImplementation, method.Locations[0], method);
                    }
                }
            }
        }

        /// <summary>
        /// Fix up a partial method by combining its defining and implementing declarations, updating the array of symbols (by name),
        /// and returning the combined symbol.
        /// </summary>
        /// <param name="symbols">The symbols array containing both the latent and implementing declaration</param>
        /// <param name="part1">One of the two declarations</param>
        /// <param name="part2">The other declaration</param>
        /// <returns>An updated symbols array containing only one method symbol representing the two parts</returns>
        private static ImmutableArray<Symbol> FixPartialMember(ImmutableArray<Symbol> symbols, SourceOrdinaryMethodSymbol part1, SourceOrdinaryMethodSymbol part2)
        {
            SourceOrdinaryMethodSymbol definition;
            SourceOrdinaryMethodSymbol implementation;
            if (part1.IsPartialDefinition)
            {
                definition = part1;
                implementation = part2;
            }
            else
            {
                definition = part2;
                implementation = part1;
            }

            SourceOrdinaryMethodSymbol.InitializePartialMethodParts(definition, implementation);

            // a partial method is represented in the member list by its definition part:
            return Remove(symbols, implementation);
        }

        private static ImmutableArray<Symbol> Remove(ImmutableArray<Symbol> symbols, Symbol symbol)
        {
            var builder = ArrayBuilder<Symbol>.GetInstance();
            foreach (var s in symbols)
            {
                if (!ReferenceEquals(s, symbol))
                {
                    builder.Add(s);
                }
            }
            return builder.ToImmutableAndFree();
        }

        /// <summary>
        /// Report an error if a member (other than a method) exists with the same name
        /// as the property accessor, or if a method exists with the same name and signature.
        /// </summary>
        private void CheckForMemberConflictWithPropertyAccessor(
            PropertySymbol propertySymbol,
            bool getNotSet,
            BindingDiagnosticBag diagnostics)
        {
            Debug.Assert(!propertySymbol.IsExplicitInterfaceImplementation); // checked by caller

            MethodSymbol accessor = getNotSet ? propertySymbol.GetMethod : propertySymbol.SetMethod;
            string accessorName;
            if ((object)accessor != null)
            {
                accessorName = accessor.Name;
            }
            else
            {
                string propertyName = propertySymbol.IsIndexer ? propertySymbol.MetadataName : propertySymbol.Name;
                accessorName = SourcePropertyAccessorSymbol.GetAccessorName(propertyName,
                    getNotSet,
                    propertySymbol.IsCompilationOutputWinMdObj());
            }

            foreach (var symbol in GetMembers(accessorName))
            {
                if (symbol.Kind != SymbolKind.Method)
                {
                    // The type '{0}' already contains a definition for '{1}'
                    if (Locations.Length == 1 || IsPartial)
                        diagnostics.Add(ErrorCode.ERR_DuplicateNameInClass, GetAccessorOrPropertyLocation(propertySymbol, getNotSet), this, accessorName);
                    return;
                }
                else
                {
                    var methodSymbol = (MethodSymbol)symbol;
                    if ((methodSymbol.MethodKind == MethodKind.Ordinary) &&
                        ParametersMatchPropertyAccessor(propertySymbol, getNotSet, methodSymbol.Parameters))
                    {
                        // Type '{1}' already reserves a member called '{0}' with the same parameter types
                        diagnostics.Add(ErrorCode.ERR_MemberReserved, GetAccessorOrPropertyLocation(propertySymbol, getNotSet), accessorName, this);
                        return;
                    }
                }
            }
        }

        /// <summary>
        /// Report an error if a member (other than a method) exists with the same name
        /// as the event accessor, or if a method exists with the same name and signature.
        /// </summary>
        private void CheckForMemberConflictWithEventAccessor(
            EventSymbol eventSymbol,
            bool isAdder,
            BindingDiagnosticBag diagnostics)
        {
            Debug.Assert(!eventSymbol.IsExplicitInterfaceImplementation); // checked by caller

            string accessorName = SourceEventSymbol.GetAccessorName(eventSymbol.Name, isAdder);

            foreach (var symbol in GetMembers(accessorName))
            {
                if (symbol.Kind != SymbolKind.Method)
                {
                    // The type '{0}' already contains a definition for '{1}'
                    if (Locations.Length == 1 || IsPartial)
                        diagnostics.Add(ErrorCode.ERR_DuplicateNameInClass, GetAccessorOrEventLocation(eventSymbol, isAdder), this, accessorName);
                    return;
                }
                else
                {
                    var methodSymbol = (MethodSymbol)symbol;
                    if ((methodSymbol.MethodKind == MethodKind.Ordinary) &&
                        ParametersMatchEventAccessor(eventSymbol, methodSymbol.Parameters))
                    {
                        // Type '{1}' already reserves a member called '{0}' with the same parameter types
                        diagnostics.Add(ErrorCode.ERR_MemberReserved, GetAccessorOrEventLocation(eventSymbol, isAdder), accessorName, this);
                        return;
                    }
                }
            }
        }

        /// <summary>
        /// Return the location of the accessor, or if no accessor, the location of the property.
        /// </summary>
        private static Location GetAccessorOrPropertyLocation(PropertySymbol propertySymbol, bool getNotSet)
        {
            var locationFrom = (Symbol)(getNotSet ? propertySymbol.GetMethod : propertySymbol.SetMethod) ?? propertySymbol;
            return locationFrom.Locations[0];
        }

        /// <summary>
        /// Return the location of the accessor, or if no accessor, the location of the event.
        /// </summary>
        private static Location GetAccessorOrEventLocation(EventSymbol propertySymbol, bool isAdder)
        {
            var locationFrom = (Symbol?)(isAdder ? propertySymbol.AddMethod : propertySymbol.RemoveMethod) ?? propertySymbol;
            return locationFrom.Locations[0];
        }

        /// <summary>
        /// Return true if the method parameters match the parameters of the
        /// property accessor, including the value parameter for the setter.
        /// </summary>
        private static bool ParametersMatchPropertyAccessor(PropertySymbol propertySymbol, bool getNotSet, ImmutableArray<ParameterSymbol> methodParams)
        {
            var propertyParams = propertySymbol.Parameters;
            var numParams = propertyParams.Length + (getNotSet ? 0 : 1);
            if (numParams != methodParams.Length)
            {
                return false;
            }

            for (int i = 0; i < numParams; i++)
            {
                var methodParam = methodParams[i];
                if (methodParam.RefKind != RefKind.None)
                {
                    return false;
                }

                var propertyParamType = (((i == numParams - 1) && !getNotSet) ? propertySymbol.TypeWithAnnotations : propertyParams[i].TypeWithAnnotations).Type;
                if (!propertyParamType.Equals(methodParam.Type, TypeCompareKind.AllIgnoreOptions))
                {
                    return false;
                }
            }

            return true;
        }

        /// <summary>
        /// Return true if the method parameters match the parameters of the
        /// event accessor, including the value parameter.
        /// </summary>
        private static bool ParametersMatchEventAccessor(EventSymbol eventSymbol, ImmutableArray<ParameterSymbol> methodParams)
        {
            return
                methodParams.Length == 1 &&
                methodParams[0].RefKind == RefKind.None &&
                eventSymbol.Type.Equals(methodParams[0].Type, TypeCompareKind.AllIgnoreOptions);
        }

        private void AddEnumMembers(MembersAndInitializersBuilder result, EnumDeclarationSyntax syntax, BindingDiagnosticBag diagnostics)
        {
            // The previous enum constant used to calculate subsequent
            // implicit enum constants. (This is the most recent explicit
            // enum constant or the first implicit constant if no explicit values.)
            SourceEnumConstantSymbol? otherSymbol = null;

            // Offset from "otherSymbol".
            int otherSymbolOffset = 0;

            foreach (var member in syntax.Members)
            {
                SourceEnumConstantSymbol symbol;
                var valueOpt = member.EqualsValue;

                if (valueOpt != null)
                {
                    symbol = SourceEnumConstantSymbol.CreateExplicitValuedConstant(this, member, diagnostics);
                }
                else
                {
                    symbol = SourceEnumConstantSymbol.CreateImplicitValuedConstant(this, member, otherSymbol, otherSymbolOffset, diagnostics);
                }

                result.NonTypeNonIndexerMembers.Add(symbol);

                if (valueOpt != null || otherSymbol is null)
                {
                    otherSymbol = symbol;
                    otherSymbolOffset = 1;
                }
                else
                {
                    otherSymbolOffset++;
                }
            }
        }

        private static void AddInitializer(ref ArrayBuilder<FieldOrPropertyInitializer.Builder>? initializers, FieldSymbol? fieldOpt, CSharpSyntaxNode node)
        {
            if (initializers == null)
            {
                initializers = new ArrayBuilder<FieldOrPropertyInitializer.Builder>();
            }
            else if (initializers.Count != 0)
            {
                // initializers should be added in syntax order:
                Debug.Assert(node.SyntaxTree == initializers.Last().Syntax.SyntaxTree);
                Debug.Assert(node.SpanStart > initializers.Last().Syntax.SpanStart);
            }

            initializers.Add(new FieldOrPropertyInitializer.Builder(fieldOpt, node));
        }

        private static void AddInitializers(
            ArrayBuilder<ArrayBuilder<FieldOrPropertyInitializer.Builder>> allInitializers,
            ArrayBuilder<FieldOrPropertyInitializer.Builder>? siblingsOpt)
        {
            if (siblingsOpt != null)
            {
                allInitializers.Add(siblingsOpt);
            }
        }

        private static void CheckInterfaceMembers(ImmutableArray<Symbol> nonTypeMembers, BindingDiagnosticBag diagnostics)
        {
            foreach (var member in nonTypeMembers)
            {
                CheckInterfaceMember(member, diagnostics);
            }
        }

        private static void CheckInterfaceMember(Symbol member, BindingDiagnosticBag diagnostics)
        {
            switch (member.Kind)
            {
                case SymbolKind.Field:
                    break;

                case SymbolKind.Method:
                    var meth = (MethodSymbol)member;
                    switch (meth.MethodKind)
                    {
                        case MethodKind.Constructor:
                            diagnostics.Add(ErrorCode.ERR_InterfacesCantContainConstructors, member.Locations[0]);
                            break;
                        case MethodKind.Conversion:
                            diagnostics.Add(ErrorCode.ERR_InterfacesCantContainConversionOrEqualityOperators, member.Locations[0]);
                            break;
                        case MethodKind.UserDefinedOperator:
                            if (meth.Name == WellKnownMemberNames.EqualityOperatorName || meth.Name == WellKnownMemberNames.InequalityOperatorName)
                            {
                                diagnostics.Add(ErrorCode.ERR_InterfacesCantContainConversionOrEqualityOperators, member.Locations[0]);
                            }
                            break;
                        case MethodKind.Destructor:
                            diagnostics.Add(ErrorCode.ERR_OnlyClassesCanContainDestructors, member.Locations[0]);
                            break;
                        case MethodKind.ExplicitInterfaceImplementation:
                        //CS0541 is handled in SourcePropertySymbol
                        case MethodKind.Ordinary:
                        case MethodKind.LocalFunction:
                        case MethodKind.PropertyGet:
                        case MethodKind.PropertySet:
                        case MethodKind.EventAdd:
                        case MethodKind.EventRemove:
                        case MethodKind.StaticConstructor:
                            break;
                        default:
                            throw ExceptionUtilities.UnexpectedValue(meth.MethodKind);
                    }
                    break;

                case SymbolKind.Property:
                    break;

                case SymbolKind.Event:
                    break;

                default:
                    throw ExceptionUtilities.UnexpectedValue(member.Kind);
            }
        }

        private static void CheckForStructDefaultConstructors(
            ArrayBuilder<Symbol> members,
            bool isEnum,
            BindingDiagnosticBag diagnostics)
        {
            foreach (var s in members)
            {
                var m = s as MethodSymbol;
                if (!(m is null))
                {
                    if (m.MethodKind == MethodKind.Constructor && m.ParameterCount == 0)
                    {
                        if (isEnum)
                        {
                            diagnostics.Add(ErrorCode.ERR_EnumsCantContainDefaultConstructor, m.Locations[0]);
                        }
                        else
                        {
                            diagnostics.Add(ErrorCode.ERR_StructsCantContainDefaultConstructor, m.Locations[0]);
                        }
                    }
                }
            }
        }

        private void CheckForStructBadInitializers(MembersAndInitializersBuilder builder, BindingDiagnosticBag diagnostics)
        {
            Debug.Assert(TypeKind == TypeKind.Struct);

            foreach (var initializers in builder.InstanceInitializers)
            {
                foreach (FieldOrPropertyInitializer.Builder initializer in initializers)
                {
                    // '{0}': cannot have instance field initializers in structs
                    diagnostics.Add(ErrorCode.ERR_FieldInitializerInStruct, (initializer.FieldOpt.AssociatedSymbol ?? initializer.FieldOpt).Locations[0], this);
                }
            }
        }

<<<<<<< HEAD
        private void AddSynthesizedConstructorsIfNecessary(ArrayBuilder<Symbol> members, ArrayBuilder<ImmutableArray<FieldOrPropertyInitializer>> staticInitializers, BindingDiagnosticBag diagnostics)
=======
        private void AddSynthesizedRecordMembersIfNecessary(MembersAndInitializersBuilder builder, DiagnosticBag diagnostics)
        {
            if (declaration.Kind != DeclarationKind.Record)
            {
                return;
            }

            ParameterListSyntax? paramList = builder.RecordDeclarationWithParameters?.ParameterList;

            var memberSignatures = s_duplicateMemberSignatureDictionary.Allocate();
            var members = ArrayBuilder<Symbol>.GetInstance(builder.NonTypeNonIndexerMembers.Count + 1);
            foreach (var member in builder.NonTypeNonIndexerMembers)
            {
                if (!memberSignatures.ContainsKey(member))
                {
                    memberSignatures.Add(member, member);
                }
            }

            CSharpCompilation compilation = this.DeclaringCompilation;

            // Positional record
            if (!(paramList is null))
            {
                Debug.Assert(builder.RecordDeclarationWithParameters is object);
                Debug.Assert(builder.InstanceInitializersForRecordDeclarationWithParameters is object);

                // https://github.com/dotnet/roslyn/issues/44677
                // The semantics of an empty parameter list have not been decided. Error for now
                if (paramList.ParameterCount == 0)
                {
                    diagnostics.Add(ErrorCode.ERR_BadRecordDeclaration, paramList.Location);
                }

                var ctor = addCtor(builder.RecordDeclarationWithParameters);
                var existingOrAddedMembers = addProperties(ctor.Parameters);
                addDeconstruct(ctor.Parameters, existingOrAddedMembers);
            }

            addCopyCtor();
            addCloneMethod();

            PropertySymbol equalityContract = addEqualityContract();
            var otherEqualsMethods = ArrayBuilder<MethodSymbol>.GetInstance();
            getOtherEquals(otherEqualsMethods, equalityContract);

            var thisEquals = addThisEquals(equalityContract, otherEqualsMethod: otherEqualsMethods.Count == 0 ? null : otherEqualsMethods[0]);
            addOtherEquals();
            addObjectEquals(thisEquals);
            addHashCode(equalityContract);

            otherEqualsMethods.Free();
            memberSignatures.Free();


            // We put synthesized record members first so that errors about conflicts show up on user-defined members rather than all
            // going to the record declaration
            members.AddRange(builder.NonTypeNonIndexerMembers);
            builder.NonTypeNonIndexerMembers.Free();
            builder.NonTypeNonIndexerMembers = members;

            return;

            SynthesizedRecordConstructor addCtor(RecordDeclarationSyntax declWithParameters)
            {
                Debug.Assert(declWithParameters.ParameterList is object);
                var ctor = new SynthesizedRecordConstructor(this, declWithParameters, diagnostics);
                if (!memberSignatures.ContainsKey(ctor))
                {
                    members.Add(ctor);
                }
                else
                {
                    diagnostics.Add(ErrorCode.ERR_DuplicateRecordConstructor, paramList.Location);
                }

                return ctor;
            }

            void addDeconstruct(ImmutableArray<ParameterSymbol> parameters, ImmutableArray<PropertySymbol> properties)
            {
                var ctor = new SynthesizedRecordDeconstruct(this, parameters, properties, memberOffset: members.Count);
                if (!memberSignatures.ContainsKey(ctor))
                {
                    members.Add(ctor);
                }
            }

            void addCopyCtor()
            {
                var ctor = new SynthesizedRecordCopyCtor(this, memberOffset: members.Count);
                if (!memberSignatures.ContainsKey(ctor))
                {
                    members.Add(ctor);
                }
            }

            void addCloneMethod()
            {
                var clone = new SynthesizedRecordClone(this);
                if (!memberSignatures.ContainsKey(clone))
                {
                    members.Add(clone);
                }
            }

            ImmutableArray<PropertySymbol> addProperties(ImmutableArray<ParameterSymbol> recordParameters)
            {
                var existingOrAddedMembers = ArrayBuilder<PropertySymbol>.GetInstance(recordParameters.Length);
                int addedCount = 0;
                foreach (ParameterSymbol param in recordParameters)
                {
                    bool isInherited = false;
                    var syntax = param.GetNonNullSyntaxNode();
                    var property = new SynthesizedRecordPropertySymbol(this, syntax, param, isOverride: false, diagnostics);
                    if (!memberSignatures.TryGetValue(property, out var existingMember))
                    {
                        Debug.Assert(property.OverriddenOrHiddenMembers.OverriddenMembers.Length == 0); // property is not virtual and should not have overrides
                        existingMember = property.OverriddenOrHiddenMembers.HiddenMembers.FirstOrDefault();
                        isInherited = true;
                    }
                    if (existingMember is null)
                    {
                        addProperty(property);
                    }
                    else if (existingMember is PropertySymbol { IsStatic: false, GetMethod: { } } prop
                        && prop.TypeWithAnnotations.Equals(param.TypeWithAnnotations, TypeCompareKind.AllIgnoreOptions))
                    {
                        // There already exists a member corresponding to the candidate synthesized property.
                        if (isInherited && prop.IsAbstract)
                        {
                            addProperty(new SynthesizedRecordPropertySymbol(this, syntax, param, isOverride: true, diagnostics));
                        }
                        else
                        {
                            // Deconstruct() is specified to simply assign from this property to the corresponding out parameter.
                            existingOrAddedMembers.Add(prop);
                        }
                    }
                    else
                    {
                        diagnostics.Add(ErrorCode.ERR_BadRecordMemberForPositionalParameter,
                            param.Locations[0],
                            new FormattedSymbol(existingMember, SymbolDisplayFormat.CSharpErrorMessageFormat.WithMemberOptions(SymbolDisplayMemberOptions.IncludeContainingType)),
                            param.TypeWithAnnotations,
                            param.Name);
                    }

                    void addProperty(SynthesizedRecordPropertySymbol property)
                    {
                        existingOrAddedMembers.Add(property);
                        members.Add(property);
                        members.Add(property.GetMethod);
                        members.Add(property.SetMethod);
                        members.Add(property.BackingField);

                        builder.InstanceInitializersForRecordDeclarationWithParameters.Insert(addedCount, new FieldOrPropertyInitializer.Builder(property.BackingField, paramList.Parameters[param.Ordinal]));
                        addedCount++;
                    }
                }

#if DEBUG
                if (addedCount != 0 && builder.InstanceInitializersForRecordDeclarationWithParameters.Count != addedCount)
                {
                    // initializers should be added in syntax order:
                    Debug.Assert(builder.InstanceInitializersForRecordDeclarationWithParameters[addedCount - 1].Syntax.SyntaxTree == builder.InstanceInitializersForRecordDeclarationWithParameters[addedCount].Syntax.SyntaxTree);
                    Debug.Assert(builder.InstanceInitializersForRecordDeclarationWithParameters[addedCount - 1].Syntax.SpanStart < builder.InstanceInitializersForRecordDeclarationWithParameters[addedCount].Syntax.SpanStart);
                }
#endif
                return existingOrAddedMembers.ToImmutableAndFree();
            }

            void addObjectEquals(MethodSymbol thisEquals)
            {
                var objEquals = new SynthesizedRecordObjEquals(this, thisEquals, memberOffset: members.Count, diagnostics);
                members.Add(objEquals);
            }

            void addHashCode(PropertySymbol equalityContract)
            {
                var targetMethod = new SignatureOnlyMethodSymbol(
                    WellKnownMemberNames.ObjectGetHashCode,
                    this,
                    MethodKind.Ordinary,
                    Cci.CallingConvention.HasThis,
                    ImmutableArray<TypeParameterSymbol>.Empty,
                    ImmutableArray<ParameterSymbol>.Empty,
                    RefKind.None,
                    isInitOnly: false,
                    TypeWithAnnotations.Create(compilation.GetSpecialType(SpecialType.System_Int32)),
                    ImmutableArray<CustomModifier>.Empty,
                    ImmutableArray<MethodSymbol>.Empty);

                if (!memberSignatures.TryGetValue(targetMethod, out Symbol? existingHashCodeMethod))
                {
                    var hashCode = new SynthesizedRecordGetHashCode(this, equalityContract, memberOffset: members.Count, diagnostics);
                    members.Add(hashCode);
                }
                else
                {
                    var method = (MethodSymbol)existingHashCodeMethod;
                    if (!SynthesizedRecordObjectMethod.VerifyOverridesMethodFromObject(method, SpecialType.System_Int32, diagnostics) && method.IsSealed && !IsSealed)
                    {
                        diagnostics.Add(ErrorCode.ERR_SealedGetHashCodeInRecord, method.Locations[0], method);
                    }
                }
            }

            PropertySymbol addEqualityContract()
            {
                var property = new SynthesizedRecordEqualityContractProperty(this, isOverride: SynthesizedRecordClone.FindValidCloneMethod(BaseTypeNoUseSiteDiagnostics) is object);
                // https://github.com/dotnet/roslyn/issues/44903: Check explicit member has expected signature.
                if (!memberSignatures.ContainsKey(property))
                {
                    members.Add(property);
                    members.Add(property.GetMethod);
                }
                return property;
            }

            MethodSymbol addThisEquals(PropertySymbol equalityContract, MethodSymbol? otherEqualsMethod)
            {
                var thisEquals = new SynthesizedRecordEquals(this, parameterType: this, isOverride: false, equalityContract, otherEqualsMethod, memberOffset: members.Count);
                if (!memberSignatures.TryGetValue(thisEquals, out var existing))
                {
                    members.Add(thisEquals);
                    return thisEquals;
                }
                return (MethodSymbol)existing;
            }

            static void getOtherEquals(ArrayBuilder<MethodSymbol> otherEqualsMethods, PropertySymbol equalityContract)
            {
                while ((equalityContract = equalityContract.OverriddenProperty) is object)
                {
                    var member = equalityContract.ContainingType.GetMembers("Equals").FirstOrDefault(m =>
                    {
                        if (m is MethodSymbol method)
                        {
                            var parameters = method.Parameters;
                            if (parameters.Length == 1 && parameters[0].Type.Equals(m.ContainingType, TypeCompareKind.AllIgnoreOptions))
                            {
                                return true;
                            }
                        }
                        return false;
                    });
                    // https://github.com/dotnet/roslyn/issues/44903: Check explicit member has expected signature.
                    if (member is MethodSymbol method)
                    {
                        otherEqualsMethods.Add(method);
                    }
                }
            }

            void addOtherEquals()
            {
                if (!BaseTypeNoUseSiteDiagnostics.IsObjectType())
                {
                    var method = new SynthesizedRecordBaseEquals(this, memberOffset: members.Count, diagnostics);
                    members.Add(method);
                }
            }
        }

        private void AddSynthesizedConstructorsIfNecessary(ArrayBuilder<Symbol> members, ArrayBuilder<ArrayBuilder<FieldOrPropertyInitializer.Builder>> staticInitializers, DiagnosticBag diagnostics)
>>>>>>> 29542b0a
        {
            //we're not calling the helpers on NamedTypeSymbol base, because those call
            //GetMembers and we're inside a GetMembers call ourselves (i.e. stack overflow)
            var hasInstanceConstructor = false;
            var hasParameterlessInstanceConstructor = false;
            var hasStaticConstructor = false;

            // CONSIDER: if this traversal becomes a bottleneck, the flags could be made outputs of the
            // dictionary construction process.  For now, this is more encapsulated.
            foreach (var member in members)
            {
                if (member.Kind == SymbolKind.Method)
                {
                    var method = (MethodSymbol)member;
                    switch (method.MethodKind)
                    {
                        case MethodKind.Constructor:
                            // Ignore the record copy constructor
                            if (!(method is SynthesizedRecordCopyCtor))
                            {
                                hasInstanceConstructor = true;
                                hasParameterlessInstanceConstructor = hasParameterlessInstanceConstructor || method.ParameterCount == 0;
                            }
                            break;

                        case MethodKind.StaticConstructor:
                            hasStaticConstructor = true;
                            break;
                    }
                }

                //kick out early if we've seen everything we're looking for
                if (hasInstanceConstructor && hasStaticConstructor)
                {
                    break;
                }
            }

            // NOTE: Per section 11.3.8 of the spec, "every struct implicitly has a parameterless instance constructor".
            // We won't insert a parameterless constructor for a struct if there already is one.
            // We don't expect anything to be emitted, but it should be in the symbol table.
            if ((!hasParameterlessInstanceConstructor && this.IsStructType()) ||
                (!hasInstanceConstructor && !this.IsStatic && !this.IsInterface))
            {
                members.Add((this.TypeKind == TypeKind.Submission) ?
                    new SynthesizedSubmissionConstructor(this, diagnostics) :
                    new SynthesizedInstanceConstructor(this));
            }

            // constants don't count, since they do not exist as fields at runtime
            // NOTE: even for decimal constants (which require field initializers),
            // we do not create .cctor here since a static constructor implicitly created for a decimal
            // should not appear in the list returned by public API like GetMembers().
            if (!hasStaticConstructor && HasNonConstantInitializer(staticInitializers))
            {
                // Note: we don't have to put anything in the method - the binder will
                // do that when processing field initializers.
                members.Add(new SynthesizedStaticConstructor(this));
            }

            if (this.IsScriptClass)
            {
                var scriptInitializer = new SynthesizedInteractiveInitializerMethod(this, diagnostics);
                members.Add(scriptInitializer);
                var scriptEntryPoint = SynthesizedEntryPointSymbol.Create(scriptInitializer, diagnostics);
                members.Add(scriptEntryPoint);
            }
        }

        private static bool HasNonConstantInitializer(ArrayBuilder<ArrayBuilder<FieldOrPropertyInitializer.Builder>> initializers)
        {
            return initializers.Any(siblings => siblings.Any(initializer => !initializer.FieldOpt.IsConst));
        }

        private void AddNonTypeMembers(
            MembersAndInitializersBuilder builder,
            ArrayBuilder<FieldOrPropertyInitializer.Builder>? instanceInitializers,
            SyntaxList<MemberDeclarationSyntax> members,
            BindingDiagnosticBag diagnostics)
        {
            if (members.Count == 0)
            {
                AddInitializers(builder.InstanceInitializers, instanceInitializers);
                return;
            }

            var firstMember = members[0];
            var bodyBinder = this.GetBinder(firstMember);

            ArrayBuilder<FieldOrPropertyInitializer.Builder>? staticInitializers = null;

            foreach (var m in members)
            {
                if (_lazyMembersAndInitializers != null)
                {
                    // membersAndInitializers is already computed. no point to continue.
                    return;
                }

                bool reportMisplacedGlobalCode = !m.HasErrors;

                switch (m.Kind())
                {
                    case SyntaxKind.FieldDeclaration:
                        {
                            var fieldSyntax = (FieldDeclarationSyntax)m;
                            if (IsImplicitClass && reportMisplacedGlobalCode)
                            {
                                diagnostics.Add(ErrorCode.ERR_NamespaceUnexpected,
                                    new SourceLocation(fieldSyntax.Declaration.Variables.First().Identifier));
                            }

                            bool modifierErrors;
                            var modifiers = SourceMemberFieldSymbol.MakeModifiers(this, fieldSyntax.Declaration.Variables[0].Identifier, fieldSyntax.Modifiers, diagnostics, out modifierErrors);
                            foreach (var variable in fieldSyntax.Declaration.Variables)
                            {
                                var fieldSymbol = (modifiers & DeclarationModifiers.Fixed) == 0
                                    ? new SourceMemberFieldSymbolFromDeclarator(this, variable, modifiers, modifierErrors, diagnostics)
                                    : new SourceFixedFieldSymbol(this, variable, modifiers, modifierErrors, diagnostics);
                                builder.NonTypeNonIndexerMembers.Add(fieldSymbol);

                                if (IsScriptClass)
                                {
                                    // also gather expression-declared variables from the bracketed argument lists and the initializers
                                    ExpressionFieldFinder.FindExpressionVariables(builder.NonTypeNonIndexerMembers, variable, this,
                                                            DeclarationModifiers.Private | (modifiers & DeclarationModifiers.Static),
                                                            fieldSymbol);
                                }

                                if (variable.Initializer != null)
                                {
                                    if (fieldSymbol.IsStatic)
                                    {
                                        AddInitializer(ref staticInitializers, fieldSymbol, variable.Initializer);
                                    }
                                    else
                                    {
                                        AddInitializer(ref instanceInitializers, fieldSymbol, variable.Initializer);
                                    }
                                }
                            }
                        }
                        break;

                    case SyntaxKind.MethodDeclaration:
                        {
                            var methodSyntax = (MethodDeclarationSyntax)m;
                            if (IsImplicitClass && reportMisplacedGlobalCode)
                            {
                                diagnostics.Add(ErrorCode.ERR_NamespaceUnexpected,
                                    new SourceLocation(methodSyntax.Identifier));
                            }

                            var method = SourceOrdinaryMethodSymbol.CreateMethodSymbol(this, bodyBinder, methodSyntax, diagnostics);
                            builder.NonTypeNonIndexerMembers.Add(method);
                        }
                        break;

                    case SyntaxKind.ConstructorDeclaration:
                        {
                            var constructorSyntax = (ConstructorDeclarationSyntax)m;
                            if (IsImplicitClass && reportMisplacedGlobalCode)
                            {
                                diagnostics.Add(ErrorCode.ERR_NamespaceUnexpected,
                                    new SourceLocation(constructorSyntax.Identifier));
                            }

                            var constructor = SourceConstructorSymbol.CreateConstructorSymbol(this, constructorSyntax, diagnostics);
                            builder.NonTypeNonIndexerMembers.Add(constructor);
                        }
                        break;

                    case SyntaxKind.DestructorDeclaration:
                        {
                            var destructorSyntax = (DestructorDeclarationSyntax)m;
                            if (IsImplicitClass && reportMisplacedGlobalCode)
                            {
                                diagnostics.Add(ErrorCode.ERR_NamespaceUnexpected,
                                    new SourceLocation(destructorSyntax.Identifier));
                            }

                            // CONSIDER: if this doesn't (directly or indirectly) override object.Finalize, the
                            // runtime won't consider it a finalizer and it will not be marked as a destructor
                            // when it is loaded from metadata.  Perhaps we should just treat it as an Ordinary
                            // method in such cases?
                            var destructor = new SourceDestructorSymbol(this, destructorSyntax, diagnostics);
                            builder.NonTypeNonIndexerMembers.Add(destructor);
                        }
                        break;

                    case SyntaxKind.PropertyDeclaration:
                        {
                            var propertySyntax = (PropertyDeclarationSyntax)m;
                            if (IsImplicitClass && reportMisplacedGlobalCode)
                            {
                                diagnostics.Add(ErrorCode.ERR_NamespaceUnexpected,
                                    new SourceLocation(propertySyntax.Identifier));
                            }

                            var property = SourcePropertySymbol.Create(this, bodyBinder, propertySyntax, diagnostics);
                            builder.NonTypeNonIndexerMembers.Add(property);

                            AddAccessorIfAvailable(builder.NonTypeNonIndexerMembers, property.GetMethod, diagnostics);
                            AddAccessorIfAvailable(builder.NonTypeNonIndexerMembers, property.SetMethod, diagnostics);
                            FieldSymbol backingField = property.BackingField;

                            // TODO: can we leave this out of the member list?
                            // From the 10/12/11 design notes:
                            //   In addition, we will change autoproperties to behavior in
                            //   a similar manner and make the autoproperty fields private.
                            if ((object)backingField != null)
                            {
                                builder.NonTypeNonIndexerMembers.Add(backingField);

                                var initializer = propertySyntax.Initializer;
                                if (initializer != null)
                                {
                                    if (IsScriptClass)
                                    {
                                        // also gather expression-declared variables from the initializer
                                        ExpressionFieldFinder.FindExpressionVariables(builder.NonTypeNonIndexerMembers,
                                                                                      initializer,
                                                                                      this,
                                                                                      DeclarationModifiers.Private | (property.IsStatic ? DeclarationModifiers.Static : 0),
                                                                                      backingField);
                                    }

                                    if (property.IsStatic)
                                    {
                                        AddInitializer(ref staticInitializers, backingField, initializer);
                                    }
                                    else
                                    {
                                        AddInitializer(ref instanceInitializers, backingField, initializer);
                                    }
                                }
                            }
                        }
                        break;

                    case SyntaxKind.EventFieldDeclaration:
                        {
                            var eventFieldSyntax = (EventFieldDeclarationSyntax)m;
                            if (IsImplicitClass && reportMisplacedGlobalCode)
                            {
                                diagnostics.Add(
                                    ErrorCode.ERR_NamespaceUnexpected,
                                    new SourceLocation(eventFieldSyntax.Declaration.Variables.First().Identifier));
                            }

                            foreach (VariableDeclaratorSyntax declarator in eventFieldSyntax.Declaration.Variables)
                            {
                                SourceFieldLikeEventSymbol @event = new SourceFieldLikeEventSymbol(this, bodyBinder, eventFieldSyntax.Modifiers, declarator, diagnostics);
                                builder.NonTypeNonIndexerMembers.Add(@event);

                                FieldSymbol? associatedField = @event.AssociatedField;

                                if (IsScriptClass)
                                {
                                    // also gather expression-declared variables from the bracketed argument lists and the initializers
                                    ExpressionFieldFinder.FindExpressionVariables(builder.NonTypeNonIndexerMembers, declarator, this,
                                                            DeclarationModifiers.Private | (@event.IsStatic ? DeclarationModifiers.Static : 0),
                                                            associatedField);
                                }

                                if ((object?)associatedField != null)
                                {
                                    // NOTE: specifically don't add the associated field to the members list
                                    // (regard it as an implementation detail).

                                    if (declarator.Initializer != null)
                                    {
                                        if (associatedField.IsStatic)
                                        {
                                            AddInitializer(ref staticInitializers, associatedField, declarator.Initializer);
                                        }
                                        else
                                        {
                                            AddInitializer(ref instanceInitializers, associatedField, declarator.Initializer);
                                        }
                                    }
                                }

                                Debug.Assert((object)@event.AddMethod != null);
                                Debug.Assert((object)@event.RemoveMethod != null);

                                AddAccessorIfAvailable(builder.NonTypeNonIndexerMembers, @event.AddMethod, diagnostics);
                                AddAccessorIfAvailable(builder.NonTypeNonIndexerMembers, @event.RemoveMethod, diagnostics);
                            }
                        }
                        break;

                    case SyntaxKind.EventDeclaration:
                        {
                            var eventSyntax = (EventDeclarationSyntax)m;
                            if (IsImplicitClass && reportMisplacedGlobalCode)
                            {
                                diagnostics.Add(ErrorCode.ERR_NamespaceUnexpected,
                                    new SourceLocation(eventSyntax.Identifier));
                            }

                            var @event = new SourceCustomEventSymbol(this, bodyBinder, eventSyntax, diagnostics);

                            builder.NonTypeNonIndexerMembers.Add(@event);

                            AddAccessorIfAvailable(builder.NonTypeNonIndexerMembers, @event.AddMethod, diagnostics);
                            AddAccessorIfAvailable(builder.NonTypeNonIndexerMembers, @event.RemoveMethod, diagnostics);

                            Debug.Assert(@event.AssociatedField is null);
                        }
                        break;

                    case SyntaxKind.IndexerDeclaration:
                        {
                            var indexerSyntax = (IndexerDeclarationSyntax)m;
                            if (IsImplicitClass && reportMisplacedGlobalCode)
                            {
                                diagnostics.Add(ErrorCode.ERR_NamespaceUnexpected,
                                    new SourceLocation(indexerSyntax.ThisKeyword));
                            }

                            // We can't create the indexer symbol yet, because we don't know
                            // what name it will have after attribute binding (because of
                            // IndexerNameAttribute).  Instead, we'll keep a (weak) reference
                            // to the syntax and bind it again after early attribute decoding.
                            builder.IndexerDeclarations.Add(indexerSyntax.GetReference());
                        }
                        break;

                    case SyntaxKind.ConversionOperatorDeclaration:
                        {
                            var conversionOperatorSyntax = (ConversionOperatorDeclarationSyntax)m;
                            if (IsImplicitClass && reportMisplacedGlobalCode)
                            {
                                diagnostics.Add(ErrorCode.ERR_NamespaceUnexpected,
                                    new SourceLocation(conversionOperatorSyntax.OperatorKeyword));
                            }

                            var method = SourceUserDefinedConversionSymbol.CreateUserDefinedConversionSymbol
                                (this, conversionOperatorSyntax, diagnostics);
                            builder.NonTypeNonIndexerMembers.Add(method);
                        }
                        break;

                    case SyntaxKind.OperatorDeclaration:
                        {
                            var operatorSyntax = (OperatorDeclarationSyntax)m;
                            if (IsImplicitClass && reportMisplacedGlobalCode)
                            {
                                diagnostics.Add(ErrorCode.ERR_NamespaceUnexpected,
                                    new SourceLocation(operatorSyntax.OperatorKeyword));
                            }

                            var method = SourceUserDefinedOperatorSymbol.CreateUserDefinedOperatorSymbol
                                (this, operatorSyntax, diagnostics);
                            builder.NonTypeNonIndexerMembers.Add(method);
                        }

                        break;

                    case SyntaxKind.GlobalStatement:
                        {
                            var globalStatement = ((GlobalStatementSyntax)m).Statement;

                            if (IsScriptClass)
                            {
                                var innerStatement = globalStatement;

                                // drill into any LabeledStatements
                                while (innerStatement.Kind() == SyntaxKind.LabeledStatement)
                                {
                                    innerStatement = ((LabeledStatementSyntax)innerStatement).Statement;
                                }

                                switch (innerStatement.Kind())
                                {
                                    case SyntaxKind.LocalDeclarationStatement:
                                        // We shouldn't reach this place, but field declarations preceded with a label end up here.
                                        // This is tracked by https://github.com/dotnet/roslyn/issues/13712. Let's do our best for now.
                                        var decl = (LocalDeclarationStatementSyntax)innerStatement;
                                        foreach (var vdecl in decl.Declaration.Variables)
                                        {
                                            // also gather expression-declared variables from the bracketed argument lists and the initializers
                                            ExpressionFieldFinder.FindExpressionVariables(builder.NonTypeNonIndexerMembers, vdecl, this, DeclarationModifiers.Private,
                                                                                          containingFieldOpt: null);
                                        }
                                        break;

                                    case SyntaxKind.ExpressionStatement:
                                    case SyntaxKind.IfStatement:
                                    case SyntaxKind.YieldReturnStatement:
                                    case SyntaxKind.ReturnStatement:
                                    case SyntaxKind.ThrowStatement:
                                    case SyntaxKind.SwitchStatement:
                                    case SyntaxKind.LockStatement:
                                        ExpressionFieldFinder.FindExpressionVariables(builder.NonTypeNonIndexerMembers,
                                                  innerStatement,
                                                  this,
                                                  DeclarationModifiers.Private,
                                                  containingFieldOpt: null);
                                        break;

                                    default:
                                        // no other statement introduces variables into the enclosing scope
                                        break;
                                }

                                AddInitializer(ref instanceInitializers, null, globalStatement);
                            }
                            else if (reportMisplacedGlobalCode && !SyntaxFacts.IsSimpleProgramTopLevelStatement((GlobalStatementSyntax)m))
                            {
                                diagnostics.Add(ErrorCode.ERR_GlobalStatement, new SourceLocation(globalStatement));
                            }
                        }
                        break;

                    default:
                        Debug.Assert(
                            SyntaxFacts.IsTypeDeclaration(m.Kind()) ||
                            m.Kind() == SyntaxKind.NamespaceDeclaration ||
                            m.Kind() == SyntaxKind.IncompleteMember);
                        break;
                }
            }

            AddInitializers(builder.InstanceInitializers, instanceInitializers);
            AddInitializers(builder.StaticInitializers, staticInitializers);
        }

<<<<<<< HEAD
        private void AddAccessorIfAvailable(ArrayBuilder<Symbol> symbols, MethodSymbol accessorOpt, BindingDiagnosticBag diagnostics, bool checkName = false)
=======
        private void AddAccessorIfAvailable(ArrayBuilder<Symbol> symbols, MethodSymbol? accessorOpt, DiagnosticBag diagnostics, bool checkName = false)
>>>>>>> 29542b0a
        {
            if (!(accessorOpt is null))
            {
                symbols.Add(accessorOpt);
                if (checkName)
                {
                    CheckMemberNameDistinctFromType(accessorOpt, diagnostics);
                }
            }
        }

        internal override byte? GetLocalNullableContextValue()
        {
            byte? value;
            if (!_flags.TryGetNullableContext(out value))
            {
                value = ComputeNullableContextValue();
                _flags.SetNullableContext(value);
            }
            return value;
        }

        private byte? ComputeNullableContextValue()
        {
            var compilation = DeclaringCompilation;
            if (!compilation.ShouldEmitNullableAttributes(this))
            {
                return null;
            }

            var builder = new MostCommonNullableValueBuilder();
            var baseType = BaseTypeNoUseSiteDiagnostics;
            if (baseType is object)
            {
                builder.AddValue(TypeWithAnnotations.Create(baseType));
            }
            foreach (var @interface in GetInterfacesToEmit())
            {
                builder.AddValue(TypeWithAnnotations.Create(@interface));
            }
            foreach (var typeParameter in TypeParameters)
            {
                typeParameter.GetCommonNullableValues(compilation, ref builder);
            }
            foreach (var member in GetMembersUnordered())
            {
                member.GetCommonNullableValues(compilation, ref builder);
            }
            // Not including lambdas or local functions.
            return builder.MostCommonValue;
        }

        internal override void AddSynthesizedAttributes(PEModuleBuilder moduleBuilder, ref ArrayBuilder<SynthesizedAttributeData> attributes)
        {
            base.AddSynthesizedAttributes(moduleBuilder, ref attributes);

            var compilation = DeclaringCompilation;
            NamedTypeSymbol baseType = this.BaseTypeNoUseSiteDiagnostics;

            if (baseType is object)
            {
                if (baseType.ContainsDynamic())
                {
                    AddSynthesizedAttribute(ref attributes, compilation.SynthesizeDynamicAttribute(baseType, customModifiersCount: 0));
                }

                if (baseType.ContainsNativeInteger())
                {
                    AddSynthesizedAttribute(ref attributes, moduleBuilder.SynthesizeNativeIntegerAttribute(this, baseType));
                }

                if (baseType.ContainsTupleNames())
                {
                    AddSynthesizedAttribute(ref attributes, compilation.SynthesizeTupleNamesAttribute(baseType));
                }
            }

            if (compilation.ShouldEmitNullableAttributes(this))
            {
                if (ShouldEmitNullableContextValue(out byte nullableContextValue))
                {
                    AddSynthesizedAttribute(ref attributes, moduleBuilder.SynthesizeNullableContextAttribute(this, nullableContextValue));
                }

                if (baseType is object)
                {
                    AddSynthesizedAttribute(ref attributes, moduleBuilder.SynthesizeNullableAttributeIfNecessary(this, nullableContextValue, TypeWithAnnotations.Create(baseType)));
                }
            }
        }

        #endregion

        #region Extension Methods

        internal bool ContainsExtensionMethods
        {
            get
            {
                if (!_lazyContainsExtensionMethods.HasValue())
                {
                    bool containsExtensionMethods = ((this.IsStatic && !this.IsGenericType) || this.IsScriptClass) && this.declaration.ContainsExtensionMethods;
                    _lazyContainsExtensionMethods = containsExtensionMethods.ToThreeState();
                }

                return _lazyContainsExtensionMethods.Value();
            }
        }

        internal bool AnyMemberHasAttributes
        {
            get
            {
                if (!_lazyAnyMemberHasAttributes.HasValue())
                {
                    bool anyMemberHasAttributes = this.declaration.AnyMemberHasAttributes;
                    _lazyAnyMemberHasAttributes = anyMemberHasAttributes.ToThreeState();
                }

                return _lazyAnyMemberHasAttributes.Value();
            }
        }

        public override bool MightContainExtensionMethods
        {
            get
            {
                return this.ContainsExtensionMethods;
            }
        }

        #endregion

        public sealed override NamedTypeSymbol ConstructedFrom
        {
            get { return this; }
        }
    }
}<|MERGE_RESOLUTION|>--- conflicted
+++ resolved
@@ -173,13 +173,8 @@
         internal SourceMemberContainerTypeSymbol(
             NamespaceOrTypeSymbol containingSymbol,
             MergedTypeDeclaration declaration,
-<<<<<<< HEAD
             BindingDiagnosticBag diagnostics,
-            TupleExtraData tupleData = null)
-=======
-            DiagnosticBag diagnostics,
             TupleExtraData? tupleData = null)
->>>>>>> 29542b0a
             : base(tupleData)
         {
             _containingSymbol = containingSymbol;
@@ -2412,11 +2407,7 @@
             }
         }
 
-<<<<<<< HEAD
-        protected virtual MembersAndInitializers BuildMembersAndInitializers(BindingDiagnosticBag diagnostics)
-=======
-        protected virtual MembersAndInitializers? BuildMembersAndInitializers(DiagnosticBag diagnostics)
->>>>>>> 29542b0a
+        protected virtual MembersAndInitializers? BuildMembersAndInitializers(BindingDiagnosticBag diagnostics)
         {
             var builder = new MembersAndInitializersBuilder();
             AddDeclaredNontypeMembers(builder, diagnostics);
@@ -2964,9 +2955,6 @@
             }
         }
 
-<<<<<<< HEAD
-        private void AddSynthesizedConstructorsIfNecessary(ArrayBuilder<Symbol> members, ArrayBuilder<ImmutableArray<FieldOrPropertyInitializer>> staticInitializers, BindingDiagnosticBag diagnostics)
-=======
         private void AddSynthesizedRecordMembersIfNecessary(MembersAndInitializersBuilder builder, DiagnosticBag diagnostics)
         {
             if (declaration.Kind != DeclarationKind.Record)
@@ -3232,8 +3220,7 @@
             }
         }
 
-        private void AddSynthesizedConstructorsIfNecessary(ArrayBuilder<Symbol> members, ArrayBuilder<ArrayBuilder<FieldOrPropertyInitializer.Builder>> staticInitializers, DiagnosticBag diagnostics)
->>>>>>> 29542b0a
+        private void AddSynthesizedConstructorsIfNecessary(ArrayBuilder<Symbol> members, ArrayBuilder<ArrayBuilder<FieldOrPropertyInitializer.Builder>> staticInitializers, BindingDiagnosticBag diagnostics)
         {
             //we're not calling the helpers on NamedTypeSymbol base, because those call
             //GetMembers and we're inside a GetMembers call ourselves (i.e. stack overflow)
@@ -3663,11 +3650,7 @@
             AddInitializers(builder.StaticInitializers, staticInitializers);
         }
 
-<<<<<<< HEAD
-        private void AddAccessorIfAvailable(ArrayBuilder<Symbol> symbols, MethodSymbol accessorOpt, BindingDiagnosticBag diagnostics, bool checkName = false)
-=======
-        private void AddAccessorIfAvailable(ArrayBuilder<Symbol> symbols, MethodSymbol? accessorOpt, DiagnosticBag diagnostics, bool checkName = false)
->>>>>>> 29542b0a
+        private void AddAccessorIfAvailable(ArrayBuilder<Symbol> symbols, MethodSymbol? accessorOpt, BindingDiagnosticBag diagnostics, bool checkName = false)
         {
             if (!(accessorOpt is null))
             {
