--- conflicted
+++ resolved
@@ -146,12 +146,8 @@
                         case Microsoft.Cci.PrimitiveTypeCode.IntPtr:
                         case Microsoft.Cci.PrimitiveTypeCode.UIntPtr:
                         case Microsoft.Cci.PrimitiveTypeCode.Pointer:
-<<<<<<< HEAD
                         case Microsoft.Cci.PrimitiveTypeCode.FunctionPointer:
-                            Debug.Assert(toPredefTypeKind.IsNumeric());
-=======
                             Debug.Assert(IsNumeric(toType));
->>>>>>> e6150332
                             break;
                         default:
                             Debug.Assert(IsNumeric(fromType));
