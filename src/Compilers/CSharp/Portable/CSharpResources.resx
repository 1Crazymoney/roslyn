--- conflicted
+++ resolved
@@ -5348,7 +5348,6 @@
   <data name="WRN_SwitchExpressionNotExhaustive_Title" xml:space="preserve">
     <value>The switch expression does not handle all possible inputs (it is not exhaustive).</value>
   </data>
-<<<<<<< HEAD
   <data name="ERR_UnderscoreDeclaredAndDiscardPattern" xml:space="preserve">
     <value>The discard pattern '_' cannot be used where '{0}' is in scope.</value>
   </data>
@@ -5360,9 +5359,8 @@
   </data>
   <data name="WRN_IsTypeNamedUnderscore_Title" xml:space="preserve">
     <value>Do not use '_' to refer to the type in an is-type expression.</value>
-=======
+  </data>
   <data name="ERR_ExpressionTreeContainsSwitchExpression" xml:space="preserve">
     <value>An expression tree may not contain a switch-expression.</value>
->>>>>>> 2263baf1
   </data>
 </root>