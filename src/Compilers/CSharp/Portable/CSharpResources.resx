--- conflicted
+++ resolved
@@ -6277,12 +6277,10 @@
   <data name="ERR_CopyConstructorMustInvokeBaseCopyConstructor" xml:space="preserve">
     <value>A copy constructor in a record must call a copy constructor of the base, or a parameterless object constructor if the record inherits from object.</value>
   </data>
-<<<<<<< HEAD
   <data name="IDS_FeatureTargetTypedConditional" xml:space="preserve">
     <value>target-typed conditional expression</value>
-=======
+  </data>
   <data name="ERR_DoesNotOverrideMethodFromObject" xml:space="preserve">
     <value>'{0}' does not override the method from 'object'.</value>
->>>>>>> e02d3e1d
   </data>
 </root>