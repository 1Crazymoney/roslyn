// Copyright (c) Microsoft.  All Rights Reserved.  Licensed under the Apache License, Version 2.0.  See License.txt in the project root for license information.

using System;
using System.Collections.Generic;
using System.Collections.Immutable;
using System.Diagnostics;
using System.Linq;
using System.Threading;
using Microsoft.CodeAnalysis.CSharp.Symbols;
using Microsoft.CodeAnalysis.CSharp.Syntax;
using Microsoft.CodeAnalysis.Semantics;
using Microsoft.CodeAnalysis.Text;
using Roslyn.Utilities;

namespace Microsoft.CodeAnalysis.CSharp
{
    /// <summary>
    /// Allows asking semantic questions about any node in a SyntaxTree within a Compilation.
    /// </summary>
    internal partial class SyntaxTreeSemanticModel : CSharpSemanticModel
    {
        private readonly CSharpCompilation _compilation;
        private readonly SyntaxTree _syntaxTree;

        /// <summary>
        /// Note, the name of this field could be somewhat confusing because it is also 
        /// used to store models for attributes and default parameter values, which are
        /// not members.
        /// </summary>
        private ImmutableDictionary<CSharpSyntaxNode, MemberSemanticModel> _memberModels = ImmutableDictionary<CSharpSyntaxNode, MemberSemanticModel>.Empty;

        private readonly BinderFactory _binderFactory;
        private Func<CSharpSyntaxNode, MemberSemanticModel> _createMemberModelFunction;
        private readonly bool _ignoresAccessibility;
        private ScriptLocalScopeBinder.Labels _globalStatementLabels;

        private static readonly Func<CSharpSyntaxNode, bool> s_isMemberDeclarationFunction = IsMemberDeclaration;

        internal SyntaxTreeSemanticModel(CSharpCompilation compilation, SyntaxTree syntaxTree, bool ignoreAccessibility = false)
        {
            _compilation = compilation;
            _syntaxTree = syntaxTree;
            _ignoresAccessibility = ignoreAccessibility;

            if (!this.Compilation.SyntaxTrees.Contains(syntaxTree))
            {
                throw new ArgumentOutOfRangeException(nameof(syntaxTree), CSharpResources.TreeNotPartOfCompilation);
            }

            _binderFactory = compilation.GetBinderFactory(SyntaxTree);
        }

        internal SyntaxTreeSemanticModel(CSharpCompilation parentCompilation, SyntaxTree parentSyntaxTree, SyntaxTree speculatedSyntaxTree)
        {
            _compilation = parentCompilation;
            _syntaxTree = speculatedSyntaxTree;
            _binderFactory = _compilation.GetBinderFactory(parentSyntaxTree);
        }

        /// <summary>
        /// The compilation this object was obtained from.
        /// </summary>
        public override CSharpCompilation Compilation
        {
            get
            {
                return _compilation;
            }
        }

        /// <summary>
        /// The root node of the syntax tree that this object is associated with.
        /// </summary>
        internal override CSharpSyntaxNode Root
        {
            get
            {
                return (CSharpSyntaxNode)_syntaxTree.GetRoot();
            }
        }

        /// <summary>
        /// The SyntaxTree that this object is associated with.
        /// </summary>
        public override SyntaxTree SyntaxTree
        {
            get
            {
                return _syntaxTree;
            }
        }

        /// <summary>
        /// Returns true if this is a SemanticModel that ignores accessibility rules when answering semantic questions.
        /// </summary>
        public override bool IgnoresAccessibility
        {
            get { return _ignoresAccessibility; }
        }

        private void VerifySpanForGetDiagnostics(TextSpan? span)
        {
            if (span.HasValue && !this.Root.FullSpan.Contains(span.Value))
            {
                throw new ArgumentException("span");
            }
        }

        public override ImmutableArray<Diagnostic> GetSyntaxDiagnostics(TextSpan? span = null, CancellationToken cancellationToken = default(CancellationToken))
        {
            VerifySpanForGetDiagnostics(span);
            return Compilation.GetDiagnosticsForSyntaxTree(
            CompilationStage.Parse, this.SyntaxTree, span, includeEarlierStages: false, cancellationToken: cancellationToken);
        }

        public override ImmutableArray<Diagnostic> GetDeclarationDiagnostics(TextSpan? span = null, CancellationToken cancellationToken = default(CancellationToken))
        {
            VerifySpanForGetDiagnostics(span);
            return Compilation.GetDiagnosticsForSyntaxTree(
            CompilationStage.Declare, this.SyntaxTree, span, includeEarlierStages: false, cancellationToken: cancellationToken);
        }

        public override ImmutableArray<Diagnostic> GetMethodBodyDiagnostics(TextSpan? span = null, CancellationToken cancellationToken = default(CancellationToken))
        {
            VerifySpanForGetDiagnostics(span);
            return Compilation.GetDiagnosticsForSyntaxTree(
            CompilationStage.Compile, this.SyntaxTree, span, includeEarlierStages: false, cancellationToken: cancellationToken);
        }

        public override ImmutableArray<Diagnostic> GetDiagnostics(TextSpan? span = null, CancellationToken cancellationToken = default(CancellationToken))
        {
            VerifySpanForGetDiagnostics(span);
            return Compilation.GetDiagnosticsForSyntaxTree(
            CompilationStage.Compile, this.SyntaxTree, span, includeEarlierStages: true, cancellationToken: cancellationToken);
        }

        /// <summary>
        /// Gets the enclosing binder associated with the node
        /// </summary>
        /// <param name="position"></param>
        /// <returns></returns>
        internal override Binder GetEnclosingBinderInternal(int position)
        {
            AssertPositionAdjusted(position);
            SyntaxToken token = this.Root.FindTokenIncludingCrefAndNameAttributes(position);

            // If we're before the start of the first token, just return
            // the binder for the compilation unit.
            if (position == 0 && position != token.SpanStart)
            {
                return _binderFactory.GetBinder(this.Root, position).WithAdditionalFlags(GetSemanticModelBinderFlags());
            }

            MemberSemanticModel memberModel = GetMemberModel(position);
            if (memberModel != null)
            {
                return memberModel.GetEnclosingBinder(position);
            }

            return _binderFactory.GetBinder((CSharpSyntaxNode)token.Parent, position).WithAdditionalFlags(GetSemanticModelBinderFlags());
        }

        internal override IOperation GetOperationWorker(CSharpSyntaxNode node, GetOperationOptions options, CancellationToken cancellationToken)
        {
            // in case this is right side of a qualified name or member access (or part of a cref)
            node = SyntaxFactory.GetStandaloneNode(node);

            var model = this.GetMemberModel(node);
            if (model != null)
            {
                return model.GetOperationWorker(node, options, cancellationToken);
            }
            else
            {
                return null;
            }
        }

        internal override SymbolInfo GetSymbolInfoWorker(CSharpSyntaxNode node, SymbolInfoOptions options, CancellationToken cancellationToken = default(CancellationToken))
        {
            ValidateSymbolInfoOptions(options);

            // in case this is right side of a qualified name or member access (or part of a cref)
            node = SyntaxFactory.GetStandaloneNode(node);

            var model = this.GetMemberModel(node);
            SymbolInfo result;

            XmlNameAttributeSyntax attrSyntax;
            CrefSyntax crefSyntax;

            if (model != null)
            {
                // Expression occurs in an executable code (method body or initializer) context. Use that
                // model to get the information.
                result = model.GetSymbolInfoWorker(node, options, cancellationToken);

                // If we didn't get anything and were in Type/Namespace only context, let's bind normally and see
                // if any symbol comes out.
                if ((object)result.Symbol == null && result.CandidateReason == CandidateReason.None && node is ExpressionSyntax && SyntaxFacts.IsInNamespaceOrTypeContext((ExpressionSyntax)node))
                {
                    var binder = this.GetEnclosingBinder(GetAdjustedNodePosition(node));

                    if (binder != null)
                    {
                        // Wrap the binder in a LocalScopeBinder because Binder.BindExpression assumes there
                        // will be one in the binder chain and one isn't necessarily required for the batch case.
                        binder = new LocalScopeBinder(binder);

                        var diagnostics = DiagnosticBag.GetInstance();
                        BoundExpression bound = binder.BindExpression((ExpressionSyntax)node, diagnostics);
                        diagnostics.Free();

                        SymbolInfo info = GetSymbolInfoForNode(options, bound, bound, boundNodeForSyntacticParent: null, binderOpt: null);
                        if ((object)info.Symbol != null)
                        {
                            result = new SymbolInfo(null, ImmutableArray.Create<ISymbol>(info.Symbol), CandidateReason.NotATypeOrNamespace);
                        }
                        else if (!info.CandidateSymbols.IsEmpty)
                        {
                            result = new SymbolInfo(null, info.CandidateSymbols, CandidateReason.NotATypeOrNamespace);
                        }
                    }
                }
            }
            else if (node.Parent.Kind() == SyntaxKind.XmlNameAttribute && (attrSyntax = (XmlNameAttributeSyntax)node.Parent).Identifier == node)
            {
                result = SymbolInfo.None;

                var binder = this.GetEnclosingBinder(GetAdjustedNodePosition(node));
                if (binder != null)
                {
                    HashSet<DiagnosticInfo> useSiteDiagnostics = null;
                    var symbols = binder.BindXmlNameAttribute(attrSyntax, ref useSiteDiagnostics);

                    // NOTE: We don't need to call GetSymbolInfoForSymbol because the symbols
                    // can only be parameters or type parameters.
                    Debug.Assert(symbols.All(s => s.Kind == SymbolKind.TypeParameter || s.Kind == SymbolKind.Parameter));

                    switch (symbols.Length)
                    {
                        case 0:
                            result = SymbolInfo.None;
                            break;
                        case 1:
                            result = SymbolInfoFactory.Create(symbols, LookupResultKind.Viable, isDynamic: false);
                            break;
                        default:
                            result = SymbolInfoFactory.Create(symbols, LookupResultKind.Ambiguous, isDynamic: false);
                            break;
                    }
                }
            }
            else if ((crefSyntax = node as CrefSyntax) != null)
            {
                int adjustedPosition = GetAdjustedNodePosition(crefSyntax);
                result = GetCrefSymbolInfo(adjustedPosition, crefSyntax, options, HasParameterList(crefSyntax));
            }
            else
            {
                // if expression is not part of a member context then caller may really just have a
                // reference to a type or namespace name
                var symbol = GetSemanticInfoSymbolInNonMemberContext(node, bindVarAsAliasFirst: (options & SymbolInfoOptions.PreserveAliases) != 0);
                result = (object)symbol != null ? GetSymbolInfoForSymbol(symbol, options) : SymbolInfo.None;
            }

            return result;
        }

        internal override SymbolInfo GetCollectionInitializerSymbolInfoWorker(InitializerExpressionSyntax collectionInitializer, ExpressionSyntax node, CancellationToken cancellationToken = default(CancellationToken))
        {
            var model = this.GetMemberModel(collectionInitializer);

            if (model != null)
            {
                // Expression occurs in an executable code (method body or initializer) context. Use that
                // model to get the information.
                return model.GetCollectionInitializerSymbolInfoWorker(collectionInitializer, node, cancellationToken);
            }

            return SymbolInfo.None;
        }

        internal override CSharpTypeInfo GetTypeInfoWorker(CSharpSyntaxNode node, CancellationToken cancellationToken = default(CancellationToken))
        {
            // in case this is right side of a qualified name or member access (or part of a cref)
            node = SyntaxFactory.GetStandaloneNode(node);

            var model = this.GetMemberModel(node);

            if (model != null)
            {
                // Expression occurs in an executable code (method body or initializer) context. Use that
                // model to get the information.
                return model.GetTypeInfoWorker(node, cancellationToken);
            }
            else
            {
                // if expression is not part of a member context then caller may really just have a
                // reference to a type or namespace name
                var symbol = GetSemanticInfoSymbolInNonMemberContext(node, bindVarAsAliasFirst: false); // Don't care about aliases here.
                return (object)symbol != null ? GetTypeInfoForSymbol(symbol) : CSharpTypeInfo.None;
            }
        }

        // Common helper method for GetSymbolInfoWorker and GetTypeInfoWorker, which is called when there is no member model for the given syntax node.
        // Even if the  expression is not part of a member context, the caller may really just have a reference to a type or namespace name.
        // If so, the methods binds the syntax as a namespace or type or alias symbol. Otherwise, it returns null.
        private Symbol GetSemanticInfoSymbolInNonMemberContext(CSharpSyntaxNode node, bool bindVarAsAliasFirst)
        {
            Debug.Assert(this.GetMemberModel(node) == null);

            var binder = this.GetEnclosingBinder(GetAdjustedNodePosition(node));
            if (binder != null)
            {
                // if expression is not part of a member context then caller may really just have a
                // reference to a type or namespace name
                var type = node as TypeSyntax;
                if ((object)type != null)
                {
                    // determine if this type is part of a base declaration being resolved
                    var basesBeingResolved = GetBasesBeingResolved(type);

                    var diagnostics = DiagnosticBag.GetInstance();
                    try
                    {
                        if (SyntaxFacts.IsNamespaceAliasQualifier(type))
                        {
                            return binder.BindNamespaceAliasSymbol(node as IdentifierNameSyntax, diagnostics);
                        }
                        else if (SyntaxFacts.IsInTypeOnlyContext(type))
                        {
                            if (!type.IsVar)
                            {
                                return binder.BindTypeOrAlias(type, diagnostics, basesBeingResolved).Symbol;
                            }

                            Symbol result = bindVarAsAliasFirst
                                ? binder.BindTypeOrAlias(type, diagnostics, basesBeingResolved).Symbol
                                : null;

                            // CONSIDER: we might bind "var" twice - once to see if it is an alias and again
                            // as the type of a declared field.  This should only happen for GetAliasInfo
                            // calls on implicitly-typed fields (rare?).  If it becomes a problem, then we
                            // probably need to have the FieldSymbol retain alias info when it does its own
                            // binding and expose it to us here.

                            if ((object)result == null || result.Kind == SymbolKind.ErrorType)
                            {
                                // We might be in a field declaration with "var" keyword as the type name.
                                // Implicitly typed field symbols are not allowed in regular C#,
                                // but they are allowed in interactive scenario.
                                // However, we can return fieldSymbol.Type for implicitly typed field symbols in both cases.
                                // Note that for regular C#, fieldSymbol.Type would be an error type.

                                var variableDecl = type.Parent as VariableDeclarationSyntax;
                                if (variableDecl != null && variableDecl.Variables.Any())
                                {
                                    var fieldSymbol = GetDeclaredFieldSymbol(variableDecl.Variables.First());
                                    if ((object)fieldSymbol != null)
                                    {
                                        result = fieldSymbol.Type.TypeSymbol;
                                    }
                                }
                            }

                            return result ?? binder.BindTypeOrAlias(type, diagnostics, basesBeingResolved).Symbol;
                        }
                        else
                        {
                            return binder.BindNamespaceOrTypeOrAliasSymbol(type, diagnostics, basesBeingResolved, basesBeingResolved != null).Symbol;
                        }
                    }
                    finally
                    {
                        diagnostics.Free();
                    }
                }
            }

            return null;
        }

        internal override ImmutableArray<Symbol> GetMemberGroupWorker(CSharpSyntaxNode node, SymbolInfoOptions options, CancellationToken cancellationToken = default(CancellationToken))
        {
            // in case this is right side of a qualified name or member access (or part of a cref)
            node = SyntaxFactory.GetStandaloneNode(node);

            var model = this.GetMemberModel(node);
            return model == null ? ImmutableArray<Symbol>.Empty : model.GetMemberGroupWorker(node, options, cancellationToken);
        }

        internal override ImmutableArray<PropertySymbol> GetIndexerGroupWorker(CSharpSyntaxNode node, SymbolInfoOptions options, CancellationToken cancellationToken = default(CancellationToken))
        {
            // in case this is right side of a qualified name or member access (or part of a cref)
            node = SyntaxFactory.GetStandaloneNode(node);

            var model = this.GetMemberModel(node);
            return model == null ? ImmutableArray<PropertySymbol>.Empty : model.GetIndexerGroupWorker(node, options, cancellationToken);
        }

        internal override Optional<object> GetConstantValueWorker(CSharpSyntaxNode node, CancellationToken cancellationToken)
        {
            // in case this is right side of a qualified name or member access
            node = SyntaxFactory.GetStandaloneNode(node);

            var model = this.GetMemberModel(node);
            return model == null ? default(Optional<object>) : model.GetConstantValueWorker(node, cancellationToken);
        }

        public override QueryClauseInfo GetQueryClauseInfo(QueryClauseSyntax node, CancellationToken cancellationToken = default(CancellationToken))
        {
            CheckSyntaxNode(node);
            var model = this.GetMemberModel(node);
            return (model == null) ? default(QueryClauseInfo) : model.GetQueryClauseInfo(node, cancellationToken);
        }

        public override SymbolInfo GetSymbolInfo(SelectOrGroupClauseSyntax node, CancellationToken cancellationToken = default(CancellationToken))
        {
            CheckSyntaxNode(node);
            var model = this.GetMemberModel(node);
            return (model == null) ? SymbolInfo.None : model.GetSymbolInfo(node, cancellationToken);
        }

        public override TypeInfo GetTypeInfo(SelectOrGroupClauseSyntax node, CancellationToken cancellationToken = default(CancellationToken))
        {
            CheckSyntaxNode(node);
            var model = this.GetMemberModel(node);
            return (model == null) ? CSharpTypeInfo.None : model.GetTypeInfo(node, cancellationToken);
        }

        public override IPropertySymbol GetDeclaredSymbol(AnonymousObjectMemberDeclaratorSyntax declaratorSyntax, CancellationToken cancellationToken = default(CancellationToken))
        {
            CheckSyntaxNode(declaratorSyntax);
            var model = this.GetMemberModel(declaratorSyntax);
            return (model == null) ? null : model.GetDeclaredSymbol(declaratorSyntax, cancellationToken);
        }

        public override INamedTypeSymbol GetDeclaredSymbol(AnonymousObjectCreationExpressionSyntax declaratorSyntax, CancellationToken cancellationToken = default(CancellationToken))
        {
            CheckSyntaxNode(declaratorSyntax);
            var model = this.GetMemberModel(declaratorSyntax);
            return (model == null) ? null : model.GetDeclaredSymbol(declaratorSyntax, cancellationToken);
        }

        public override INamedTypeSymbol GetDeclaredSymbol(TupleExpressionSyntax declaratorSyntax, CancellationToken cancellationToken = default(CancellationToken))
        {
            CheckSyntaxNode(declaratorSyntax);
            var model = this.GetMemberModel(declaratorSyntax);
            return (model == null) ? null : model.GetDeclaredSymbol(declaratorSyntax, cancellationToken);
        }

        public override ISymbol GetDeclaredSymbol(ArgumentSyntax declaratorSyntax, CancellationToken cancellationToken = default(CancellationToken))
        {
            CheckSyntaxNode(declaratorSyntax);
            var model = this.GetMemberModel(declaratorSyntax);
            return (model == null) ? null : model.GetDeclaredSymbol(declaratorSyntax, cancellationToken);
        }

        public override IRangeVariableSymbol GetDeclaredSymbol(QueryClauseSyntax node, CancellationToken cancellationToken = default(CancellationToken))
        {
            CheckSyntaxNode(node);
            var model = this.GetMemberModel(node);
            return (model == null) ? null : model.GetDeclaredSymbol(node, cancellationToken);
        }

        public override IRangeVariableSymbol GetDeclaredSymbol(JoinIntoClauseSyntax node, CancellationToken cancellationToken = default(CancellationToken))
        {
            CheckSyntaxNode(node);
            var model = this.GetMemberModel(node);
            return (model == null) ? null : model.GetDeclaredSymbol(node, cancellationToken);
        }

        public override IRangeVariableSymbol GetDeclaredSymbol(QueryContinuationSyntax node, CancellationToken cancellationToken = default(CancellationToken))
        {
            CheckSyntaxNode(node);
            var model = this.GetMemberModel(node);
            return (model == null) ? null : model.GetDeclaredSymbol(node, cancellationToken);
        }

        public override SymbolInfo GetSymbolInfo(OrderingSyntax node, CancellationToken cancellationToken = default(CancellationToken))
        {
            CheckSyntaxNode(node);
            var model = this.GetMemberModel(node);
            return (model == null) ? SymbolInfo.None : model.GetSymbolInfo(node, cancellationToken);
        }

        private ConsList<Symbol> GetBasesBeingResolved(TypeSyntax expression)
        {
            // if the expression is the child of a base-list node, then the expression should be
            // bound in the context of the containing symbols base being resolved.
            for (; expression != null && expression.Parent != null; expression = expression.Parent as TypeSyntax)
            {
                var parent = expression.Parent;
                if (parent is BaseTypeSyntax && parent.Parent != null && parent.Parent.Kind() == SyntaxKind.BaseList && ((BaseTypeSyntax)parent).Type == expression)
                {
                    // we have a winner
                    var decl = (BaseTypeDeclarationSyntax)parent.Parent.Parent;
                    var symbol = this.GetDeclaredSymbol(decl);
                    return ConsList<Symbol>.Empty.Prepend((Symbol)symbol.OriginalDefinition);
                }
            }

            return null;
        }

        public override Conversion ClassifyConversion(ExpressionSyntax expression, ITypeSymbol destination, bool isExplicitInSource = false)
        {
            var csdestination = destination.EnsureCSharpSymbolOrNull<ITypeSymbol, TypeSymbol>("destination");

            if (expression.Kind() == SyntaxKind.DeclarationExpression)
            {
                // Conversion from a declaration is unspecified.
                return Conversion.NoConversion;
            }

            if (isExplicitInSource)
            {
                return ClassifyConversionForCast(expression, csdestination);
            }

            CheckSyntaxNode(expression);

            if ((object)destination == null)
            {
                throw new ArgumentNullException(nameof(destination));
            }

            // TODO(cyrusn): Check arguments. This is a public entrypoint, so we must do appropriate
            // checks here. However, no other methods in this type do any checking currently. So I'm
            // going to hold off on this until we do a full sweep of the API.

            var model = this.GetMemberModel(expression);
            if (model == null)
            {
                // 'expression' must just be reference to a type or namespace name outside of an
                // expression context.  Currently we bail in that case.  However, is this a question
                // that a client would be asking and would expect sensible results for?
                return Conversion.NoConversion;
            }

            return model.ClassifyConversion(expression, destination);
        }

        internal override Conversion ClassifyConversionForCast(ExpressionSyntax expression, TypeSymbol destination)
        {
            CheckSyntaxNode(expression);

            if ((object)destination == null)
            {
                throw new ArgumentNullException(nameof(destination));
            }

            var model = this.GetMemberModel(expression);
            if (model == null)
            {
                // 'expression' must just be reference to a type or namespace name outside of an
                // expression context.  Currently we bail in that case.  However, is this a question
                // that a client would be asking and would expect sensible results for?
                return Conversion.NoConversion;
            }

            return model.ClassifyConversionForCast(expression, destination);
        }

        public override bool IsSpeculativeSemanticModel
        {
            get { return false; }
        }

        public override int OriginalPositionForSpeculation
        {
            get { return 0; }
        }

        public override CSharpSemanticModel ParentModel
        {
            get { return null; }
        }

        internal sealed override bool TryGetSpeculativeSemanticModelCore(SyntaxTreeSemanticModel parentModel, int position, TypeSyntax type, SpeculativeBindingOption bindingOption, out SemanticModel speculativeModel)
        {
            position = CheckAndAdjustPosition(position);

            var model = this.GetMemberModel(position);
            if (model != null)
            {
                return model.TryGetSpeculativeSemanticModelCore(parentModel, position, type, bindingOption, out speculativeModel);
            }

            Binder binder = GetSpeculativeBinder(position, type, bindingOption);
            if (binder != null)
            {
                speculativeModel = SpeculativeSyntaxTreeSemanticModel.Create(parentModel, type, binder, position, bindingOption);
                return true;
            }

            speculativeModel = null;
            return false;
        }

        internal override bool TryGetSpeculativeSemanticModelCore(SyntaxTreeSemanticModel parentModel, int position, CrefSyntax crefSyntax, out SemanticModel speculativeModel)
        {
            position = CheckAndAdjustPosition(position);

            Binder binder = GetEnclosingBinder(position);
            if (binder?.InCref == true)
            {
                speculativeModel = SpeculativeSyntaxTreeSemanticModel.Create(parentModel, crefSyntax, binder, position);
                return true;
            }

            speculativeModel = null;
            return false;
        }

        internal sealed override bool TryGetSpeculativeSemanticModelCore(SyntaxTreeSemanticModel parentModel, int position, StatementSyntax statement, out SemanticModel speculativeModel)
        {
            position = CheckAndAdjustPosition(position);

            var model = this.GetMemberModel(position);
            if (model != null)
            {
                return model.TryGetSpeculativeSemanticModelCore(parentModel, position, statement, out speculativeModel);
            }

            speculativeModel = null;
            return false;
        }

        internal sealed override bool TryGetSpeculativeSemanticModelForMethodBodyCore(SyntaxTreeSemanticModel parentModel, int position, BaseMethodDeclarationSyntax method, out SemanticModel speculativeModel)
        {
            position = CheckAndAdjustPosition(position);

            var model = this.GetMemberModel(position);
            if (model != null)
            {
                return model.TryGetSpeculativeSemanticModelForMethodBodyCore(parentModel, position, method, out speculativeModel);
            }

            speculativeModel = null;
            return false;
        }

        internal sealed override bool TryGetSpeculativeSemanticModelForMethodBodyCore(SyntaxTreeSemanticModel parentModel, int position, AccessorDeclarationSyntax accessor, out SemanticModel speculativeModel)
        {
            position = CheckAndAdjustPosition(position);

            var model = this.GetMemberModel(position);
            if (model != null)
            {
                return model.TryGetSpeculativeSemanticModelForMethodBodyCore(parentModel, position, accessor, out speculativeModel);
            }

            speculativeModel = null;
            return false;
        }

        internal sealed override bool TryGetSpeculativeSemanticModelCore(SyntaxTreeSemanticModel parentModel, int position, EqualsValueClauseSyntax initializer, out SemanticModel speculativeModel)
        {
            position = CheckAndAdjustPosition(position);

            var model = this.GetMemberModel(position);
            if (model != null)
            {
                return model.TryGetSpeculativeSemanticModelCore(parentModel, position, initializer, out speculativeModel);
            }

            speculativeModel = null;
            return false;
        }

        internal override bool TryGetSpeculativeSemanticModelCore(SyntaxTreeSemanticModel parentModel, int position, ArrowExpressionClauseSyntax expressionBody, out SemanticModel speculativeModel)
        {
            position = CheckAndAdjustPosition(position);

            var model = this.GetMemberModel(position);
            if (model != null)
            {
                return model.TryGetSpeculativeSemanticModelCore(parentModel, position, expressionBody, out speculativeModel);
            }

            speculativeModel = null;
            return false;
        }

        internal sealed override bool TryGetSpeculativeSemanticModelCore(SyntaxTreeSemanticModel parentModel, int position, ConstructorInitializerSyntax constructorInitializer, out SemanticModel speculativeModel)
        {
            position = CheckAndAdjustPosition(position);

            var model = this.GetMemberModel(position);
            if (model != null)
            {
                return model.TryGetSpeculativeSemanticModelCore(parentModel, position, constructorInitializer, out speculativeModel);
            }

            speculativeModel = null;
            return false;
        }

        private MemberSemanticModel GetMemberModel(int position)
        {
            AssertPositionAdjusted(position);
            CSharpSyntaxNode node = (CSharpSyntaxNode)Root.FindTokenIncludingCrefAndNameAttributes(position).Parent;
            CSharpSyntaxNode memberDecl = GetMemberDeclaration(node);

            bool outsideMemberDecl = false;
            if (memberDecl != null)
            {
                switch (memberDecl.Kind())
                {
                    case SyntaxKind.AddAccessorDeclaration:
                    case SyntaxKind.RemoveAccessorDeclaration:
                    case SyntaxKind.GetAccessorDeclaration:
                    case SyntaxKind.SetAccessorDeclaration:
                        // NOTE: not UnknownAccessorDeclaration since there's no corresponding method symbol from which to build a member model.
                        outsideMemberDecl = !LookupPosition.IsInBody(position, (AccessorDeclarationSyntax)memberDecl);
                        break;
                    case SyntaxKind.ConstructorDeclaration:
                        var constructorDecl = (ConstructorDeclarationSyntax)memberDecl;
                        outsideMemberDecl =
                            !LookupPosition.IsInConstructorParameterScope(position, constructorDecl) &&
                            !LookupPosition.IsInParameterList(position, constructorDecl);
                        break;
                    case SyntaxKind.ConversionOperatorDeclaration:
                    case SyntaxKind.DestructorDeclaration:
                    case SyntaxKind.MethodDeclaration:
                    case SyntaxKind.OperatorDeclaration:
                        var methodDecl = (BaseMethodDeclarationSyntax)memberDecl;
                        outsideMemberDecl =
                            !LookupPosition.IsInBody(position, methodDecl) &&
                            !LookupPosition.IsInParameterList(position, methodDecl);
                        break;
                }
            }

            return outsideMemberDecl ? null : GetMemberModel(node);
        }

        // Try to get a member semantic model that encloses "node". If there is not an enclosing
        // member semantic model, return null.
        internal override MemberSemanticModel GetMemberModel(SyntaxNode node)
        {
            // Documentation comments can never legally appear within members, so there's no point
            // in building out the MemberSemanticModel to handle them.  Instead, just say have
            // SyntaxTreeSemanticModel handle them, regardless of location.
            if (IsInDocumentationComment(node))
            {
                return null;
            }

            var memberDecl = GetMemberDeclaration(node);
            if (memberDecl != null)
            {
                var span = node.Span;

                switch (memberDecl.Kind())
                {
                    case SyntaxKind.MethodDeclaration:
                    case SyntaxKind.ConversionOperatorDeclaration:
                    case SyntaxKind.OperatorDeclaration:
                        {
                            var methodDecl = (BaseMethodDeclarationSyntax)memberDecl;
                            var expressionBody = methodDecl.GetExpressionBodySyntax();
                            return GetOrAddModelIfContains(expressionBody, span) ??
                                   GetOrAddModelIfContains(methodDecl.Body, span);
                        }

                    case SyntaxKind.ConstructorDeclaration:
                        {
                            ConstructorDeclarationSyntax constructorDecl = (ConstructorDeclarationSyntax)memberDecl;
                            var expressionBody = constructorDecl.GetExpressionBodySyntax();
                            return GetOrAddModelIfContains(constructorDecl.Initializer, span) ??
                                   GetOrAddModelIfContains(expressionBody, span) ??
                                   GetOrAddModelIfContains(constructorDecl.Body, span);
                        }

                    case SyntaxKind.DestructorDeclaration:
                        {
                            DestructorDeclarationSyntax destructorDecl = (DestructorDeclarationSyntax)memberDecl;
                            var expressionBody = destructorDecl.GetExpressionBodySyntax();
                            return GetOrAddModelIfContains(expressionBody, span) ?? 
                                   GetOrAddModelIfContains(destructorDecl.Body, span);
                        }

                    case SyntaxKind.IndexerDeclaration:
                        {
                            var indexerDecl = (IndexerDeclarationSyntax)memberDecl;
                            return GetOrAddModelIfContains(indexerDecl.ExpressionBody, span);
                        }

                    case SyntaxKind.FieldDeclaration:
                    case SyntaxKind.EventFieldDeclaration:
                        {
                            var fieldDecl = (BaseFieldDeclarationSyntax)memberDecl;
                            foreach (var variableDecl in fieldDecl.Declaration.Variables)
                            {
                                var binding = GetOrAddModelIfContains(variableDecl.Initializer, span);
                                if (binding != null)
                                {
                                    return binding;
                                }
                            }
                        }
                        break;

                    case SyntaxKind.EnumMemberDeclaration:
                        {
                            var enumDecl = (EnumMemberDeclarationSyntax)memberDecl;
                            return (enumDecl.EqualsValue != null) ?
                                GetOrAddModelIfContains(enumDecl.EqualsValue, span) :
                                null;
                        }

                    case SyntaxKind.PropertyDeclaration:
                        {
                            var propertyDecl = (PropertyDeclarationSyntax)memberDecl;
                            return GetOrAddModelIfContains(propertyDecl.Initializer, span) ??
                                GetOrAddModelIfContains(propertyDecl.ExpressionBody, span);
                        }

                    case SyntaxKind.GetAccessorDeclaration:
                    case SyntaxKind.SetAccessorDeclaration:
                    case SyntaxKind.AddAccessorDeclaration:
                    case SyntaxKind.RemoveAccessorDeclaration:
                        // NOTE: not UnknownAccessorDeclaration since there's no corresponding method symbol from which to build a member model.
                        return GetOrAddModelIfContains(((AccessorDeclarationSyntax)memberDecl).ExpressionBody, span) ?? 
                               GetOrAddModelIfContains(((AccessorDeclarationSyntax)memberDecl).Body, span);

                    case SyntaxKind.GlobalStatement:
                        return GetOrAddModel(memberDecl);

                    case SyntaxKind.Attribute:
                        return GetOrAddModelForAttribute((AttributeSyntax)memberDecl);

                    case SyntaxKind.Parameter:
                        return GetOrAddModelForParameter((ParameterSyntax)memberDecl, span);
                }
            }

            return null;
        }

        private MemberSemanticModel GetOrAddModelForAttribute(AttributeSyntax attribute)
        {
            MemberSemanticModel containing = attribute.Parent != null ? GetMemberModel(attribute.Parent) : null;

            if (containing == null)
            {
                return GetOrAddModel(attribute);
            }

            return ImmutableInterlocked.GetOrAdd(ref _memberModels, attribute,
                                                 (node, binder) => CreateModelForAttribute(binder, (AttributeSyntax) node),
                                                 containing.GetEnclosingBinder(attribute.SpanStart));
        }

        private static bool IsInDocumentationComment(SyntaxNode node)
        {
            for (SyntaxNode curr = node; curr != null; curr = curr.Parent)
            {
                if (SyntaxFacts.IsDocumentationCommentTrivia(curr.Kind()))
                {
                    return true;
                }
            }

            return false;
        }

        // Check parameter for a default value containing span, and create an InitializerSemanticModel for binding the default value if so.
        // Otherwise, return model for enclosing context.
        private MemberSemanticModel GetOrAddModelForParameter(ParameterSyntax paramDecl, TextSpan span)
        {
            EqualsValueClauseSyntax defaultValueSyntax = paramDecl.Default;
            MemberSemanticModel containing = paramDecl.Parent != null ? GetMemberModel(paramDecl.Parent) : null;

            if (containing == null)
            {
                return GetOrAddModelIfContains(defaultValueSyntax, span);
            }

            if (defaultValueSyntax != null && defaultValueSyntax.FullSpan.Contains(span))
            {
                var parameterSymbol = (ParameterSymbol)containing.GetDeclaredSymbol(paramDecl);
                if ((object)parameterSymbol != null)
                {
                    return ImmutableInterlocked.GetOrAdd(ref _memberModels, defaultValueSyntax, 
                                                         (equalsValue, tuple) =>
                                                            InitializerSemanticModel.Create(
                                                                tuple.compilation,
                                                                tuple.paramDecl,
                                                                tuple.parameterSymbol,
                                                                tuple.containing.GetEnclosingBinder(tuple.paramDecl.SpanStart).
                                                                    CreateBinderForParameterDefaultValue(tuple.parameterSymbol, 
                                                                                            (EqualsValueClauseSyntax)equalsValue)),
                                                         (compilation: this.Compilation,
                                                          paramDecl: paramDecl,
                                                          parameterSymbol: parameterSymbol,
                                                          containing: containing)
                                                         );
                }
            }


            return containing;
        }

        private static CSharpSyntaxNode GetMemberDeclaration(SyntaxNode node)
        {
            return node.FirstAncestorOrSelf(s_isMemberDeclarationFunction);
        }

        private MemberSemanticModel GetOrAddModelIfContains(CSharpSyntaxNode node, TextSpan span)
        {
            if (node != null && node.FullSpan.Contains(span))
            {
                return GetOrAddModel(node);
            }
            return null;
        }

        private MemberSemanticModel GetOrAddModel(CSharpSyntaxNode node)
        {
            var createMemberModelFunction = _createMemberModelFunction ??
                                            (_createMemberModelFunction = this.CreateMemberModel);

            return ImmutableInterlocked.GetOrAdd(ref _memberModels, node, createMemberModelFunction);
        }

        // Create a member model for the given declaration syntax. In certain very malformed
        // syntax trees, there may not be a symbol that can have a member model associated with it
        // (although we try to minimize such cases). In such cases, null is returned.
        private MemberSemanticModel CreateMemberModel(CSharpSyntaxNode node)
        {
            var outer = _binderFactory.GetBinder(node);

            if (this.IgnoresAccessibility)
            {
                outer = outer.WithAdditionalFlags(BinderFlags.IgnoreAccessibility);
            }

            switch (node.Kind())
            {
                case SyntaxKind.Block:

                    MemberDeclarationSyntax memberDecl;
                    AccessorDeclarationSyntax accessorDecl;
                    if ((memberDecl = node.Parent as MemberDeclarationSyntax) != null)
                    {
                        var symbol = (SourceMethodSymbol)GetDeclaredSymbol(memberDecl);
                        if ((object)symbol == null)
                            return null;

                        return MethodBodySemanticModel.Create(this.Compilation, symbol, outer, memberDecl);
                    }
                    else if ((accessorDecl = node.Parent as AccessorDeclarationSyntax) != null)
                    {
                        var symbol = (SourceMethodSymbol)GetDeclaredSymbol(accessorDecl);
                        if ((object)symbol == null)
                            return null;

                        return MethodBodySemanticModel.Create(this.Compilation, symbol, outer, accessorDecl);
                    }
                    else
                    {
                        Debug.Assert(false, "Unexpected node: " + node.Parent);
                        return null;
                    }

                case SyntaxKind.EqualsValueClause:
                    switch (node.Parent.Kind())
                    {
                        case SyntaxKind.VariableDeclarator:
                            {
                                var variableDecl = (VariableDeclaratorSyntax)node.Parent;
                                SourceMemberFieldSymbol fieldSymbol = GetDeclaredFieldSymbol(variableDecl);

                                return InitializerSemanticModel.Create(
                                    this.Compilation,
                                    variableDecl,   //pass in the entire field initializer to permit region analysis. 
                                    fieldSymbol,
                                    //if we're in regular C#, then insert an extra binder to perform field initialization checks
                                    GetFieldOrPropertyInitializerBinder(fieldSymbol, outer, variableDecl.Initializer));
                            }

                        case SyntaxKind.PropertyDeclaration:
                            {
                                var propertyDecl = (PropertyDeclarationSyntax)node.Parent;
                                var propertySymbol = (SourcePropertySymbol)GetDeclaredSymbol(propertyDecl);
                                return InitializerSemanticModel.Create(
                                    this.Compilation,
                                    propertyDecl,
                                    propertySymbol,
                                    GetFieldOrPropertyInitializerBinder(propertySymbol.BackingField, outer, propertyDecl.Initializer));
                            }

                        case SyntaxKind.Parameter:
                            {
                                // NOTE: we don't need to create a member model for lambda parameter default value
                                // (which is bad code anyway) because lambdas only appear in code with associated
                                // member models.
                                ParameterSyntax parameterDecl = (ParameterSyntax)node.Parent;
                                ParameterSymbol parameterSymbol = GetDeclaredNonLambdaParameterSymbol(parameterDecl);
                                if ((object)parameterSymbol == null)
                                    return null;

                                return InitializerSemanticModel.Create(
                                    this.Compilation,
                                    parameterDecl,
                                    parameterSymbol,
                                    outer.CreateBinderForParameterDefaultValue(parameterSymbol, (EqualsValueClauseSyntax)node));
                            }

                        case SyntaxKind.EnumMemberDeclaration:
                            {
                                var enumDecl = (EnumMemberDeclarationSyntax)node.Parent;
                                var enumSymbol = (FieldSymbol)GetDeclaredSymbol(enumDecl);
                                if ((object)enumSymbol == null)
                                    return null;

                                return InitializerSemanticModel.Create(
                                    this.Compilation,
                                    enumDecl,
                                    enumSymbol,
                                    GetFieldOrPropertyInitializerBinder(enumSymbol, outer, enumDecl.EqualsValue));
                            }
                        default:
                            throw ExceptionUtilities.UnexpectedValue(node.Parent.Kind());
                    }

                case SyntaxKind.ArrowExpressionClause:
                    {
                        SourceMethodSymbol symbol = null;
                        MemberDeclarationSyntax memberSyntax;
                        AccessorDeclarationSyntax accessorSyntax;

                        var exprDecl = (ArrowExpressionClauseSyntax)node;

                        if (node.Parent is BasePropertyDeclarationSyntax)
                        {
                            symbol = (SourceMethodSymbol)GetDeclaredSymbol(exprDecl);
                        }
                        else if ((memberSyntax = node.Parent as MemberDeclarationSyntax) != null)
                        {
                            symbol = (SourceMethodSymbol)GetDeclaredSymbol(memberSyntax);
                        }
                        else if ((accessorSyntax = node.Parent as AccessorDeclarationSyntax) != null)
                        {
                            symbol = (SourceMethodSymbol)GetDeclaredSymbol(accessorSyntax);
                        }
                        else
                        {
                            // Don't throw, just use for the assert
                            ExceptionUtilities.UnexpectedValue(node.Parent);
                        }

                        if ((object)symbol == null)
                            return null;
                        return MethodBodySemanticModel.Create(
                            _compilation, symbol, outer.WithContainingMemberOrLambda(symbol), exprDecl);
                    }

                case SyntaxKind.GlobalStatement:
                    {
                        var parent = node.Parent;
                        // TODO (tomat): handle misplaced global statements
                        if (parent.Kind() == SyntaxKind.CompilationUnit &&
                            !this.IsRegularCSharp &&
                            (object)_compilation.ScriptClass != null)
                        {
                            var scriptInitializer = _compilation.ScriptClass.GetScriptInitializer();
                            Debug.Assert((object)scriptInitializer != null);
                            if ((object)scriptInitializer == null)
                            {
                                return null;
                            }

                            // Share labels across all global statements.
                            if (_globalStatementLabels == null)
                            {
                                Interlocked.CompareExchange(ref _globalStatementLabels, new ScriptLocalScopeBinder.Labels(scriptInitializer, (CompilationUnitSyntax)parent), null);
                            }

                            return MethodBodySemanticModel.Create(
                                this.Compilation,
                                scriptInitializer,
                                new ScriptLocalScopeBinder(_globalStatementLabels, outer),
                                node);
                        }
                    }
                    break;

                case SyntaxKind.BaseConstructorInitializer:
                case SyntaxKind.ThisConstructorInitializer:
                    {
                        var constructorDecl = (ConstructorDeclarationSyntax)node.Parent;
                        var constructorSymbol = (SourceMethodSymbol)GetDeclaredSymbol(constructorDecl);
                        if ((object)constructorSymbol == null)
                            return null;

                        // insert an extra binder to perform constructor initialization checks
                        // Handle scoping for possible pattern variables declared in the initializer
                        Binder initializerBinder = outer.WithAdditionalFlagsAndContainingMemberOrLambda(BinderFlags.ConstructorInitializer, constructorSymbol);
                        ArgumentListSyntax argumentList = ((ConstructorInitializerSyntax)node).ArgumentList;

                        if (argumentList != null)
                        {
                            initializerBinder = new ExecutableCodeBinder(argumentList, constructorSymbol, initializerBinder);
                        }

                        return InitializerSemanticModel.Create(
                            this.Compilation,
                            (ConstructorInitializerSyntax)node,
                            constructorSymbol,
                            initializerBinder);
                    }

                case SyntaxKind.Attribute:
<<<<<<< HEAD
                    {
                        var attribute = (AttributeSyntax)node;
                        AliasSymbol aliasOpt;
                        DiagnosticBag discarded = DiagnosticBag.GetInstance();
                        var attributeType = (NamedTypeSymbol)outer.BindType(attribute.Name, discarded, out aliasOpt).TypeSymbol;
                        discarded.Free();

                        return AttributeSemanticModel.Create(
                            _compilation,
                            attribute,
                            attributeType,
                            aliasOpt,
                            outer.WithAdditionalFlags(BinderFlags.AttributeArgument));
                    }
=======
                    return CreateModelForAttribute(outer, (AttributeSyntax)node);
>>>>>>> 2355a7be
            }

            return null;
        }

        private static AttributeSemanticModel CreateModelForAttribute(Binder enclosingBinder, AttributeSyntax attribute)
        {
            AliasSymbol aliasOpt;
            DiagnosticBag discarded = DiagnosticBag.GetInstance();
            var attributeType = (NamedTypeSymbol)enclosingBinder.BindType(attribute.Name, discarded, out aliasOpt);
            discarded.Free();

            return AttributeSemanticModel.Create(
                enclosingBinder.Compilation,
                attribute,
                attributeType,
                aliasOpt,
                enclosingBinder.WithAdditionalFlags(BinderFlags.AttributeArgument));
        }

        private SourceMemberFieldSymbol GetDeclaredFieldSymbol(VariableDeclaratorSyntax variableDecl)
        {
            var declaredSymbol = GetDeclaredSymbol(variableDecl);

            if ((object)declaredSymbol != null)
            {
                switch (variableDecl.Parent.Parent.Kind())
                {
                    case SyntaxKind.FieldDeclaration:
                        return (SourceMemberFieldSymbol)declaredSymbol;

                    case SyntaxKind.EventFieldDeclaration:
                        return (SourceMemberFieldSymbol)((EventSymbol)declaredSymbol).AssociatedField;
                }
            }

            return null;
        }

        private Binder GetFieldOrPropertyInitializerBinder(FieldSymbol symbol, Binder outer, EqualsValueClauseSyntax initializer)
        {
            BinderFlags flags = BinderFlags.None;

            // NOTE: checking for a containing script class is sufficient, but the regular C# test is quick and easy.
            if (this.IsRegularCSharp || !symbol.ContainingType.IsScriptClass)
            {
                flags |= BinderFlags.FieldInitializer;
            }

            outer = new LocalScopeBinder(outer).WithAdditionalFlagsAndContainingMemberOrLambda(flags, symbol);

            if (initializer != null)
            {
                outer = new ExecutableCodeBinder(initializer, symbol, outer);
            }

            return outer;
        }

        private static bool IsMemberDeclaration(CSharpSyntaxNode node)
        {
            return (node is MemberDeclarationSyntax) || (node is AccessorDeclarationSyntax) || 
                   (node.Kind() == SyntaxKind.Attribute) || (node.Kind() == SyntaxKind.Parameter);
        }

        private bool IsRegularCSharp
        {
            get
            {
                return this.SyntaxTree.Options.Kind == SourceCodeKind.Regular;
            }
        }

        #region "GetDeclaredSymbol overloads for MemberDeclarationSyntax and its subtypes"

        /// <summary>
        /// Given a namespace declaration syntax node, get the corresponding namespace symbol for the declaration
        /// assembly.
        /// </summary>
        /// <param name="declarationSyntax">The syntax node that declares a namespace.</param>
        /// <param name="cancellationToken">The cancellation token.</param>
        /// <returns>The namespace symbol that was declared by the namespace declaration.</returns>
        public override INamespaceSymbol GetDeclaredSymbol(NamespaceDeclarationSyntax declarationSyntax, CancellationToken cancellationToken = default(CancellationToken))
        {
            CheckSyntaxNode(declarationSyntax);

            return GetDeclaredNamespace(declarationSyntax);
        }

        private NamespaceSymbol GetDeclaredNamespace(NamespaceDeclarationSyntax declarationSyntax)
        {
            Debug.Assert(declarationSyntax != null);

            NamespaceOrTypeSymbol container;
            if (declarationSyntax.Parent.Kind() == SyntaxKind.CompilationUnit)
            {
                container = _compilation.Assembly.GlobalNamespace;
            }
            else
            {
                container = GetDeclaredNamespaceOrType(declarationSyntax.Parent);
            }

            Debug.Assert((object)container != null);

            // We should get a namespace symbol since we match the symbol location with a namespace declaration syntax location.
            var symbol = (NamespaceSymbol)GetDeclaredMember(container, declarationSyntax.Span, declarationSyntax.Name);
            Debug.Assert((object)symbol != null);

            // Map to compilation-scoped namespace (Roslyn bug 9538)
            symbol = _compilation.GetCompilationNamespace(symbol);
            Debug.Assert((object)symbol != null);

            return symbol;
        }

        /// <summary>
        /// Given a type declaration, get the corresponding type symbol.
        /// </summary>
        /// <param name="declarationSyntax">The syntax node that declares a type.</param>
        /// <param name="cancellationToken">The cancellation token.</param>
        /// <returns>The type symbol that was declared.</returns>
        /// <remarks>
        /// NOTE:   We have no GetDeclaredSymbol overloads for subtypes of BaseTypeDeclarationSyntax as all of them return a NamedTypeSymbol.
        /// </remarks>
        public override INamedTypeSymbol GetDeclaredSymbol(BaseTypeDeclarationSyntax declarationSyntax, CancellationToken cancellationToken = default(CancellationToken))
        {
            CheckSyntaxNode(declarationSyntax);

            return GetDeclaredType(declarationSyntax);
        }

        /// <summary>
        /// Given a delegate declaration, get the corresponding type symbol.
        /// </summary>
        /// <param name="declarationSyntax">The syntax node that declares a delegate.</param>
        /// <param name="cancellationToken">The cancellation token.</param>
        /// <returns>The type symbol that was declared.</returns>
        public override INamedTypeSymbol GetDeclaredSymbol(DelegateDeclarationSyntax declarationSyntax, CancellationToken cancellationToken = default(CancellationToken))
        {
            CheckSyntaxNode(declarationSyntax);

            return GetDeclaredType(declarationSyntax);
        }

        private NamedTypeSymbol GetDeclaredType(BaseTypeDeclarationSyntax declarationSyntax)
        {
            Debug.Assert(declarationSyntax != null);

            var name = declarationSyntax.Identifier.ValueText;
            return GetDeclaredNamedType(declarationSyntax, name);
        }

        private NamedTypeSymbol GetDeclaredType(DelegateDeclarationSyntax declarationSyntax)
        {
            Debug.Assert(declarationSyntax != null);

            var name = declarationSyntax.Identifier.ValueText;
            return GetDeclaredNamedType(declarationSyntax, name);
        }

        private NamedTypeSymbol GetDeclaredNamedType(CSharpSyntaxNode declarationSyntax, string name)
        {
            Debug.Assert(declarationSyntax != null);

            var container = GetDeclaredTypeMemberContainer(declarationSyntax);
            Debug.Assert((object)container != null);

            // try cast as we might get a non-type in error recovery scenarios:
            return GetDeclaredMember(container, declarationSyntax.Span, name) as NamedTypeSymbol;
        }

        private NamespaceOrTypeSymbol GetDeclaredNamespaceOrType(CSharpSyntaxNode declarationSyntax)
        {
            var namespaceDeclarationSyntax = declarationSyntax as NamespaceDeclarationSyntax;
            if (namespaceDeclarationSyntax != null)
            {
                return GetDeclaredNamespace(namespaceDeclarationSyntax);
            }

            var typeDeclarationSyntax = declarationSyntax as BaseTypeDeclarationSyntax;
            if (typeDeclarationSyntax != null)
            {
                return GetDeclaredType(typeDeclarationSyntax);
            }

            var delegateDeclarationSyntax = declarationSyntax as DelegateDeclarationSyntax;
            if (delegateDeclarationSyntax != null)
            {
                return GetDeclaredType(delegateDeclarationSyntax);
            }

            return null;
        }

        /// <summary>
        /// Given an member declaration syntax, get the corresponding symbol.
        /// </summary>
        /// <param name="declarationSyntax">The syntax node that declares a member.</param>
        /// <param name="cancellationToken">The cancellation token.</param>
        /// <returns>The symbol that was declared.</returns>
        /// <remarks>
        /// NOTE:   We have no GetDeclaredSymbol overloads for following subtypes of MemberDeclarationSyntax:
        /// NOTE:   (1) GlobalStatementSyntax as they don't declare any symbols.
        /// NOTE:   (2) IncompleteMemberSyntax as there are no symbols for incomplete members.
        /// NOTE:   (3) BaseFieldDeclarationSyntax or its subtypes as these declarations can contain multiple variable declarators.
        /// NOTE:       GetDeclaredSymbol should be called on the variable declarators directly.
        /// </remarks>
        public override ISymbol GetDeclaredSymbol(MemberDeclarationSyntax declarationSyntax, CancellationToken cancellationToken = default(CancellationToken))
        {
            CheckSyntaxNode(declarationSyntax);

            switch (declarationSyntax.Kind())
            {
                // Few subtypes of MemberDeclarationSyntax don't declare any symbols or declare multiple symbols, return null for these cases.

                case SyntaxKind.GlobalStatement:
                    // Global statements don't declare anything, even though they inherit from MemberDeclarationSyntax.
                    return null;

                case SyntaxKind.IncompleteMember:
                    // Incomplete members don't declare any symbols.
                    return null;

                case SyntaxKind.EventFieldDeclaration:
                case SyntaxKind.FieldDeclaration:
                    // these declarations can contain multiple variable declarators. GetDeclaredSymbol should be called on them directly.
                    return null;

                default:
                    return GetDeclaredNamespaceOrType(declarationSyntax) ?? GetDeclaredMemberSymbol(declarationSyntax);
            }
        }

        /// <summary>
        /// Given a local function declaration syntax, get the corresponding symbol.
        /// </summary>
        /// <param name="declarationSyntax">The syntax node that declares a member.</param>
        /// <param name="cancellationToken">The cancellation token.</param>
        /// <returns>The symbol that was declared.</returns>
        public override ISymbol GetDeclaredSymbol(LocalFunctionStatementSyntax declarationSyntax, CancellationToken cancellationToken = default(CancellationToken))
        {
            CheckSyntaxNode(declarationSyntax);

            return this.GetMemberModel(declarationSyntax)?.GetDeclaredSymbol(declarationSyntax, cancellationToken);
        }

        /// <summary>
        /// Given a enum member declaration, get the corresponding field symbol.
        /// </summary>
        /// <param name="declarationSyntax">The syntax node that declares an enum member.</param>
        /// <param name="cancellationToken">The cancellation token.</param>
        /// <returns>The symbol that was declared.</returns>
        public override IFieldSymbol GetDeclaredSymbol(EnumMemberDeclarationSyntax declarationSyntax, CancellationToken cancellationToken = default(CancellationToken))
        {
            return (IFieldSymbol)GetDeclaredMemberSymbol(declarationSyntax);
        }

        /// <summary>
        /// Given a base method declaration syntax, get the corresponding method symbol.
        /// </summary>
        /// <param name="declarationSyntax">The syntax node that declares a method.</param>
        /// <param name="cancellationToken">The cancellation token.</param>
        /// <returns>The symbol that was declared.</returns>
        /// <remarks>
        /// NOTE:   We have no GetDeclaredSymbol overloads for subtypes of BaseMethodDeclarationSyntax as all of them return a MethodSymbol.
        /// </remarks>
        public override IMethodSymbol GetDeclaredSymbol(BaseMethodDeclarationSyntax declarationSyntax, CancellationToken cancellationToken = default(CancellationToken))
        {
            return (IMethodSymbol)GetDeclaredMemberSymbol(declarationSyntax);
        }

        #region "GetDeclaredSymbol overloads for BasePropertyDeclarationSyntax and its subtypes"

        /// <summary>
        /// Given a syntax node that declares a property, indexer or an event, get the corresponding declared symbol.
        /// </summary>
        /// <param name="declarationSyntax">The syntax node that declares a property, indexer or an event.</param>
        /// <param name="cancellationToken">The cancellation token.</param>
        /// <returns>The symbol that was declared.</returns>
        public override ISymbol GetDeclaredSymbol(BasePropertyDeclarationSyntax declarationSyntax, CancellationToken cancellationToken = default(CancellationToken))
        {
            return GetDeclaredMemberSymbol(declarationSyntax);
        }

        /// <summary>
        /// Given a syntax node that declares a property, get the corresponding declared symbol.
        /// </summary>
        /// <param name="declarationSyntax">The syntax node that declares a property, indexer or an event.</param>
        /// <param name="cancellationToken">The cancellation token.</param>
        /// <returns>The symbol that was declared.</returns>
        public override IPropertySymbol GetDeclaredSymbol(PropertyDeclarationSyntax declarationSyntax, CancellationToken cancellationToken = default(CancellationToken))
        {
            return (IPropertySymbol)GetDeclaredMemberSymbol(declarationSyntax);
        }

        /// <summary>
        /// Given a syntax node that declares an indexer, get the corresponding declared symbol.
        /// </summary>
        /// <param name="declarationSyntax">The syntax node that declares an indexer.</param>
        /// <param name="cancellationToken">The cancellation token.</param>
        /// <returns>The symbol that was declared.</returns>
        public override IPropertySymbol GetDeclaredSymbol(IndexerDeclarationSyntax declarationSyntax, CancellationToken cancellationToken = default(CancellationToken))
        {
            return (IPropertySymbol)GetDeclaredMemberSymbol(declarationSyntax);
        }

        /// <summary>
        /// Given a syntax node that declares a (custom) event, get the corresponding event symbol.
        /// </summary>
        /// <param name="declarationSyntax">The syntax node that declares a event.</param>
        /// <param name="cancellationToken">The cancellation token.</param>
        /// <returns>The symbol that was declared.</returns>
        public override IEventSymbol GetDeclaredSymbol(EventDeclarationSyntax declarationSyntax, CancellationToken cancellationToken = default(CancellationToken))
        {
            return (IEventSymbol)GetDeclaredMemberSymbol(declarationSyntax);
        }

        #endregion

        #endregion

        /// <summary>
        /// Given an syntax node that declares a property or member accessor, get the corresponding symbol.
        /// </summary>
        /// <param name="declarationSyntax">The syntax node that declares an accessor.</param>
        /// <param name="cancellationToken">The cancellation token.</param>
        /// <returns>The symbol that was declared.</returns>
        public override IMethodSymbol GetDeclaredSymbol(AccessorDeclarationSyntax declarationSyntax, CancellationToken cancellationToken = default(CancellationToken))
        {
            CheckSyntaxNode(declarationSyntax);

            if (declarationSyntax.Kind() == SyntaxKind.UnknownAccessorDeclaration)
            {
                // this is not a real accessor, so we shouldn't return anything.
                return null;
            }

            var propertyOrEventDecl = declarationSyntax.Parent.Parent;

            switch (propertyOrEventDecl.Kind())
            {
                case SyntaxKind.PropertyDeclaration:
                case SyntaxKind.IndexerDeclaration:
                case SyntaxKind.EventDeclaration:
                case SyntaxKind.EventFieldDeclaration:
                    // NOTE: it's an error for field-like events to have accessors, 
                    // but we want to bind them anyway for error tolerance reasons.
                    var container = GetDeclaredTypeMemberContainer(propertyOrEventDecl);
                    Debug.Assert((object)container != null);
                    Debug.Assert(declarationSyntax.Keyword.Kind() != SyntaxKind.IdentifierToken);
                    return this.GetDeclaredMember(container, declarationSyntax.Span) as MethodSymbol;

                default:
                    throw ExceptionUtilities.UnexpectedValue(propertyOrEventDecl.Kind());
            }
        }

        public override IMethodSymbol GetDeclaredSymbol(ArrowExpressionClauseSyntax declarationSyntax, CancellationToken cancellationToken = default(CancellationToken))
        {
            CheckSyntaxNode(declarationSyntax);

            var containingMemberSyntax = declarationSyntax.Parent;

            NamespaceOrTypeSymbol container;
            switch (containingMemberSyntax.Kind())
            {
                case SyntaxKind.PropertyDeclaration:
                case SyntaxKind.IndexerDeclaration:
                    container = GetDeclaredTypeMemberContainer(containingMemberSyntax);
                    Debug.Assert((object)container != null);
                    // We are looking for the SourcePropertyAccessorSymbol here,
                    // not the SourcePropertySymbol, so use declarationSyntax
                    // to exclude the property symbol from being retrieved.
                    return this.GetDeclaredMember(container, declarationSyntax.Span) as MethodSymbol;

                default:
                    // Don't throw, use only for the assert
                    ExceptionUtilities.UnexpectedValue(containingMemberSyntax.Kind());
                    return null;
            }
        }

        private string GetDeclarationName(CSharpSyntaxNode declaration)
        {
            switch (declaration.Kind())
            {
                case SyntaxKind.MethodDeclaration:
                    {
                        var methodDecl = (MethodDeclarationSyntax)declaration;
                        return GetDeclarationName(declaration, methodDecl.ExplicitInterfaceSpecifier, methodDecl.Identifier.ValueText);
                    }

                case SyntaxKind.PropertyDeclaration:
                    {
                        var propertyDecl = (PropertyDeclarationSyntax)declaration;
                        return GetDeclarationName(declaration, propertyDecl.ExplicitInterfaceSpecifier, propertyDecl.Identifier.ValueText);
                    }

                case SyntaxKind.IndexerDeclaration:
                    {
                        var indexerDecl = (IndexerDeclarationSyntax)declaration;
                        return GetDeclarationName(declaration, indexerDecl.ExplicitInterfaceSpecifier, WellKnownMemberNames.Indexer);
                    }

                case SyntaxKind.EventDeclaration:
                    {
                        var eventDecl = (EventDeclarationSyntax)declaration;
                        return GetDeclarationName(declaration, eventDecl.ExplicitInterfaceSpecifier, eventDecl.Identifier.ValueText);
                    }

                case SyntaxKind.DelegateDeclaration:
                    return ((DelegateDeclarationSyntax)declaration).Identifier.ValueText;

                case SyntaxKind.InterfaceDeclaration:
                case SyntaxKind.StructDeclaration:
                case SyntaxKind.ClassDeclaration:
                case SyntaxKind.EnumDeclaration:
                    return ((BaseTypeDeclarationSyntax)declaration).Identifier.ValueText;

                case SyntaxKind.VariableDeclarator:
                    return ((VariableDeclaratorSyntax)declaration).Identifier.ValueText;

                case SyntaxKind.EnumMemberDeclaration:
                    return ((EnumMemberDeclarationSyntax)declaration).Identifier.ValueText;

                case SyntaxKind.DestructorDeclaration:
                    return WellKnownMemberNames.DestructorName;

                case SyntaxKind.ConstructorDeclaration:
                    if (((ConstructorDeclarationSyntax)declaration).Modifiers.Any(SyntaxKind.StaticKeyword))
                    {
                        return WellKnownMemberNames.StaticConstructorName;
                    }
                    else
                    {
                        return WellKnownMemberNames.InstanceConstructorName;
                    }

                case SyntaxKind.OperatorDeclaration:
                    var operatorDecl = (OperatorDeclarationSyntax)declaration;

                    return OperatorFacts.OperatorNameFromDeclaration(operatorDecl);

                case SyntaxKind.ConversionOperatorDeclaration:
                    if (((ConversionOperatorDeclarationSyntax)declaration).ImplicitOrExplicitKeyword.Kind() == SyntaxKind.ExplicitKeyword)
                    {
                        return WellKnownMemberNames.ExplicitConversionName;
                    }
                    else
                    {
                        return WellKnownMemberNames.ImplicitConversionName;
                    }

                case SyntaxKind.EventFieldDeclaration:
                case SyntaxKind.FieldDeclaration:
                    throw new ArgumentException(CSharpResources.InvalidGetDeclarationNameMultipleDeclarators);

                case SyntaxKind.IncompleteMember:
                    // There is no name - that's why it's an incomplete member.
                    return null;

                default:
                    throw ExceptionUtilities.UnexpectedValue(declaration.Kind());
            }
        }

        private string GetDeclarationName(CSharpSyntaxNode declaration, ExplicitInterfaceSpecifierSyntax explicitInterfaceSpecifierOpt, string memberName)
        {
            if (explicitInterfaceSpecifierOpt == null)
            {
                return memberName;
            }

            // For an explicit interface implementation, we actually have several options:
            //  Option 1: do nothing - it will retry without the name
            //  Option 2: detect explicit impl and return null
            //  Option 3: get a binder and figure out the name
            // For now, we're going with Option 3
            return ExplicitInterfaceHelpers.GetMemberName(_binderFactory.GetBinder(declaration), explicitInterfaceSpecifierOpt, memberName);
        }

        private Symbol GetDeclaredMember(NamespaceOrTypeSymbol container, TextSpan declarationSpan, NameSyntax name)
        {
            switch (name.Kind())
            {
                case SyntaxKind.GenericName:
                case SyntaxKind.IdentifierName:
                    return GetDeclaredMember(container, declarationSpan, ((SimpleNameSyntax)name).Identifier.ValueText);

                case SyntaxKind.QualifiedName:
                    var qn = (QualifiedNameSyntax)name;
                    var left = GetDeclaredMember(container, declarationSpan, qn.Left) as NamespaceOrTypeSymbol;
                    Debug.Assert((object)left != null);
                    return GetDeclaredMember(left, declarationSpan, qn.Right);

                case SyntaxKind.AliasQualifiedName:
                    // this is not supposed to happen, but we allow for errors don't we!
                    var an = (AliasQualifiedNameSyntax)name;
                    return GetDeclaredMember(container, declarationSpan, an.Name);

                default:
                    throw ExceptionUtilities.UnexpectedValue(name.Kind());
            }
        }

        /// <summary>
        /// Finds the member in the containing symbol which is inside the given declaration span.
        /// </summary>
        private Symbol GetDeclaredMember(NamespaceOrTypeSymbol container, TextSpan declarationSpan, string name = null)
        {
            if ((object)container == null)
            {
                return null;
            }

            // look for any member with same declaration location
            var collection = name != null ? container.GetMembers(name) : container.GetMembersUnordered();

            Symbol zeroWidthMatch = null;
            foreach (var symbol in collection)
            {
                var namedType = symbol as ImplicitNamedTypeSymbol;
                if ((object)namedType != null && namedType.IsImplicitClass)
                {
                    // look inside wrapper around illegally placed members in namespaces
                    var result = GetDeclaredMember(namedType, declarationSpan, name);
                    if ((object)result != null)
                    {
                        return result;
                    }
                }

                foreach (var loc in symbol.Locations)
                {
                    if (loc.IsInSource && loc.SourceTree == this.SyntaxTree && declarationSpan.Contains(loc.SourceSpan))
                    {
                        if (loc.SourceSpan.IsEmpty && loc.SourceSpan.End == declarationSpan.Start)
                        {
                            // exclude decls created via syntax recovery
                            zeroWidthMatch = symbol;
                        }
                        else
                        {
                            return symbol;
                        }
                    }
                }

                // Handle the case of the implementation of a partial method.
                var partial = symbol.Kind == SymbolKind.Method
                    ? ((MethodSymbol)symbol).PartialImplementationPart
                    : null;
                if ((object)partial != null)
                {
                    var loc = partial.Locations[0];
                    if (loc.IsInSource && loc.SourceTree == this.SyntaxTree && declarationSpan.Contains(loc.SourceSpan))
                    {
                        return partial;
                    }
                }
            }

            // If we didn't find anything better than the symbol that matched because of syntax error recovery, then return that.
            // Otherwise, if there's a name, try again without a name.
            // Otherwise, give up.
            return zeroWidthMatch ??
                (name != null ? GetDeclaredMember(container, declarationSpan) : null);
        }

        /// <summary>
        /// Given an variable declarator syntax, get the corresponding symbol.
        /// </summary>
        /// <param name="declarationSyntax">The syntax node that declares a variable.</param>
        /// <param name="cancellationToken">The cancellation token.</param>
        /// <returns>The symbol that was declared.</returns>
        public override ISymbol GetDeclaredSymbol(VariableDeclaratorSyntax declarationSyntax, CancellationToken cancellationToken = default(CancellationToken))
        {
            CheckSyntaxNode(declarationSyntax);

            var field = declarationSyntax.Parent == null ? null : declarationSyntax.Parent.Parent as BaseFieldDeclarationSyntax;
            if (field != null)
            {
                var container = GetDeclaredTypeMemberContainer(field);
                Debug.Assert((object)container != null);

                var result = this.GetDeclaredMember(container, declarationSyntax.Span, declarationSyntax.Identifier.ValueText);
                Debug.Assert((object)result != null);

                return result;
            }

            // Might be a local variable.
            var memberModel = this.GetMemberModel(declarationSyntax);
            return memberModel?.GetDeclaredSymbol(declarationSyntax, cancellationToken);
        }

        public override ISymbol GetDeclaredSymbol(SingleVariableDesignationSyntax declarationSyntax, CancellationToken cancellationToken = default(CancellationToken))
        {
            // Might be a local variable.
            var memberModel = this.GetMemberModel(declarationSyntax);
            ISymbol local = memberModel?.GetDeclaredSymbol(declarationSyntax, cancellationToken);

            if (local != null)
            {
                return local;
            }

            // Might be a field
            Binder binder = GetEnclosingBinder(declarationSyntax.Position);
            return binder?.LookupDeclaredField(declarationSyntax);
        }

        /// <summary>
        /// Given a labeled statement syntax, get the corresponding label symbol.
        /// </summary>
        /// <param name="declarationSyntax">The syntax node of the labeled statement.</param>
        /// <param name="cancellationToken">The cancellation token.</param>
        /// <returns>The label symbol for that label.</returns>
        public override ILabelSymbol GetDeclaredSymbol(LabeledStatementSyntax declarationSyntax, CancellationToken cancellationToken = default(CancellationToken))
        {
            CheckSyntaxNode(declarationSyntax);

            var memberModel = this.GetMemberModel(declarationSyntax);
            return memberModel == null ? null : memberModel.GetDeclaredSymbol(declarationSyntax, cancellationToken);
        }

        /// <summary>
        /// Given a switch label syntax, get the corresponding label symbol.
        /// </summary>
        /// <param name="declarationSyntax">The syntax node of the switch label.</param>
        /// <param name="cancellationToken">The cancellation token.</param>
        /// <returns>The label symbol for that label.</returns>
        public override ILabelSymbol GetDeclaredSymbol(SwitchLabelSyntax declarationSyntax, CancellationToken cancellationToken = default(CancellationToken))
        {
            CheckSyntaxNode(declarationSyntax);

            var memberModel = this.GetMemberModel(declarationSyntax);
            return memberModel == null ? null : memberModel.GetDeclaredSymbol(declarationSyntax, cancellationToken);
        }

        /// <summary>
        /// Given a using declaration get the corresponding symbol for the using alias that was introduced.  
        /// </summary>
        /// <param name="declarationSyntax"></param>
        /// <param name="cancellationToken">The cancellation token.</param>
        /// <returns>The alias symbol that was declared.</returns>
        /// <remarks>
        /// If the using directive is an error because it attempts to introduce an alias for which an existing alias was
        /// previously declared in the same scope, the result is a newly-constructed AliasSymbol (i.e. not one from the
        /// symbol table).
        /// </remarks>
        public override IAliasSymbol GetDeclaredSymbol(
            UsingDirectiveSyntax declarationSyntax,
            CancellationToken cancellationToken = default(CancellationToken))
        {
            CheckSyntaxNode(declarationSyntax);

            if (declarationSyntax.Alias == null)
            {
                return null;
            }

            InContainerBinder binder = _binderFactory.GetImportsBinder(declarationSyntax.Parent);
            var imports = binder.GetImports(basesBeingResolved: null);
            var alias = imports.UsingAliases[declarationSyntax.Alias.Name.Identifier.ValueText];

            if ((object)alias.Alias == null)
            {
                // Case: no aliases
                return null;
            }
            else if (alias.Alias.Locations[0].SourceSpan == declarationSyntax.Alias.Name.Span)
            {
                // Case: first alias (there may be others)
                return alias.Alias;
            }
            else
            {
                // Case: multiple aliases, not the first (see DevDiv #9368)
                return new AliasSymbol(binder, declarationSyntax);
            }
        }

        /// <summary>
        /// Given an extern alias declaration get the corresponding symbol for the alias that was introduced.
        /// </summary>
        /// <param name="declarationSyntax"></param>
        /// <param name="cancellationToken">The cancellation token.</param>
        /// <returns>The alias symbol that was declared, or null if a duplicate alias symbol was declared.</returns>
        public override IAliasSymbol GetDeclaredSymbol(ExternAliasDirectiveSyntax declarationSyntax, CancellationToken cancellationToken = default(CancellationToken))
        {
            CheckSyntaxNode(declarationSyntax);

            var binder = _binderFactory.GetImportsBinder(declarationSyntax.Parent);
            var imports = binder.GetImports(basesBeingResolved: null);

            // TODO: If this becomes a bottleneck, put the extern aliases in a dictionary, as for using aliases.
            foreach (var alias in imports.ExternAliases)
            {
                if (alias.Alias.Locations[0].SourceSpan == declarationSyntax.Identifier.Span)
                {
                    return alias.Alias;
                }
            }

            return new AliasSymbol(binder, declarationSyntax);
        }

        /// <summary>
        /// Given a base field declaration syntax, get the corresponding symbols.
        /// </summary>
        /// <param name="declarationSyntax">The syntax node that declares one or more fields or events.</param>
        /// <param name="cancellationToken">The cancellation token.</param>
        /// <returns>The field symbols that were declared.</returns>
        internal override ImmutableArray<ISymbol> GetDeclaredSymbols(BaseFieldDeclarationSyntax declarationSyntax, CancellationToken cancellationToken = default(CancellationToken))
        {
            CheckSyntaxNode(declarationSyntax);

            var builder = new ArrayBuilder<ISymbol>();

            foreach (var declarator in declarationSyntax.Declaration.Variables)
            {
                var field = this.GetDeclaredSymbol(declarator, cancellationToken) as ISymbol;
                if (field != null)
                {
                    builder.Add(field);
                }
            }

            return builder.ToImmutableAndFree();
        }

        private ParameterSymbol GetMethodParameterSymbol(
            ParameterSyntax parameter,
            CancellationToken cancellationToken)
        {
            Debug.Assert(parameter != null);

            var paramList = parameter.Parent as ParameterListSyntax;
            if (paramList == null)
            {
                return null;
            }

            var memberDecl = paramList.Parent as MemberDeclarationSyntax;
            if (memberDecl == null)
            {
                return null;
            }

            MethodSymbol method;

            method = GetDeclaredSymbol(memberDecl, cancellationToken) as MethodSymbol;

            if ((object)method == null)
            {
                return null;
            }

            return
                GetParameterSymbol(method.Parameters, parameter, cancellationToken) ??
                ((object)method.PartialDefinitionPart == null ? null : GetParameterSymbol(method.PartialDefinitionPart.Parameters, parameter, cancellationToken));
        }

        private ParameterSymbol GetIndexerParameterSymbol(
            ParameterSyntax parameter,
            CancellationToken cancellationToken)
        {
            Debug.Assert(parameter != null);

            var paramList = parameter.Parent as BracketedParameterListSyntax;
            if (paramList == null)
            {
                return null;
            }

            var memberDecl = paramList.Parent as MemberDeclarationSyntax;
            if (memberDecl == null)
            {
                return null;
            }

            var property = GetDeclaredSymbol(memberDecl, cancellationToken) as PropertySymbol;
            if ((object)property == null)
            {
                return null;
            }

            return GetParameterSymbol(property.Parameters, parameter, cancellationToken);
        }

        private ParameterSymbol GetDelegateParameterSymbol(
            ParameterSyntax parameter,
            CancellationToken cancellationToken)
        {
            Debug.Assert(parameter != null);

            var paramList = parameter.Parent as ParameterListSyntax;
            if (paramList == null)
            {
                return null;
            }

            var memberDecl = paramList.Parent as DelegateDeclarationSyntax;
            if (memberDecl == null)
            {
                return null;
            }

            var delegateType = GetDeclaredSymbol(memberDecl, cancellationToken) as NamedTypeSymbol;
            if ((object)delegateType == null)
            {
                return null;
            }

            var delegateInvoke = delegateType.DelegateInvokeMethod;
            if ((object)delegateInvoke == null || delegateInvoke.HasUseSiteError)
            {
                return null;
            }

            return GetParameterSymbol(delegateInvoke.Parameters, parameter, cancellationToken);
        }

        /// <summary>
        /// Given an parameter declaration syntax node, get the corresponding symbol.
        /// </summary>
        /// <param name="declarationSyntax">The syntax node that declares a parameter.</param>
        /// <param name="cancellationToken">The cancellation token.</param>
        /// <returns>The parameter that was declared.</returns>
        public override IParameterSymbol GetDeclaredSymbol(ParameterSyntax declarationSyntax, CancellationToken cancellationToken = default(CancellationToken))
        {
            CheckSyntaxNode(declarationSyntax);

            MemberSemanticModel memberModel = this.GetMemberModel(declarationSyntax);
            if (memberModel != null)
            {
                // Could be parameter of lambda.
                return memberModel.GetDeclaredSymbol(declarationSyntax, cancellationToken);
            }

            return GetDeclaredNonLambdaParameterSymbol(declarationSyntax, cancellationToken);
        }

        private ParameterSymbol GetDeclaredNonLambdaParameterSymbol(ParameterSyntax declarationSyntax, CancellationToken cancellationToken = default(CancellationToken))
        {
            return
                GetMethodParameterSymbol(declarationSyntax, cancellationToken) ??
                GetIndexerParameterSymbol(declarationSyntax, cancellationToken) ??
                GetDelegateParameterSymbol(declarationSyntax, cancellationToken);
        }

        /// <summary>
        /// Given a type parameter declaration (field or method), get the corresponding symbol
        /// </summary>
        /// <param name="typeParameter"></param>
        /// <param name="cancellationToken">The cancellation token.</param>
        /// <returns></returns>
        public override ITypeParameterSymbol GetDeclaredSymbol(TypeParameterSyntax typeParameter, CancellationToken cancellationToken = default(CancellationToken))
        {
            if (typeParameter == null)
            {
                throw new ArgumentNullException(nameof(typeParameter));
            }

            if (!IsInTree(typeParameter))
            {
                throw new ArgumentException("typeParameter not within tree");
            }

            var typeParamList = typeParameter.Parent as TypeParameterListSyntax;
            if (typeParamList != null)
            {
                var memberDecl = typeParamList.Parent as MemberDeclarationSyntax;
                if (memberDecl != null)
                {
                    var symbol = GetDeclaredSymbol(memberDecl, cancellationToken);
                    if ((object)symbol != null)
                    {
                        var typeSymbol = symbol as NamedTypeSymbol;
                        if ((object)typeSymbol != null)
                        {
                            return this.GetTypeParameterSymbol(typeSymbol.TypeParameters, typeParameter);
                        }

                        var methodSymbol = symbol as MethodSymbol;
                        if ((object)methodSymbol != null)
                        {
                            return
                                this.GetTypeParameterSymbol(methodSymbol.TypeParameters, typeParameter) ??
                                ((object)methodSymbol.PartialDefinitionPart == null ? null : this.GetTypeParameterSymbol(methodSymbol.PartialDefinitionPart.TypeParameters, typeParameter));
                        }
                    }
                }
            }

            return null;
        }

        private TypeParameterSymbol GetTypeParameterSymbol(ImmutableArray<TypeParameterSymbol> parameters, TypeParameterSyntax parameter)
        {
            foreach (var symbol in parameters)
            {
                foreach (var location in symbol.Locations)
                {
                    if (location.SourceTree == this.SyntaxTree && parameter.Span.Contains(location.SourceSpan))
                    {
                        return symbol;
                    }
                }
            }

            return null;
        }

        public override ControlFlowAnalysis AnalyzeControlFlow(StatementSyntax firstStatement, StatementSyntax lastStatement)
        {
            ValidateStatementRange(firstStatement, lastStatement);
            var context = RegionAnalysisContext(firstStatement, lastStatement);
            var result = new CSharpControlFlowAnalysis(context);
            return result;
        }

        private void ValidateStatementRange(StatementSyntax firstStatement, StatementSyntax lastStatement)
        {
            if (firstStatement == null)
            {
                throw new ArgumentNullException(nameof(firstStatement));
            }

            if (lastStatement == null)
            {
                throw new ArgumentNullException(nameof(lastStatement));
            }

            if (!IsInTree(firstStatement))
            {
                throw new ArgumentException("statements not within tree");
            }

            if (firstStatement.Parent == null || firstStatement.Parent != lastStatement.Parent)
            {
                throw new ArgumentException("statements not within the same statement list");
            }

            if (firstStatement.SpanStart > lastStatement.SpanStart)
            {
                throw new ArgumentException("first statement does not precede last statement");
            }
        }

        public override DataFlowAnalysis AnalyzeDataFlow(ExpressionSyntax expression)
        {
            if (expression == null)
            {
                throw new ArgumentNullException(nameof(expression));
            }

            if (!IsInTree(expression))
            {
                throw new ArgumentException("expression not within tree");
            }

            var context = RegionAnalysisContext(expression);
            var result = new CSharpDataFlowAnalysis(context);
            return result;
        }

        public override DataFlowAnalysis AnalyzeDataFlow(StatementSyntax firstStatement, StatementSyntax lastStatement)
        {
            ValidateStatementRange(firstStatement, lastStatement);
            var context = RegionAnalysisContext(firstStatement, lastStatement);
            var result = new CSharpDataFlowAnalysis(context);
            return result;
        }

        private static BoundNode GetBoundRoot(MemberSemanticModel memberModel, out Symbol member)
        {
            member = memberModel.MemberSymbol;
            return memberModel.GetBoundRoot();
        }

        private NamespaceOrTypeSymbol GetDeclaredTypeMemberContainer(CSharpSyntaxNode memberDeclaration)
        {
            if (memberDeclaration.Parent.Kind() == SyntaxKind.CompilationUnit)
            {
                // top-level namespace:
                if (memberDeclaration.Kind() == SyntaxKind.NamespaceDeclaration)
                {
                    return _compilation.Assembly.GlobalNamespace;
                }

                // top-level members in script or interactive code:
                if (this.SyntaxTree.Options.Kind != SourceCodeKind.Regular)
                {
                    return this.Compilation.ScriptClass;
                }

                // top-level type in an explicitly declared namespace:
                if (SyntaxFacts.IsTypeDeclaration(memberDeclaration.Kind()))
                {
                    return _compilation.Assembly.GlobalNamespace;
                }

                // other top-level members:
                return _compilation.Assembly.GlobalNamespace.ImplicitType;
            }

            var container = GetDeclaredNamespaceOrType(memberDeclaration.Parent);
            Debug.Assert((object)container != null);

            // member in a type:
            if (!container.IsNamespace)
            {
                return container;
            }

            // a namespace or a type in an explicitly declared namespace:
            if (memberDeclaration.Kind() == SyntaxKind.NamespaceDeclaration || SyntaxFacts.IsTypeDeclaration(memberDeclaration.Kind()))
            {
                return container;
            }

            // another member in a namespace:
            return ((NamespaceSymbol)container).ImplicitType;
        }

        private Symbol GetDeclaredMemberSymbol(CSharpSyntaxNode declarationSyntax)
        {
            CheckSyntaxNode(declarationSyntax);

            var container = GetDeclaredTypeMemberContainer(declarationSyntax);
            var name = GetDeclarationName(declarationSyntax);
            return this.GetDeclaredMember(container, declarationSyntax.Span, name);
        }

        public override AwaitExpressionInfo GetAwaitExpressionInfo(AwaitExpressionSyntax node)
        {
            MemberSemanticModel memberModel = GetMemberModel(node);
            return memberModel == null ? default(AwaitExpressionInfo) : memberModel.GetAwaitExpressionInfo(node);
        }

        public override ForEachStatementInfo GetForEachStatementInfo(ForEachStatementSyntax node)
        {
            MemberSemanticModel memberModel = GetMemberModel(node);
            return memberModel == null ? default(ForEachStatementInfo) : memberModel.GetForEachStatementInfo(node);
        }

        public override ForEachStatementInfo GetForEachStatementInfo(CommonForEachStatementSyntax node)
        {
            MemberSemanticModel memberModel = GetMemberModel(node);
            return memberModel == null ? default(ForEachStatementInfo) : memberModel.GetForEachStatementInfo(node);
        }
    }
}<|MERGE_RESOLUTION|>--- conflicted
+++ resolved
@@ -1117,24 +1117,7 @@
                     }
 
                 case SyntaxKind.Attribute:
-<<<<<<< HEAD
-                    {
-                        var attribute = (AttributeSyntax)node;
-                        AliasSymbol aliasOpt;
-                        DiagnosticBag discarded = DiagnosticBag.GetInstance();
-                        var attributeType = (NamedTypeSymbol)outer.BindType(attribute.Name, discarded, out aliasOpt).TypeSymbol;
-                        discarded.Free();
-
-                        return AttributeSemanticModel.Create(
-                            _compilation,
-                            attribute,
-                            attributeType,
-                            aliasOpt,
-                            outer.WithAdditionalFlags(BinderFlags.AttributeArgument));
-                    }
-=======
                     return CreateModelForAttribute(outer, (AttributeSyntax)node);
->>>>>>> 2355a7be
             }
 
             return null;
