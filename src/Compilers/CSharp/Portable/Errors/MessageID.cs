﻿// Copyright (c) Microsoft.  All Rights Reserved.  Licensed under the Apache License, Version 2.0.  See License.txt in the project root for license information.

using System;
using System.Diagnostics;
using Roslyn.Utilities;

namespace Microsoft.CodeAnalysis.CSharp
{
    internal enum MessageID
    {
        None = 0,
        MessageBase = 1200,

        IDS_SK_METHOD = MessageBase + 2000,
        IDS_SK_TYPE = MessageBase + 2001,
        IDS_SK_NAMESPACE = MessageBase + 2002,
        IDS_SK_FIELD = MessageBase + 2003,
        IDS_SK_PROPERTY = MessageBase + 2004,
        IDS_SK_UNKNOWN = MessageBase + 2005,
        IDS_SK_VARIABLE = MessageBase + 2006,
        IDS_SK_EVENT = MessageBase + 2007,
        IDS_SK_TYVAR = MessageBase + 2008,
        //IDS_SK_GCLASS = MessageBase + 2009,
        IDS_SK_ALIAS = MessageBase + 2010,
        //IDS_SK_EXTERNALIAS = MessageBase + 2011,
        IDS_SK_LABEL = MessageBase + 2012,
        IDS_SK_CONSTRUCTOR = MessageBase + 2013,

        IDS_NULL = MessageBase + 10001,
        //IDS_RELATEDERROR = MessageBase + 10002,
        //IDS_RELATEDWARNING = MessageBase + 10003,
        IDS_XMLIGNORED = MessageBase + 10004,
        IDS_XMLIGNORED2 = MessageBase + 10005,
        IDS_XMLFAILEDINCLUDE = MessageBase + 10006,
        IDS_XMLBADINCLUDE = MessageBase + 10007,
        IDS_XMLNOINCLUDE = MessageBase + 10008,
        IDS_XMLMISSINGINCLUDEFILE = MessageBase + 10009,
        IDS_XMLMISSINGINCLUDEPATH = MessageBase + 10010,
        IDS_GlobalNamespace = MessageBase + 10011,
        IDS_FeatureGenerics = MessageBase + 12500,
        IDS_FeatureAnonDelegates = MessageBase + 12501,
        IDS_FeatureModuleAttrLoc = MessageBase + 12502,
        IDS_FeatureGlobalNamespace = MessageBase + 12503,
        IDS_FeatureFixedBuffer = MessageBase + 12504,
        IDS_FeaturePragma = MessageBase + 12505,
        IDS_FOREACHLOCAL = MessageBase + 12506,
        IDS_USINGLOCAL = MessageBase + 12507,
        IDS_FIXEDLOCAL = MessageBase + 12508,
        IDS_FeatureStaticClasses = MessageBase + 12511,
        IDS_FeaturePartialTypes = MessageBase + 12512,
        IDS_MethodGroup = MessageBase + 12513,
        IDS_AnonMethod = MessageBase + 12514,
        IDS_FeatureSwitchOnBool = MessageBase + 12517,
        //IDS_WarnAsError = MessageBase + 12518,
        IDS_Collection = MessageBase + 12520,
        IDS_FeaturePropertyAccessorMods = MessageBase + 12522,
        IDS_FeatureExternAlias = MessageBase + 12523,
        IDS_FeatureIterators = MessageBase + 12524,
        IDS_FeatureDefault = MessageBase + 12525,
        IDS_FeatureNullable = MessageBase + 12528,
        IDS_Lambda = MessageBase + 12531,
        IDS_FeaturePatternMatching = MessageBase + 12532,
        IDS_FeatureThrowExpression = MessageBase + 12533,

        IDS_FeatureImplicitArray = MessageBase + 12557,
        IDS_FeatureImplicitLocal = MessageBase + 12558,
        IDS_FeatureAnonymousTypes = MessageBase + 12559,
        IDS_FeatureAutoImplementedProperties = MessageBase + 12560,
        IDS_FeatureObjectInitializer = MessageBase + 12561,
        IDS_FeatureCollectionInitializer = MessageBase + 12562,
        IDS_FeatureLambda = MessageBase + 12563,
        IDS_FeatureQueryExpression = MessageBase + 12564,
        IDS_FeatureExtensionMethod = MessageBase + 12565,
        IDS_FeaturePartialMethod = MessageBase + 12566,
        IDS_FeatureDynamic = MessageBase + 12644,
        IDS_FeatureTypeVariance = MessageBase + 12645,
        IDS_FeatureNamedArgument = MessageBase + 12646,
        IDS_FeatureOptionalParameter = MessageBase + 12647,
        IDS_FeatureExceptionFilter = MessageBase + 12648,
        IDS_FeatureAutoPropertyInitializer = MessageBase + 12649,

        IDS_SK_TYPE_OR_NAMESPACE = MessageBase + 12652,
        IDS_Contravariant = MessageBase + 12659,
        IDS_Contravariantly = MessageBase + 12660,
        IDS_Covariant = MessageBase + 12661,
        IDS_Covariantly = MessageBase + 12662,
        IDS_Invariantly = MessageBase + 12663,

        IDS_FeatureAsync = MessageBase + 12668,

        IDS_LIB_ENV = MessageBase + 12680,
        IDS_LIB_OPTION = MessageBase + 12681,
        IDS_REFERENCEPATH_OPTION = MessageBase + 12682,
        IDS_DirectoryDoesNotExist = MessageBase + 12683,
        IDS_DirectoryHasInvalidPath = MessageBase + 12684,

        IDS_Namespace1 = MessageBase + 12685,
        IDS_PathList = MessageBase + 12686,
        IDS_Text = MessageBase + 12687,

        // available

        IDS_FeatureNullPropagatingOperator = MessageBase + 12690,
        IDS_FeatureExpressionBodiedMethod = MessageBase + 12691,
        IDS_FeatureExpressionBodiedProperty = MessageBase + 12692,
        IDS_FeatureExpressionBodiedIndexer = MessageBase + 12693,
        // IDS_VersionExperimental = MessageBase + 12694,
        IDS_FeatureNameof = MessageBase + 12695,
        IDS_FeatureDictionaryInitializer = MessageBase + 12696,

        IDS_ToolName = MessageBase + 12697,
        IDS_LogoLine1 = MessageBase + 12698,
        IDS_LogoLine2 = MessageBase + 12699,
        IDS_CSCHelp = MessageBase + 12700,

        IDS_FeatureUsingStatic = MessageBase + 12701,
        IDS_FeatureInterpolatedStrings = MessageBase + 12702,
        IDS_OperationCausedStackOverflow = MessageBase + 12703,
        IDS_AwaitInCatchAndFinally = MessageBase + 12704,
        IDS_FeatureReadonlyAutoImplementedProperties = MessageBase + 12705,
        IDS_FeatureBinaryLiteral = MessageBase + 12706,
        IDS_FeatureDigitSeparator = MessageBase + 12707,
        IDS_FeatureLocalFunctions = MessageBase + 12708,

        IDS_FeatureRefLocalsReturns = MessageBase + 12710,
        IDS_FeatureTuples = MessageBase + 12711,
        IDS_FeatureOutVar = MessageBase + 12713,

        // IDS_FeatureIOperation = MessageBase + 12714,
        IDS_FeatureExpressionBodiedAccessor = MessageBase + 12715,
        IDS_FeatureExpressionBodiedDeOrConstructor = MessageBase + 12716,
        IDS_ThrowExpression = MessageBase + 12717,
        IDS_FeatureDefaultLiteral = MessageBase + 12718,
        IDS_FeatureInferredTupleNames = MessageBase + 12719,
        IDS_FeatureGenericPatternMatching = MessageBase + 12720,
        IDS_FeatureAsyncMain = MessageBase + 12721,
        IDS_LangVersions = MessageBase +  12722,

        IDS_FeatureLeadingDigitSeparator = MessageBase + 12723,
        IDS_FeatureNonTrailingNamedArguments = MessageBase + 12724,

        IDS_FeatureReadOnlyReferences = MessageBase + 12725,
        IDS_FeatureRefStructs = MessageBase + 12726,
        IDS_FeatureReadOnlyStructs = MessageBase + 12727,
        IDS_FeatureRefExtensionMethods = MessageBase + 12728,
        // IDS_StackAllocExpression = MessageBase + 12729,
        IDS_FeaturePrivateProtected = MessageBase + 12730,

        IDS_FeatureRefConditional = MessageBase + 12731,
        IDS_FeatureAttributesOnBackingFields = MessageBase + 12732,
        IDS_FeatureImprovedOverloadCandidates = MessageBase + 12733,
<<<<<<< HEAD
        IDS_FeatureTupleEquality = MessageBase + 12734,
=======
        IDS_FeatureRefReassignment = MessageBase + 12734,
        IDS_FeatureRefFor = MessageBase + 12735,
        IDS_FeatureRefForEach = MessageBase + 12736,
        IDS_FeatureEnumGenericTypeConstraint = MessageBase + 12737,
        IDS_FeatureDelegateGenericTypeConstraint = MessageBase + 12738,
        IDS_FeatureUnmanagedGenericTypeConstraint = MessageBase + 12739,
>>>>>>> 451dfab9
    }

    // Message IDs may refer to strings that need to be localized.
    // This struct makes an IFormattable wrapper around a MessageID
    internal struct LocalizableErrorArgument : IFormattable
    {
        private readonly MessageID _id;

        internal LocalizableErrorArgument(MessageID id)
        {
            _id = id;
        }

        public override string ToString()
        {
            return ToString(null, null);
        }

        public string ToString(string format, IFormatProvider formatProvider)
        {
            return ErrorFacts.GetMessage(_id, formatProvider as System.Globalization.CultureInfo);
        }
    }

    // And this extension method makes it easy to localize MessageIDs:

    internal static partial class MessageIDExtensions
    {
        public static LocalizableErrorArgument Localize(this MessageID id)
        {
            return new LocalizableErrorArgument(id);
        }

        internal static LanguageVersion RequiredVersion(this MessageID feature)
        {
            // Based on CSourceParser::GetFeatureUsage from SourceParser.cpp.
            // Checks are in the LanguageParser unless otherwise noted.
            switch (feature)
            {
                // C# 7.3 features.
                case MessageID.IDS_FeatureAttributesOnBackingFields: // semantic check
                case MessageID.IDS_FeatureImprovedOverloadCandidates: // semantic check
<<<<<<< HEAD
                case MessageID.IDS_FeatureTupleEquality: // semantic check
=======
                case MessageID.IDS_FeatureRefReassignment:
                case MessageID.IDS_FeatureRefFor:
                case MessageID.IDS_FeatureRefForEach:
                case MessageID.IDS_FeatureEnumGenericTypeConstraint: // semantic check
                case MessageID.IDS_FeatureDelegateGenericTypeConstraint: // semantic check
                case MessageID.IDS_FeatureUnmanagedGenericTypeConstraint: // semantic check
>>>>>>> 451dfab9
                    return LanguageVersion.CSharp7_3;

                // C# 7.2 features.
                case MessageID.IDS_FeatureNonTrailingNamedArguments: // semantic check
                case MessageID.IDS_FeatureLeadingDigitSeparator:
                case MessageID.IDS_FeaturePrivateProtected:
                case MessageID.IDS_FeatureReadOnlyReferences:
                case MessageID.IDS_FeatureRefStructs:
                case MessageID.IDS_FeatureReadOnlyStructs:
                case MessageID.IDS_FeatureRefExtensionMethods:
                case MessageID.IDS_FeatureRefConditional:
                    return LanguageVersion.CSharp7_2;

                // C# 7.1 features.
                case MessageID.IDS_FeatureAsyncMain:
                case MessageID.IDS_FeatureDefaultLiteral:
                case MessageID.IDS_FeatureInferredTupleNames:
                case MessageID.IDS_FeatureGenericPatternMatching:
                    return LanguageVersion.CSharp7_1;

                // C# 7 features.
                case MessageID.IDS_FeatureBinaryLiteral:
                case MessageID.IDS_FeatureDigitSeparator:
                case MessageID.IDS_FeatureLocalFunctions:
                case MessageID.IDS_FeatureRefLocalsReturns:
                case MessageID.IDS_FeaturePatternMatching:
                case MessageID.IDS_FeatureThrowExpression:
                case MessageID.IDS_FeatureTuples:
                case MessageID.IDS_FeatureOutVar:
                case MessageID.IDS_FeatureExpressionBodiedAccessor:
                case MessageID.IDS_FeatureExpressionBodiedDeOrConstructor:
                    return LanguageVersion.CSharp7;

                // C# 6 features.
                case MessageID.IDS_FeatureExceptionFilter:
                case MessageID.IDS_FeatureAutoPropertyInitializer:
                case MessageID.IDS_FeatureNullPropagatingOperator:
                case MessageID.IDS_FeatureExpressionBodiedMethod:
                case MessageID.IDS_FeatureExpressionBodiedProperty:
                case MessageID.IDS_FeatureExpressionBodiedIndexer:
                case MessageID.IDS_FeatureNameof:
                case MessageID.IDS_FeatureDictionaryInitializer:
                case MessageID.IDS_FeatureUsingStatic:
                case MessageID.IDS_FeatureInterpolatedStrings:
                case MessageID.IDS_AwaitInCatchAndFinally:
                case MessageID.IDS_FeatureReadonlyAutoImplementedProperties:
                    return LanguageVersion.CSharp6;

                // C# 5 features.
                case MessageID.IDS_FeatureAsync:
                    return LanguageVersion.CSharp5;

                // C# 4 features.
                case MessageID.IDS_FeatureDynamic: // Checked in the binder.
                case MessageID.IDS_FeatureTypeVariance:
                case MessageID.IDS_FeatureNamedArgument:
                case MessageID.IDS_FeatureOptionalParameter:
                    return LanguageVersion.CSharp4;

                // C# 3 features.
                case MessageID.IDS_FeatureImplicitArray:
                case MessageID.IDS_FeatureAnonymousTypes:
                case MessageID.IDS_FeatureObjectInitializer:
                case MessageID.IDS_FeatureCollectionInitializer:
                case MessageID.IDS_FeatureLambda:
                case MessageID.IDS_FeatureQueryExpression:
                case MessageID.IDS_FeatureExtensionMethod:
                case MessageID.IDS_FeaturePartialMethod:
                case MessageID.IDS_FeatureImplicitLocal: // Checked in the binder.
                case MessageID.IDS_FeatureAutoImplementedProperties:
                    return LanguageVersion.CSharp3;

                // C# 2 features.
                case MessageID.IDS_FeatureGenerics: // Also affects crefs.
                case MessageID.IDS_FeatureAnonDelegates:
                case MessageID.IDS_FeatureGlobalNamespace: // Also affects crefs.
                case MessageID.IDS_FeatureFixedBuffer:
                case MessageID.IDS_FeatureStaticClasses:
                case MessageID.IDS_FeaturePartialTypes:
                case MessageID.IDS_FeaturePropertyAccessorMods:
                case MessageID.IDS_FeatureExternAlias:
                case MessageID.IDS_FeatureIterators:
                case MessageID.IDS_FeatureDefault:
                case MessageID.IDS_FeatureNullable:
                case MessageID.IDS_FeaturePragma: // Checked in the directive parser.
                case MessageID.IDS_FeatureSwitchOnBool: // Checked in the binder.
                    return LanguageVersion.CSharp2;

                // Special C# 2 feature: only a warning in C# 1.
                case MessageID.IDS_FeatureModuleAttrLoc:
                    Debug.Assert(false, "Should be handled specially");
                    return LanguageVersion.CSharp1;

                default:
                    throw ExceptionUtilities.UnexpectedValue(feature);
            }
        }
    }
}<|MERGE_RESOLUTION|>--- conflicted
+++ resolved
@@ -149,16 +149,13 @@
         IDS_FeatureRefConditional = MessageBase + 12731,
         IDS_FeatureAttributesOnBackingFields = MessageBase + 12732,
         IDS_FeatureImprovedOverloadCandidates = MessageBase + 12733,
-<<<<<<< HEAD
-        IDS_FeatureTupleEquality = MessageBase + 12734,
-=======
         IDS_FeatureRefReassignment = MessageBase + 12734,
         IDS_FeatureRefFor = MessageBase + 12735,
         IDS_FeatureRefForEach = MessageBase + 12736,
         IDS_FeatureEnumGenericTypeConstraint = MessageBase + 12737,
         IDS_FeatureDelegateGenericTypeConstraint = MessageBase + 12738,
         IDS_FeatureUnmanagedGenericTypeConstraint = MessageBase + 12739,
->>>>>>> 451dfab9
+        IDS_FeatureTupleEquality = MessageBase + 12740,
     }
 
     // Message IDs may refer to strings that need to be localized.
@@ -201,16 +198,13 @@
                 // C# 7.3 features.
                 case MessageID.IDS_FeatureAttributesOnBackingFields: // semantic check
                 case MessageID.IDS_FeatureImprovedOverloadCandidates: // semantic check
-<<<<<<< HEAD
                 case MessageID.IDS_FeatureTupleEquality: // semantic check
-=======
                 case MessageID.IDS_FeatureRefReassignment:
                 case MessageID.IDS_FeatureRefFor:
                 case MessageID.IDS_FeatureRefForEach:
                 case MessageID.IDS_FeatureEnumGenericTypeConstraint: // semantic check
                 case MessageID.IDS_FeatureDelegateGenericTypeConstraint: // semantic check
                 case MessageID.IDS_FeatureUnmanagedGenericTypeConstraint: // semantic check
->>>>>>> 451dfab9
                     return LanguageVersion.CSharp7_3;
 
                 // C# 7.2 features.
