﻿// Copyright (c) Microsoft.  All Rights Reserved.  Licensed under the Apache License, Version 2.0.  See License.txt in the project root for license information.

using System;
using System.Collections.Generic;
using System.Collections.Immutable;
using System.Diagnostics;
using System.Globalization;
using System.IO;
using System.Linq;
using System.Security.Cryptography;
using System.Text;
using Microsoft.CodeAnalysis.Emit;
using Microsoft.CodeAnalysis.PooledObjects;
using Microsoft.CodeAnalysis.Text;
using Roslyn.Utilities;

namespace Microsoft.CodeAnalysis.CSharp
{
    public class CSharpCommandLineParser : CommandLineParser
    {
        public static CSharpCommandLineParser Default { get; } = new CSharpCommandLineParser();
        public static CSharpCommandLineParser Script { get; } = new CSharpCommandLineParser(isScriptCommandLineParser: true);

        private readonly static char[] s_quoteOrEquals = new[] { '"', '=' };

        internal CSharpCommandLineParser(bool isScriptCommandLineParser = false)
            : base(CSharp.MessageProvider.Instance, isScriptCommandLineParser)
        {
        }

        protected override string RegularFileExtension { get { return ".cs"; } }
        protected override string ScriptFileExtension { get { return ".csx"; } }

        internal sealed override CommandLineArguments CommonParse(IEnumerable<string> args, string baseDirectory, string sdkDirectoryOpt, string additionalReferenceDirectories)
        {
            return Parse(args, baseDirectory, sdkDirectoryOpt, additionalReferenceDirectories);
        }

        /// <summary>
        /// Parses a command line.
        /// </summary>
        /// <param name="args">A collection of strings representing the command line arguments.</param>
        /// <param name="baseDirectory">The base directory used for qualifying file locations.</param>
        /// <param name="sdkDirectory">The directory to search for mscorlib, or null if not available.</param>
        /// <param name="additionalReferenceDirectories">A string representing additional reference paths.</param>
        /// <returns>a commandlinearguments object representing the parsed command line.</returns>
        public new CSharpCommandLineArguments Parse(IEnumerable<string> args, string baseDirectory, string sdkDirectory, string additionalReferenceDirectories = null)
        {
            List<Diagnostic> diagnostics = new List<Diagnostic>();
            List<string> flattenedArgs = new List<string>();
            List<string> scriptArgs = IsScriptCommandLineParser ? new List<string>() : null;
            List<string> responsePaths = IsScriptCommandLineParser ? new List<string>() : null;
            FlattenArgs(args, diagnostics, flattenedArgs, scriptArgs, baseDirectory, responsePaths);

            string appConfigPath = null;
            bool displayLogo = true;
            bool displayHelp = false;
            bool displayVersion = false;
            bool displayLangVersions = false;
            bool optimize = false;
            bool checkOverflow = false;
            bool allowUnsafe = false;
            bool concurrentBuild = true;
            bool deterministic = false; // TODO(5431): Enable deterministic mode by default
            bool emitPdb = false;
            DebugInformationFormat debugInformationFormat = PathUtilities.IsUnixLikePlatform ? DebugInformationFormat.PortablePdb : DebugInformationFormat.Pdb;
            bool debugPlus = false;
            string pdbPath = null;
            bool noStdLib = IsScriptCommandLineParser; // don't add mscorlib from sdk dir when running scripts
            string outputDirectory = baseDirectory;
            ImmutableArray<KeyValuePair<string, string>> pathMap = ImmutableArray<KeyValuePair<string, string>>.Empty;
            string outputFileName = null;
            string outputRefFilePath = null;
            bool refOnly = false;
            string documentationPath = null;
            string errorLogPath = null;
            bool parseDocumentationComments = false; //Don't just null check documentationFileName because we want to do this even if the file name is invalid.
            bool utf8output = false;
            OutputKind outputKind = OutputKind.ConsoleApplication;
            SubsystemVersion subsystemVersion = SubsystemVersion.None;
            LanguageVersion languageVersion = LanguageVersion.Default;
            string mainTypeName = null;
            string win32ManifestFile = null;
            string win32ResourceFile = null;
            string win32IconFile = null;
            bool noWin32Manifest = false;
            Platform platform = Platform.AnyCpu;
            ulong baseAddress = 0;
            int fileAlignment = 0;
            bool? delaySignSetting = null;
            string keyFileSetting = null;
            string keyContainerSetting = null;
            List<ResourceDescription> managedResources = new List<ResourceDescription>();
            List<CommandLineSourceFile> sourceFiles = new List<CommandLineSourceFile>();
            List<CommandLineSourceFile> additionalFiles = new List<CommandLineSourceFile>();
<<<<<<< HEAD
            var analyzerConfigFiles = ArrayBuilder<CommandLineSourceFile>.GetInstance();
=======
            List<CommandLineSourceFile> editorConfigFiles = new List<CommandLineSourceFile>();
>>>>>>> c183b8de
            List<CommandLineSourceFile> embeddedFiles = new List<CommandLineSourceFile>();
            bool sourceFilesSpecified = false;
            bool embedAllSourceFiles = false;
            bool resourcesOrModulesSpecified = false;
            Encoding codepage = null;
            var checksumAlgorithm = SourceHashAlgorithm.Sha1;
            var defines = ArrayBuilder<string>.GetInstance();
            List<CommandLineReference> metadataReferences = new List<CommandLineReference>();
            List<CommandLineAnalyzerReference> analyzers = new List<CommandLineAnalyzerReference>();
            List<string> libPaths = new List<string>();
            List<string> sourcePaths = new List<string>();
            List<string> keyFileSearchPaths = new List<string>();
            List<string> usings = new List<string>();
            var generalDiagnosticOption = ReportDiagnostic.Default;
            var diagnosticOptions = new Dictionary<string, ReportDiagnostic>();
            var noWarns = new Dictionary<string, ReportDiagnostic>();
            var warnAsErrors = new Dictionary<string, ReportDiagnostic>();
            int warningLevel = 4;
            bool highEntropyVA = false;
            bool printFullPaths = false;
            string moduleAssemblyName = null;
            string moduleName = null;
            List<string> features = new List<string>();
            string runtimeMetadataVersion = null;
            bool errorEndLocation = false;
            bool reportAnalyzer = false;
            ArrayBuilder<InstrumentationKind> instrumentationKinds = ArrayBuilder<InstrumentationKind>.GetInstance();
            CultureInfo preferredUILang = null;
            string touchedFilesPath = null;
            bool optionsEnded = false;
            bool interactiveMode = false;
            bool publicSign = false;
            string sourceLink = null;
            string ruleSetPath = null;

            // Process ruleset files first so that diagnostic severity settings specified on the command line via
            // /nowarn and /warnaserror can override diagnostic severity settings specified in the ruleset file.
            if (!IsScriptCommandLineParser)
            {
                foreach (string arg in flattenedArgs)
                {
                    string name, value;
                    if (TryParseOption(arg, out name, out value) && (name == "ruleset"))
                    {
                        var unquoted = RemoveQuotesAndSlashes(value);

                        if (string.IsNullOrEmpty(unquoted))
                        {
                            AddDiagnostic(diagnostics, ErrorCode.ERR_SwitchNeedsString, "<text>", name);
                        }
                        else
                        {
                            ruleSetPath = ParseGenericPathToFile(unquoted, diagnostics, baseDirectory);
                            generalDiagnosticOption = GetDiagnosticOptionsFromRulesetFile(ruleSetPath, out diagnosticOptions, diagnostics);
                        }
                    }
                }
            }

            foreach (string arg in flattenedArgs)
            {
                Debug.Assert(optionsEnded || !arg.StartsWith("@", StringComparison.Ordinal));

                string name, value;
                if (optionsEnded || !TryParseOption(arg, out name, out value))
                {
                    sourceFiles.AddRange(ParseFileArgument(arg, baseDirectory, diagnostics));
                    if (sourceFiles.Count > 0)
                    {
                        sourceFilesSpecified = true;
                    }

                    continue;
                }

                switch (name)
                {
                    case "?":
                    case "help":
                        displayHelp = true;
                        continue;

                    case "version":
                        displayVersion = true;
                        continue;

                    case "r":
                    case "reference":
                        metadataReferences.AddRange(ParseAssemblyReferences(arg, value, diagnostics, embedInteropTypes: false));
                        continue;

                    case "features":
                        if (value == null)
                        {
                            features.Clear();
                        }
                        else
                        {
                            features.Add(value);
                        }
                        continue;

                    case "lib":
                    case "libpath":
                    case "libpaths":
                        ParseAndResolveReferencePaths(name, value, baseDirectory, libPaths, MessageID.IDS_LIB_OPTION, diagnostics);
                        continue;

#if DEBUG
                    case "attachdebugger":
                        Debugger.Launch();
                        continue;
#endif
                }

                if (IsScriptCommandLineParser)
                {
                    switch (name)
                    {
                        case "-": // csi -- script.csx
                            if (value != null) break;

                            // Indicates that the remaining arguments should not be treated as options.
                            optionsEnded = true;
                            continue;

                        case "i":
                        case "i+":
                            if (value != null) break;
                            interactiveMode = true;
                            continue;

                        case "i-":
                            if (value != null) break;
                            interactiveMode = false;
                            continue;

                        case "loadpath":
                        case "loadpaths":
                            ParseAndResolveReferencePaths(name, value, baseDirectory, sourcePaths, MessageID.IDS_REFERENCEPATH_OPTION, diagnostics);
                            continue;

                        case "u":
                        case "using":
                        case "usings":
                        case "import":
                        case "imports":
                            usings.AddRange(ParseUsings(arg, value, diagnostics));
                            continue;
                    }
                }
                else
                {
                    switch (name)
                    {
                        case "a":
                        case "analyzer":
                            analyzers.AddRange(ParseAnalyzers(arg, value, diagnostics));
                            continue;

                        case "d":
                        case "define":
                            if (string.IsNullOrEmpty(value))
                            {
                                AddDiagnostic(diagnostics, ErrorCode.ERR_SwitchNeedsString, "<text>", arg);
                                continue;
                            }

                            IEnumerable<Diagnostic> defineDiagnostics;
                            defines.AddRange(ParseConditionalCompilationSymbols(RemoveQuotesAndSlashes(value), out defineDiagnostics));
                            diagnostics.AddRange(defineDiagnostics);
                            continue;

                        case "codepage":
                            value = RemoveQuotesAndSlashes(value);
                            if (value == null)
                            {
                                AddDiagnostic(diagnostics, ErrorCode.ERR_SwitchNeedsString, "<text>", name);
                                continue;
                            }

                            var encoding = TryParseEncodingName(value);
                            if (encoding == null)
                            {
                                AddDiagnostic(diagnostics, ErrorCode.FTL_BadCodepage, value);
                                continue;
                            }

                            codepage = encoding;
                            continue;

                        case "checksumalgorithm":
                            if (string.IsNullOrEmpty(value))
                            {
                                AddDiagnostic(diagnostics, ErrorCode.ERR_SwitchNeedsString, "<text>", name);
                                continue;
                            }

                            var newChecksumAlgorithm = TryParseHashAlgorithmName(value);
                            if (newChecksumAlgorithm == SourceHashAlgorithm.None)
                            {
                                AddDiagnostic(diagnostics, ErrorCode.FTL_BadChecksumAlgorithm, value);
                                continue;
                            }

                            checksumAlgorithm = newChecksumAlgorithm;
                            continue;

                        case "checked":
                        case "checked+":
                            if (value != null)
                            {
                                break;
                            }

                            checkOverflow = true;
                            continue;

                        case "checked-":
                            if (value != null)
                                break;

                            checkOverflow = false;
                            continue;

                        case "instrument":
                            value = RemoveQuotesAndSlashes(value);
                            if (string.IsNullOrEmpty(value))
                            {
                                AddDiagnostic(diagnostics, ErrorCode.ERR_SwitchNeedsString, "<text>", name);
                            }
                            else
                            {
                                foreach (InstrumentationKind instrumentationKind in ParseInstrumentationKinds(value, diagnostics))
                                {
                                    if (!instrumentationKinds.Contains(instrumentationKind))
                                    {
                                        instrumentationKinds.Add(instrumentationKind);
                                    }
                                }
                            }

                            continue;

                        case "noconfig":
                            // It is already handled (see CommonCommandLineCompiler.cs).
                            continue;

                        case "sqmsessionguid":
                            // The use of SQM is deprecated in the compiler but we still support the parsing of the option for
                            // back compat reasons.
                            if (value == null)
                            {
                                AddDiagnostic(diagnostics, ErrorCode.ERR_MissingGuidForOption, "<text>", name);
                            }
                            else
                            {
                                Guid sqmSessionGuid;
                                if (!Guid.TryParse(value, out sqmSessionGuid))
                                {
                                    AddDiagnostic(diagnostics, ErrorCode.ERR_InvalidFormatForGuidForOption, value, name);
                                }
                            }
                            continue;

                        case "preferreduilang":
                            value = RemoveQuotesAndSlashes(value);

                            if (string.IsNullOrEmpty(value))
                            {
                                AddDiagnostic(diagnostics, ErrorCode.ERR_SwitchNeedsString, "<text>", arg);
                                continue;
                            }

                            try
                            {
                                preferredUILang = new CultureInfo(value);
                                if (CorLightup.Desktop.IsUserCustomCulture(preferredUILang) ?? false)
                                {
                                    // Do not use user custom cultures.
                                    preferredUILang = null;
                                }
                            }
                            catch (CultureNotFoundException)
                            {
                            }

                            if (preferredUILang == null)
                            {
                                AddDiagnostic(diagnostics, ErrorCode.WRN_BadUILang, value);
                            }

                            continue;

                        case "out":
                            if (string.IsNullOrWhiteSpace(value))
                            {
                                AddDiagnostic(diagnostics, ErrorCode.ERR_NoFileSpec, arg);
                            }
                            else
                            {
                                ParseOutputFile(value, diagnostics, baseDirectory, out outputFileName, out outputDirectory);
                            }

                            continue;

                        case "refout":
                            value = RemoveQuotesAndSlashes(value);
                            if (string.IsNullOrEmpty(value))
                            {
                                AddDiagnostic(diagnostics, ErrorCode.ERR_NoFileSpec, arg);
                            }
                            else
                            {
                                outputRefFilePath = ParseGenericPathToFile(value, diagnostics, baseDirectory);
                            }

                            continue;

                        case "refonly":
                            if (value != null)
                                break;

                            refOnly = true;
                            continue;

                        case "t":
                        case "target":
                            if (value == null)
                            {
                                break; // force 'unrecognized option'
                            }

                            if (string.IsNullOrEmpty(value))
                            {
                                AddDiagnostic(diagnostics, ErrorCode.FTL_InvalidTarget);
                            }
                            else
                            {
                                outputKind = ParseTarget(value, diagnostics);
                            }

                            continue;

                        case "moduleassemblyname":
                            value = value != null ? value.Unquote() : null;

                            if (string.IsNullOrEmpty(value))
                            {
                                AddDiagnostic(diagnostics, ErrorCode.ERR_SwitchNeedsString, "<text>", arg);
                            }
                            else if (!MetadataHelpers.IsValidAssemblyOrModuleName(value))
                            {
                                // Dev11 C# doesn't check the name (VB does)
                                AddDiagnostic(diagnostics, ErrorCode.ERR_InvalidAssemblyName, "<text>", arg);
                            }
                            else
                            {
                                moduleAssemblyName = value;
                            }

                            continue;

                        case "modulename":
                            var unquotedModuleName = RemoveQuotesAndSlashes(value);
                            if (string.IsNullOrEmpty(unquotedModuleName))
                            {
                                AddDiagnostic(diagnostics, ErrorCode.ERR_SwitchNeedsString, MessageID.IDS_Text.Localize(), "modulename");
                                continue;
                            }
                            else
                            {
                                moduleName = unquotedModuleName;
                            }

                            continue;

                        case "platform":
                            value = RemoveQuotesAndSlashes(value);
                            if (string.IsNullOrEmpty(value))
                            {
                                AddDiagnostic(diagnostics, ErrorCode.ERR_SwitchNeedsString, "<string>", arg);
                            }
                            else
                            {
                                platform = ParsePlatform(value, diagnostics);
                            }
                            continue;

                        case "recurse":
                            value = RemoveQuotesAndSlashes(value);

                            if (value == null)
                            {
                                break; // force 'unrecognized option'
                            }
                            else if (string.IsNullOrEmpty(value))
                            {
                                AddDiagnostic(diagnostics, ErrorCode.ERR_NoFileSpec, arg);
                            }
                            else
                            {
                                int before = sourceFiles.Count;
                                sourceFiles.AddRange(ParseRecurseArgument(value, baseDirectory, diagnostics));
                                if (sourceFiles.Count > before)
                                {
                                    sourceFilesSpecified = true;
                                }
                            }
                            continue;

                        case "doc":
                            parseDocumentationComments = true;
                            if (string.IsNullOrEmpty(value))
                            {
                                AddDiagnostic(diagnostics, ErrorCode.ERR_SwitchNeedsString, MessageID.IDS_Text.Localize(), arg);
                                continue;
                            }
                            string unquoted = RemoveQuotesAndSlashes(value);
                            if (string.IsNullOrEmpty(unquoted))
                            {
                                // CONSIDER: This diagnostic exactly matches dev11, but it would be simpler (and more consistent with /out)
                                // if we just let the next case handle /doc:"".
                                AddDiagnostic(diagnostics, ErrorCode.ERR_SwitchNeedsString, MessageID.IDS_Text.Localize(), "/doc:"); // Different argument.
                            }
                            else
                            {
                                documentationPath = ParseGenericPathToFile(unquoted, diagnostics, baseDirectory);
                            }
                            continue;

                        case "addmodule":
                            if (value == null)
                            {
                                AddDiagnostic(diagnostics, ErrorCode.ERR_SwitchNeedsString, MessageID.IDS_Text.Localize(), "/addmodule:");
                            }
                            else if (string.IsNullOrEmpty(value))
                            {
                                AddDiagnostic(diagnostics, ErrorCode.ERR_NoFileSpec, arg);
                            }
                            else
                            {
                                // NOTE(tomat): Dev10 used to report CS1541: ERR_CantIncludeDirectory if the path was a directory.
                                // Since we now support /referencePaths option we would need to search them to see if the resolved path is a directory.
                                // An error will be reported by the assembly manager anyways.
                                metadataReferences.AddRange(ParseSeparatedPaths(value).Select(path => new CommandLineReference(path, MetadataReferenceProperties.Module)));
                                resourcesOrModulesSpecified = true;
                            }
                            continue;

                        case "l":
                        case "link":
                            metadataReferences.AddRange(ParseAssemblyReferences(arg, value, diagnostics, embedInteropTypes: true));
                            continue;

                        case "win32res":
                            win32ResourceFile = GetWin32Setting(arg, value, diagnostics);
                            continue;

                        case "win32icon":
                            win32IconFile = GetWin32Setting(arg, value, diagnostics);
                            continue;

                        case "win32manifest":
                            win32ManifestFile = GetWin32Setting(arg, value, diagnostics);
                            noWin32Manifest = false;
                            continue;

                        case "nowin32manifest":
                            noWin32Manifest = true;
                            win32ManifestFile = null;
                            continue;

                        case "res":
                        case "resource":
                            if (value == null)
                            {
                                break; // Dev11 reports unrecognized option
                            }

                            var embeddedResource = ParseResourceDescription(arg, value, baseDirectory, diagnostics, embedded: true);
                            if (embeddedResource != null)
                            {
                                managedResources.Add(embeddedResource);
                                resourcesOrModulesSpecified = true;
                            }

                            continue;

                        case "linkres":
                        case "linkresource":
                            if (value == null)
                            {
                                break; // Dev11 reports unrecognized option
                            }

                            var linkedResource = ParseResourceDescription(arg, value, baseDirectory, diagnostics, embedded: false);
                            if (linkedResource != null)
                            {
                                managedResources.Add(linkedResource);
                                resourcesOrModulesSpecified = true;
                            }

                            continue;

                        case "sourcelink":
                            value = RemoveQuotesAndSlashes(value);
                            if (string.IsNullOrEmpty(value))
                            {
                                AddDiagnostic(diagnostics, ErrorCode.ERR_NoFileSpec, arg);
                            }
                            else
                            {
                                sourceLink = ParseGenericPathToFile(value, diagnostics, baseDirectory);
                            }
                            continue;

                        case "debug":
                            emitPdb = true;

                            // unused, parsed for backward compat only
                            value = RemoveQuotesAndSlashes(value);
                            if (value != null)
                            {
                                if (value.IsEmpty())
                                {
                                    AddDiagnostic(diagnostics, ErrorCode.ERR_SwitchNeedsString, MessageID.IDS_Text.Localize(), name);
                                    continue;
                                }
                                switch (value.ToLower())
                                {
                                    case "full":
                                    case "pdbonly":
                                        debugInformationFormat = PathUtilities.IsUnixLikePlatform ? DebugInformationFormat.PortablePdb : DebugInformationFormat.Pdb;
                                        break;
                                    case "portable":
                                        debugInformationFormat = DebugInformationFormat.PortablePdb;
                                        break;
                                    case "embedded":
                                        debugInformationFormat = DebugInformationFormat.Embedded;
                                        break;
                                    default:
                                        AddDiagnostic(diagnostics, ErrorCode.ERR_BadDebugType, value);
                                        break;
                                }
                            }
                            continue;

                        case "debug+":
                            //guard against "debug+:xx"
                            if (value != null)
                                break;

                            emitPdb = true;
                            debugPlus = true;
                            continue;

                        case "debug-":
                            if (value != null)
                                break;

                            emitPdb = false;
                            debugPlus = false;
                            continue;

                        case "o":
                        case "optimize":
                        case "o+":
                        case "optimize+":
                            if (value != null)
                                break;

                            optimize = true;
                            continue;

                        case "o-":
                        case "optimize-":
                            if (value != null)
                                break;

                            optimize = false;
                            continue;

                        case "deterministic":
                        case "deterministic+":
                            if (value != null)
                                break;

                            deterministic = true;
                            continue;

                        case "deterministic-":
                            if (value != null)
                                break;
                            deterministic = false;
                            continue;

                        case "p":
                        case "parallel":
                        case "p+":
                        case "parallel+":
                            if (value != null)
                                break;

                            concurrentBuild = true;
                            continue;

                        case "p-":
                        case "parallel-":
                            if (value != null)
                                break;

                            concurrentBuild = false;
                            continue;

                        case "warnaserror":
                        case "warnaserror+":
                            if (value == null)
                            {
                                generalDiagnosticOption = ReportDiagnostic.Error;

                                // Reset specific warnaserror options (since last /warnaserror flag on the command line always wins),
                                // and bump warnings to errors.
                                warnAsErrors.Clear();
                                foreach (var key in diagnosticOptions.Keys)
                                {
                                    if (diagnosticOptions[key] == ReportDiagnostic.Warn)
                                    {
                                        warnAsErrors[key] = ReportDiagnostic.Error;
                                    }
                                }

                                continue;
                            }

                            if (string.IsNullOrEmpty(value))
                            {
                                AddDiagnostic(diagnostics, ErrorCode.ERR_SwitchNeedsNumber, name);
                            }
                            else
                            {
                                AddWarnings(warnAsErrors, ReportDiagnostic.Error, ParseWarnings(value));
                            }
                            continue;

                        case "warnaserror-":
                            if (value == null)
                            {
                                generalDiagnosticOption = ReportDiagnostic.Default;

                                // Clear specific warnaserror options (since last /warnaserror flag on the command line always wins).
                                warnAsErrors.Clear();

                                continue;
                            }

                            if (string.IsNullOrEmpty(value))
                            {
                                AddDiagnostic(diagnostics, ErrorCode.ERR_SwitchNeedsNumber, name);
                            }
                            else
                            {
                                foreach (var id in ParseWarnings(value))
                                {
                                    ReportDiagnostic ruleSetValue;
                                    if (diagnosticOptions.TryGetValue(id, out ruleSetValue))
                                    {
                                        warnAsErrors[id] = ruleSetValue;
                                    }
                                    else
                                    {
                                        warnAsErrors[id] = ReportDiagnostic.Default;
                                    }
                                }
                            }
                            continue;

                        case "w":
                        case "warn":
                            value = RemoveQuotesAndSlashes(value);
                            if (value == null)
                            {
                                AddDiagnostic(diagnostics, ErrorCode.ERR_SwitchNeedsNumber, name);
                                continue;
                            }

                            int newWarningLevel;
                            if (string.IsNullOrEmpty(value) ||
                                !int.TryParse(value, NumberStyles.Integer, CultureInfo.InvariantCulture, out newWarningLevel))
                            {
                                AddDiagnostic(diagnostics, ErrorCode.ERR_SwitchNeedsNumber, name);
                            }
                            else if (newWarningLevel < 0 || newWarningLevel > 4)
                            {
                                AddDiagnostic(diagnostics, ErrorCode.ERR_BadWarningLevel, name);
                            }
                            else
                            {
                                warningLevel = newWarningLevel;
                            }
                            continue;

                        case "nowarn":
                            if (value == null)
                            {
                                AddDiagnostic(diagnostics, ErrorCode.ERR_SwitchNeedsNumber, name);
                                continue;
                            }

                            if (string.IsNullOrEmpty(value))
                            {
                                AddDiagnostic(diagnostics, ErrorCode.ERR_SwitchNeedsNumber, name);
                            }
                            else
                            {
                                AddWarnings(noWarns, ReportDiagnostic.Suppress, ParseWarnings(value));
                            }
                            continue;

                        case "unsafe":
                        case "unsafe+":
                            if (value != null)
                                break;

                            allowUnsafe = true;
                            continue;

                        case "unsafe-":
                            if (value != null)
                                break;

                            allowUnsafe = false;
                            continue;

                        case "langversion":
                            value = RemoveQuotesAndSlashes(value);
                            if (string.IsNullOrEmpty(value))
                            {
                                AddDiagnostic(diagnostics, ErrorCode.ERR_SwitchNeedsString, MessageID.IDS_Text.Localize(), "/langversion:");
                            }
                            else if (value.StartsWith("0", StringComparison.Ordinal))
                            {
                                // This error was added in 7.1 to stop parsing versions as ints (behaviour in previous Roslyn compilers), and explicitly
                                // treat them as identifiers (behaviour in native compiler). This error helps users identify that breaking change.
                                AddDiagnostic(diagnostics, ErrorCode.ERR_LanguageVersionCannotHaveLeadingZeroes, value);
                            }
                            else if (value == "?")
                            {
                                displayLangVersions = true;
                            }
                            else if (!value.TryParse(out languageVersion))
                            {
                                AddDiagnostic(diagnostics, ErrorCode.ERR_BadCompatMode, value);
                            }
                            continue;

                        case "delaysign":
                        case "delaysign+":
                            if (value != null)
                            {
                                break;
                            }

                            delaySignSetting = true;
                            continue;

                        case "delaysign-":
                            if (value != null)
                            {
                                break;
                            }

                            delaySignSetting = false;
                            continue;

                        case "publicsign":
                        case "publicsign+":
                            if (value != null)
                            {
                                break;
                            }

                            publicSign = true;
                            continue;

                        case "publicsign-":
                            if (value != null)
                            {
                                break;
                            }

                            publicSign = false;
                            continue;

                        case "keyfile":
                            value = RemoveQuotesAndSlashes(value);
                            if (string.IsNullOrEmpty(value))
                            {
                                AddDiagnostic(diagnostics, ErrorCode.ERR_NoFileSpec, "keyfile");
                            }
                            else
                            {
                                keyFileSetting = value;
                            }
                            // NOTE: Dev11/VB also clears "keycontainer", see also:
                            //
                            // MSDN: In case both /keyfile and /keycontainer are specified (either by command line option or by 
                            // MSDN: custom attribute) in the same compilation, the compiler will first try the key container. 
                            // MSDN: If that succeeds, then the assembly is signed with the information in the key container. 
                            // MSDN: If the compiler does not find the key container, it will try the file specified with /keyfile. 
                            // MSDN: If that succeeds, the assembly is signed with the information in the key file and the key 
                            // MSDN: information will be installed in the key container (similar to sn -i) so that on the next 
                            // MSDN: compilation, the key container will be valid.
                            continue;

                        case "keycontainer":
                            if (string.IsNullOrEmpty(value))
                            {
                                AddDiagnostic(diagnostics, ErrorCode.ERR_SwitchNeedsString, MessageID.IDS_Text.Localize(), "keycontainer");
                            }
                            else
                            {
                                keyContainerSetting = value;
                            }
                            // NOTE: Dev11/VB also clears "keyfile", see also:
                            //
                            // MSDN: In case both /keyfile and /keycontainer are specified (either by command line option or by 
                            // MSDN: custom attribute) in the same compilation, the compiler will first try the key container. 
                            // MSDN: If that succeeds, then the assembly is signed with the information in the key container. 
                            // MSDN: If the compiler does not find the key container, it will try the file specified with /keyfile. 
                            // MSDN: If that succeeds, the assembly is signed with the information in the key file and the key 
                            // MSDN: information will be installed in the key container (similar to sn -i) so that on the next 
                            // MSDN: compilation, the key container will be valid.
                            continue;

                        case "highentropyva":
                        case "highentropyva+":
                            if (value != null)
                                break;

                            highEntropyVA = true;
                            continue;

                        case "highentropyva-":
                            if (value != null)
                                break;

                            highEntropyVA = false;
                            continue;

                        case "nologo":
                            displayLogo = false;
                            continue;

                        case "baseaddress":
                            value = RemoveQuotesAndSlashes(value);

                            ulong newBaseAddress;
                            if (string.IsNullOrEmpty(value) || !TryParseUInt64(value, out newBaseAddress))
                            {
                                if (string.IsNullOrEmpty(value))
                                {
                                    AddDiagnostic(diagnostics, ErrorCode.ERR_SwitchNeedsNumber, name);
                                }
                                else
                                {
                                    AddDiagnostic(diagnostics, ErrorCode.ERR_BadBaseNumber, value);
                                }
                            }
                            else
                            {
                                baseAddress = newBaseAddress;
                            }

                            continue;

                        case "subsystemversion":
                            if (string.IsNullOrEmpty(value))
                            {
                                AddDiagnostic(diagnostics, ErrorCode.ERR_SwitchNeedsString, MessageID.IDS_Text.Localize(), "subsystemversion");
                                continue;
                            }

                            // It seems VS 2012 just silently corrects invalid values and suppresses the error message
                            SubsystemVersion version = SubsystemVersion.None;
                            if (SubsystemVersion.TryParse(value, out version))
                            {
                                subsystemVersion = version;
                            }
                            else
                            {
                                AddDiagnostic(diagnostics, ErrorCode.ERR_InvalidSubsystemVersion, value);
                            }

                            continue;

                        case "touchedfiles":
                            unquoted = RemoveQuotesAndSlashes(value);
                            if (string.IsNullOrEmpty(unquoted))
                            {
                                AddDiagnostic(diagnostics, ErrorCode.ERR_SwitchNeedsString, MessageID.IDS_Text.Localize(), "touchedfiles");
                                continue;
                            }
                            else
                            {
                                touchedFilesPath = unquoted;
                            }

                            continue;

                        case "bugreport":
                            UnimplementedSwitch(diagnostics, name);
                            continue;

                        case "utf8output":
                            if (value != null)
                                break;

                            utf8output = true;
                            continue;

                        case "m":
                        case "main":
                            // Remove any quotes for consistent behavior as MSBuild can return quoted or 
                            // unquoted main.    
                            unquoted = RemoveQuotesAndSlashes(value);
                            if (string.IsNullOrEmpty(unquoted))
                            {
                                AddDiagnostic(diagnostics, ErrorCode.ERR_SwitchNeedsString, "<text>", name);
                                continue;
                            }

                            mainTypeName = unquoted;
                            continue;

                        case "fullpaths":
                            if (value != null)
                                break;

                            printFullPaths = true;
                            continue;

                        case "pathmap":
                            // "/pathmap:K1=V1,K2=V2..."
                            {
                                unquoted = RemoveQuotesAndSlashes(value);

                                if (unquoted == null)
                                {
                                    break;
                                }

                                pathMap = pathMap.Concat(ParsePathMap(unquoted, diagnostics));
                            }
                            continue;

                        case "filealign":
                            value = RemoveQuotesAndSlashes(value);

                            ushort newAlignment;
                            if (string.IsNullOrEmpty(value))
                            {
                                AddDiagnostic(diagnostics, ErrorCode.ERR_SwitchNeedsNumber, name);
                            }
                            else if (!TryParseUInt16(value, out newAlignment))
                            {
                                AddDiagnostic(diagnostics, ErrorCode.ERR_InvalidFileAlignment, value);
                            }
                            else if (!CompilationOptions.IsValidFileAlignment(newAlignment))
                            {
                                AddDiagnostic(diagnostics, ErrorCode.ERR_InvalidFileAlignment, value);
                            }
                            else
                            {
                                fileAlignment = newAlignment;
                            }
                            continue;

                        case "pdb":
                            value = RemoveQuotesAndSlashes(value);
                            if (string.IsNullOrEmpty(value))
                            {
                                AddDiagnostic(diagnostics, ErrorCode.ERR_NoFileSpec, arg);
                            }
                            else
                            {
                                pdbPath = ParsePdbPath(value, diagnostics, baseDirectory);
                            }
                            continue;

                        case "errorendlocation":
                            errorEndLocation = true;
                            continue;

                        case "reportanalyzer":
                            reportAnalyzer = true;
                            continue;

                        case "nostdlib":
                        case "nostdlib+":
                            if (value != null)
                                break;

                            noStdLib = true;
                            continue;

                        case "nostdlib-":
                            if (value != null)
                                break;

                            noStdLib = false;
                            continue;

                        case "errorreport":
                            continue;

                        case "errorlog":
                            unquoted = RemoveQuotesAndSlashes(value);
                            if (string.IsNullOrEmpty(unquoted))
                            {
                                AddDiagnostic(diagnostics, ErrorCode.ERR_SwitchNeedsString, ":<file>", RemoveQuotesAndSlashes(arg));
                            }
                            else
                            {
                                errorLogPath = ParseGenericPathToFile(unquoted, diagnostics, baseDirectory);
                            }
                            continue;

                        case "appconfig":
                            unquoted = RemoveQuotesAndSlashes(value);
                            if (string.IsNullOrEmpty(unquoted))
                            {
                                AddDiagnostic(diagnostics, ErrorCode.ERR_SwitchNeedsString, ":<text>", RemoveQuotesAndSlashes(arg));
                            }
                            else
                            {
                                appConfigPath = ParseGenericPathToFile(unquoted, diagnostics, baseDirectory);
                            }
                            continue;

                        case "runtimemetadataversion":
                            unquoted = RemoveQuotesAndSlashes(value);
                            if (string.IsNullOrEmpty(unquoted))
                            {
                                AddDiagnostic(diagnostics, ErrorCode.ERR_SwitchNeedsString, "<text>", name);
                                continue;
                            }

                            runtimeMetadataVersion = unquoted;
                            continue;

                        case "ruleset":
                            // The ruleset arg has already been processed in a separate pass above.
                            continue;

                        case "additionalfile":
                            if (string.IsNullOrEmpty(value))
                            {
                                AddDiagnostic(diagnostics, ErrorCode.ERR_SwitchNeedsString, "<file list>", name);
                                continue;
                            }

                            additionalFiles.AddRange(ParseSeparatedFileArgument(value, baseDirectory, diagnostics));
                            continue;

<<<<<<< HEAD
                        case "analyzerconfig":
=======
                        case "editorconfig":
>>>>>>> c183b8de
                            if (string.IsNullOrEmpty(value))
                            {
                                AddDiagnostic(diagnostics, ErrorCode.ERR_SwitchNeedsString, "<file list>", name);
                                continue;
                            }

<<<<<<< HEAD
                            analyzerConfigFiles.AddRange(ParseSeparatedFileArgument(value, baseDirectory, diagnostics));
=======
                            editorConfigFiles.AddRange(ParseSeparatedFileArgument(value, baseDirectory, diagnostics));

>>>>>>> c183b8de
                            continue;

                        case "embed":
                            if (string.IsNullOrEmpty(value))
                            {
                                embedAllSourceFiles = true;
                                continue;
                            }
                            
                            embeddedFiles.AddRange(ParseSeparatedFileArgument(value, baseDirectory, diagnostics));
                            continue;
                    }
                }

                AddDiagnostic(diagnostics, ErrorCode.ERR_BadSwitch, arg);
            }

            foreach (var o in warnAsErrors)
            {
                diagnosticOptions[o.Key] = o.Value;
            }

            // Specific nowarn options always override specific warnaserror options.
            foreach (var o in noWarns)
            {
                diagnosticOptions[o.Key] = o.Value;
            }

            if (refOnly && outputRefFilePath != null)
            {
                AddDiagnostic(diagnostics, diagnosticOptions, ErrorCode.ERR_NoRefOutWhenRefOnly);
            }

            if (outputKind == OutputKind.NetModule && (refOnly || outputRefFilePath != null))
            {
                AddDiagnostic(diagnostics, diagnosticOptions, ErrorCode.ERR_NoNetModuleOutputWhenRefOutOrRefOnly);
            }

            if (!IsScriptCommandLineParser && !sourceFilesSpecified && (outputKind.IsNetModule() || !resourcesOrModulesSpecified))
            {
                AddDiagnostic(diagnostics, diagnosticOptions, ErrorCode.WRN_NoSources);
            }

            if (!noStdLib && sdkDirectory != null)
            {
                metadataReferences.Insert(0, new CommandLineReference(Path.Combine(sdkDirectory, "mscorlib.dll"), MetadataReferenceProperties.Assembly));
            }

            if (!platform.Requires64Bit())
            {
                if (baseAddress > uint.MaxValue - 0x8000)
                {
                    AddDiagnostic(diagnostics, ErrorCode.ERR_BadBaseNumber, string.Format("0x{0:X}", baseAddress));
                    baseAddress = 0;
                }
            }

            // add additional reference paths if specified
            if (!string.IsNullOrWhiteSpace(additionalReferenceDirectories))
            {
                ParseAndResolveReferencePaths(null, additionalReferenceDirectories, baseDirectory, libPaths, MessageID.IDS_LIB_ENV, diagnostics);
            }

            ImmutableArray<string> referencePaths = BuildSearchPaths(sdkDirectory, libPaths, responsePaths);

            ValidateWin32Settings(win32ResourceFile, win32IconFile, win32ManifestFile, outputKind, diagnostics);

            // Dev11 searches for the key file in the current directory and assembly output directory.
            // We always look to base directory and then examine the search paths.
            keyFileSearchPaths.Add(baseDirectory);
            if (baseDirectory != outputDirectory)
            {
                keyFileSearchPaths.Add(outputDirectory);
            }

            // Public sign doesn't use the legacy search path settings
            if (publicSign && !string.IsNullOrWhiteSpace(keyFileSetting))
            {
                keyFileSetting = ParseGenericPathToFile(keyFileSetting, diagnostics, baseDirectory);
            }

            if (sourceLink != null && !emitPdb)
            {
                AddDiagnostic(diagnostics, ErrorCode.ERR_SourceLinkRequiresPdb);
            }
            
            if (embedAllSourceFiles)
            {
                embeddedFiles.AddRange(sourceFiles);
            }

            if (embeddedFiles.Count > 0 && !emitPdb)
            {
                AddDiagnostic(diagnostics, ErrorCode.ERR_CannotEmbedWithoutPdb);
            }

            var parsedFeatures = ParseFeatures(features);

            string compilationName;
            GetCompilationAndModuleNames(diagnostics, outputKind, sourceFiles, sourceFilesSpecified, moduleAssemblyName, ref outputFileName, ref moduleName, out compilationName);

            var parseOptions = new CSharpParseOptions
            (
                languageVersion: languageVersion,
                preprocessorSymbols: defines.ToImmutableAndFree(),
                documentationMode: parseDocumentationComments ? DocumentationMode.Diagnose : DocumentationMode.None,
                kind: IsScriptCommandLineParser ? SourceCodeKind.Script : SourceCodeKind.Regular,
                features: parsedFeatures
            );

            // We want to report diagnostics with source suppression in the error log file.
            // However, these diagnostics won't be reported on the command line.
            var reportSuppressedDiagnostics = errorLogPath != null;

            var options = new CSharpCompilationOptions
            (
                outputKind: outputKind,
                moduleName: moduleName,
                mainTypeName: mainTypeName,
                scriptClassName: WellKnownMemberNames.DefaultScriptClassName,
                usings: usings,
                optimizationLevel: optimize ? OptimizationLevel.Release : OptimizationLevel.Debug,
                checkOverflow: checkOverflow,
                allowUnsafe: allowUnsafe,
                deterministic: deterministic,
                concurrentBuild: concurrentBuild,
                cryptoKeyContainer: keyContainerSetting,
                cryptoKeyFile: keyFileSetting,
                delaySign: delaySignSetting,
                platform: platform,
                generalDiagnosticOption: generalDiagnosticOption,
                warningLevel: warningLevel,
                specificDiagnosticOptions: diagnosticOptions,
                reportSuppressedDiagnostics: reportSuppressedDiagnostics,
                publicSign: publicSign
            );

            if (debugPlus)
            {
                options = options.WithDebugPlusMode(debugPlus);
            }

            var emitOptions = new EmitOptions
            (
                metadataOnly: refOnly,
                includePrivateMembers: !refOnly && outputRefFilePath == null,
                debugInformationFormat: debugInformationFormat,
                pdbFilePath: null, // to be determined later
                outputNameOverride: null, // to be determined later
                baseAddress: baseAddress,
                highEntropyVirtualAddressSpace: highEntropyVA,
                fileAlignment: fileAlignment,
                subsystemVersion: subsystemVersion,
                runtimeMetadataVersion: runtimeMetadataVersion,
                instrumentationKinds: instrumentationKinds.ToImmutableAndFree(),
                // TODO: set from /checksumalgorithm (see https://github.com/dotnet/roslyn/issues/24735)
                pdbChecksumAlgorithm: HashAlgorithmName.SHA256
            );

            // add option incompatibility errors if any
            diagnostics.AddRange(options.Errors);
            diagnostics.AddRange(parseOptions.Errors);

            var analyzerConfigPaths = analyzerConfigFiles.SelectAsArray(f => f.Path);
            analyzerConfigFiles.Free();

            return new CSharpCommandLineArguments
            {
                IsScriptRunner = IsScriptCommandLineParser,
                InteractiveMode = interactiveMode || IsScriptCommandLineParser && sourceFiles.Count == 0,
                BaseDirectory = baseDirectory,
                PathMap = pathMap,
                Errors = diagnostics.AsImmutable(),
                Utf8Output = utf8output,
                CompilationName = compilationName,
                OutputFileName = outputFileName,
                OutputRefFilePath = outputRefFilePath,
                PdbPath = pdbPath,
                EmitPdb = emitPdb && !refOnly, // silently ignore emitPdb when refOnly is set
                SourceLink = sourceLink,
                RuleSetPath = ruleSetPath,
                OutputDirectory = outputDirectory,
                DocumentationPath = documentationPath,
                ErrorLogPath = errorLogPath,
                AppConfigPath = appConfigPath,
                SourceFiles = sourceFiles.AsImmutable(),
                Encoding = codepage,
                ChecksumAlgorithm = checksumAlgorithm,
                MetadataReferences = metadataReferences.AsImmutable(),
                AnalyzerReferences = analyzers.AsImmutable(),
                AnalyzerConfigPaths = analyzerConfigPaths,
                AdditionalFiles = additionalFiles.AsImmutable(),
                EditorConfigFiles = editorConfigFiles.AsImmutable(),
                ReferencePaths = referencePaths,
                SourcePaths = sourcePaths.AsImmutable(),
                KeyFileSearchPaths = keyFileSearchPaths.AsImmutable(),
                Win32ResourceFile = win32ResourceFile,
                Win32Icon = win32IconFile,
                Win32Manifest = win32ManifestFile,
                NoWin32Manifest = noWin32Manifest,
                DisplayLogo = displayLogo,
                DisplayHelp = displayHelp,
                DisplayVersion = displayVersion,
                DisplayLangVersions = displayLangVersions,
                ManifestResources = managedResources.AsImmutable(),
                CompilationOptions = options,
                ParseOptions = parseOptions,
                EmitOptions = emitOptions,
                ScriptArguments = scriptArgs.AsImmutableOrEmpty(),
                TouchedFilesPath = touchedFilesPath,
                PrintFullPaths = printFullPaths,
                ShouldIncludeErrorEndLocation = errorEndLocation,
                PreferredUILang = preferredUILang,
                ReportAnalyzer = reportAnalyzer,
                EmbeddedFiles = embeddedFiles.AsImmutable()
            };
        }

        private static void ParseAndResolveReferencePaths(string switchName, string switchValue, string baseDirectory, List<string> builder, MessageID origin, List<Diagnostic> diagnostics)
        {
            if (string.IsNullOrEmpty(switchValue))
            {
                Debug.Assert(!string.IsNullOrEmpty(switchName));
                AddDiagnostic(diagnostics, ErrorCode.ERR_SwitchNeedsString, MessageID.IDS_PathList.Localize(), switchName);
                return;
            }

            foreach (string path in ParseSeparatedPaths(switchValue))
            {
                string resolvedPath = FileUtilities.ResolveRelativePath(path, baseDirectory);
                if (resolvedPath == null)
                {
                    AddDiagnostic(diagnostics, ErrorCode.WRN_InvalidSearchPathDir, path, origin.Localize(), MessageID.IDS_DirectoryHasInvalidPath.Localize());
                }
                else if (!Directory.Exists(resolvedPath))
                {
                    AddDiagnostic(diagnostics, ErrorCode.WRN_InvalidSearchPathDir, path, origin.Localize(), MessageID.IDS_DirectoryDoesNotExist.Localize());
                }
                else
                {
                    builder.Add(resolvedPath);
                }
            }
        }

        private static string GetWin32Setting(string arg, string value, List<Diagnostic> diagnostics)
        {
            if (value == null)
            {
                AddDiagnostic(diagnostics, ErrorCode.ERR_NoFileSpec, arg);
            }
            else
            {
                string noQuotes = RemoveQuotesAndSlashes(value);
                if (string.IsNullOrWhiteSpace(noQuotes))
                {
                    AddDiagnostic(diagnostics, ErrorCode.ERR_NoFileSpec, arg);
                }
                else
                {
                    return noQuotes;
                }
            }

            return null;
        }

        private void GetCompilationAndModuleNames(
            List<Diagnostic> diagnostics,
            OutputKind outputKind,
            List<CommandLineSourceFile> sourceFiles,
            bool sourceFilesSpecified,
            string moduleAssemblyName,
            ref string outputFileName,
            ref string moduleName,
            out string compilationName)
        {
            string simpleName;
            if (outputFileName == null)
            {
                // In C#, if the output file name isn't specified explicitly, then executables take their
                // names from the files containing their entrypoints and libraries derive their names from 
                // their first input files.

                if (!IsScriptCommandLineParser && !sourceFilesSpecified)
                {
                    AddDiagnostic(diagnostics, ErrorCode.ERR_OutputNeedsName);
                    simpleName = null;
                }
                else if (outputKind.IsApplication())
                {
                    simpleName = null;
                }
                else
                {
                    simpleName = PathUtilities.RemoveExtension(PathUtilities.GetFileName(sourceFiles.FirstOrDefault().Path));
                    outputFileName = simpleName + outputKind.GetDefaultExtension();

                    if (simpleName.Length == 0 && !outputKind.IsNetModule())
                    {
                        AddDiagnostic(diagnostics, ErrorCode.FTL_InvalidInputFileName, outputFileName);
                        outputFileName = simpleName = null;
                    }
                }
            }
            else
            {
                simpleName = PathUtilities.RemoveExtension(outputFileName);

                if (simpleName.Length == 0)
                {
                    AddDiagnostic(diagnostics, ErrorCode.FTL_InvalidInputFileName, outputFileName);
                    outputFileName = simpleName = null;
                }
            }

            if (outputKind.IsNetModule())
            {
                Debug.Assert(!IsScriptCommandLineParser);

                compilationName = moduleAssemblyName;
            }
            else
            {
                if (moduleAssemblyName != null)
                {
                    AddDiagnostic(diagnostics, ErrorCode.ERR_AssemblyNameOnNonModule);
                }

                compilationName = simpleName;
            }

            if (moduleName == null)
            {
                moduleName = outputFileName;
            }
        }

        private ImmutableArray<string> BuildSearchPaths(string sdkDirectoryOpt, List<string> libPaths, List<string> responsePathsOpt)
        {
            var builder = ArrayBuilder<string>.GetInstance();

            // Match how Dev11 builds the list of search paths
            //    see PCWSTR LangCompiler::GetSearchPath()

            // current folder first -- base directory is searched by default

            // Add SDK directory if it is available
            if (sdkDirectoryOpt != null)
            {
                builder.Add(sdkDirectoryOpt);
            }

            // libpath
            builder.AddRange(libPaths);

            // csi adds paths of the response file(s) to the search paths, so that we can initialize the script environment
            // with references relative to csi.exe (e.g. System.ValueTuple.dll).
            if (responsePathsOpt != null)
            {
                Debug.Assert(IsScriptCommandLineParser);
                builder.AddRange(responsePathsOpt);
            }

            return builder.ToImmutableAndFree();
        }

        public static IEnumerable<string> ParseConditionalCompilationSymbols(string value, out IEnumerable<Diagnostic> diagnostics)
        {
            DiagnosticBag outputDiagnostics = DiagnosticBag.GetInstance();

            value = value.TrimEnd(null);
            // Allow a trailing semicolon or comma in the options
            if (!value.IsEmpty() &&
                (value.Last() == ';' || value.Last() == ','))
            {
                value = value.Substring(0, value.Length - 1);
            }

            string[] values = value.Split(new char[] { ';', ',' } /*, StringSplitOptions.RemoveEmptyEntries*/);
            var defines = new ArrayBuilder<string>(values.Length);

            foreach (string id in values)
            {
                string trimmedId = id.Trim();
                if (SyntaxFacts.IsValidIdentifier(trimmedId))
                {
                    defines.Add(trimmedId);
                }
                else
                {
                    outputDiagnostics.Add(Diagnostic.Create(CSharp.MessageProvider.Instance, (int)ErrorCode.WRN_DefineIdentifierRequired, trimmedId));
                }
            }

            diagnostics = outputDiagnostics.ToReadOnlyAndFree();
            return defines.AsEnumerable();
        }

        private static Platform ParsePlatform(string value, IList<Diagnostic> diagnostics)
        {
            switch (value.ToLowerInvariant())
            {
                case "x86":
                    return Platform.X86;
                case "x64":
                    return Platform.X64;
                case "itanium":
                    return Platform.Itanium;
                case "anycpu":
                    return Platform.AnyCpu;
                case "anycpu32bitpreferred":
                    return Platform.AnyCpu32BitPreferred;
                case "arm":
                    return Platform.Arm;
                case "arm64":
                    return Platform.Arm64;
                default:
                    AddDiagnostic(diagnostics, ErrorCode.ERR_BadPlatformType, value);
                    return Platform.AnyCpu;
            }
        }

        private static OutputKind ParseTarget(string value, IList<Diagnostic> diagnostics)
        {
            switch (value.ToLowerInvariant())
            {
                case "exe":
                    return OutputKind.ConsoleApplication;

                case "winexe":
                    return OutputKind.WindowsApplication;

                case "library":
                    return OutputKind.DynamicallyLinkedLibrary;

                case "module":
                    return OutputKind.NetModule;

                case "appcontainerexe":
                    return OutputKind.WindowsRuntimeApplication;

                case "winmdobj":
                    return OutputKind.WindowsRuntimeMetadata;

                default:
                    AddDiagnostic(diagnostics, ErrorCode.FTL_InvalidTarget);
                    return OutputKind.ConsoleApplication;
            }
        }

        private static IEnumerable<string> ParseUsings(string arg, string value, IList<Diagnostic> diagnostics)
        {
            if (value.Length == 0)
            {
                AddDiagnostic(diagnostics, ErrorCode.ERR_SwitchNeedsString, MessageID.IDS_Namespace1.Localize(), arg);
                yield break;
            }

            foreach (var u in value.Split(new[] { ';' }, StringSplitOptions.RemoveEmptyEntries))
            {
                yield return u;
            }
        }

        private static IEnumerable<CommandLineAnalyzerReference> ParseAnalyzers(string arg, string value, List<Diagnostic> diagnostics)
        {
            if (value == null)
            {
                AddDiagnostic(diagnostics, ErrorCode.ERR_SwitchNeedsString, MessageID.IDS_Text.Localize(), arg);
                yield break;
            }
            else if (value.Length == 0)
            {
                AddDiagnostic(diagnostics, ErrorCode.ERR_NoFileSpec, arg);
                yield break;
            }

            List<string> paths = ParseSeparatedPaths(value).Where((path) => !string.IsNullOrWhiteSpace(path)).ToList();

            foreach (string path in paths)
            {
                yield return new CommandLineAnalyzerReference(path);
            }
        }

        private static IEnumerable<CommandLineReference> ParseAssemblyReferences(string arg, string value, IList<Diagnostic> diagnostics, bool embedInteropTypes)
        {
            if (value == null)
            {
                AddDiagnostic(diagnostics, ErrorCode.ERR_SwitchNeedsString, MessageID.IDS_Text.Localize(), arg);
                yield break;
            }
            else if (value.Length == 0)
            {
                AddDiagnostic(diagnostics, ErrorCode.ERR_NoFileSpec, arg);
                yield break;
            }

            // /r:"reference"
            // /r:alias=reference
            // /r:alias="reference"
            // /r:reference;reference
            // /r:"path;containing;semicolons"
            // /r:"unterminated_quotes
            // /r:"quotes"in"the"middle
            // /r:alias=reference;reference      ... error 2034
            // /r:nonidf=reference               ... error 1679

            int eqlOrQuote = value.IndexOfAny(s_quoteOrEquals);

            string alias;
            if (eqlOrQuote >= 0 && value[eqlOrQuote] == '=')
            {
                alias = value.Substring(0, eqlOrQuote);
                value = value.Substring(eqlOrQuote + 1);

                if (!SyntaxFacts.IsValidIdentifier(alias))
                {
                    AddDiagnostic(diagnostics, ErrorCode.ERR_BadExternIdentifier, alias);
                    yield break;
                }
            }
            else
            {
                alias = null;
            }

            List<string> paths = ParseSeparatedPaths(value).Where((path) => !string.IsNullOrWhiteSpace(path)).ToList();
            if (alias != null)
            {
                if (paths.Count > 1)
                {
                    AddDiagnostic(diagnostics, ErrorCode.ERR_OneAliasPerReference, value);
                    yield break;
                }

                if (paths.Count == 0)
                {
                    AddDiagnostic(diagnostics, ErrorCode.ERR_AliasMissingFile, alias);
                    yield break;
                }
            }

            foreach (string path in paths)
            {
                // NOTE(tomat): Dev10 used to report CS1541: ERR_CantIncludeDirectory if the path was a directory.
                // Since we now support /referencePaths option we would need to search them to see if the resolved path is a directory.

                var aliases = (alias != null) ? ImmutableArray.Create(alias) : ImmutableArray<string>.Empty;

                var properties = new MetadataReferenceProperties(MetadataImageKind.Assembly, aliases, embedInteropTypes);
                yield return new CommandLineReference(path, properties);
            }
        }

        private static void ValidateWin32Settings(string win32ResourceFile, string win32IconResourceFile, string win32ManifestFile, OutputKind outputKind, IList<Diagnostic> diagnostics)
        {
            if (win32ResourceFile != null)
            {
                if (win32IconResourceFile != null)
                {
                    AddDiagnostic(diagnostics, ErrorCode.ERR_CantHaveWin32ResAndIcon);
                }

                if (win32ManifestFile != null)
                {
                    AddDiagnostic(diagnostics, ErrorCode.ERR_CantHaveWin32ResAndManifest);
                }
            }

            if (outputKind.IsNetModule() && win32ManifestFile != null)
            {
                AddDiagnostic(diagnostics, ErrorCode.WRN_CantHaveManifestForModule);
            }
        }

        private static IEnumerable<InstrumentationKind> ParseInstrumentationKinds(string value, IList<Diagnostic> diagnostics)
        {
            string[] kinds = value.Split(new[] { ',' }, StringSplitOptions.RemoveEmptyEntries);
            foreach (var kind in kinds)
            {
                switch (kind.ToLower())
                {
                    case "testcoverage":
                        yield return InstrumentationKind.TestCoverage;
                        break;

                    default:
                        AddDiagnostic(diagnostics, ErrorCode.ERR_InvalidInstrumentationKind, kind);
                        break;
                }
            }
        }

        internal static ResourceDescription ParseResourceDescription(
            string arg,
            string resourceDescriptor,
            string baseDirectory,
            IList<Diagnostic> diagnostics,
            bool embedded)
        {
            string filePath;
            string fullPath;
            string fileName;
            string resourceName;
            string accessibility;

            ParseResourceDescription(
                resourceDescriptor,
                baseDirectory,
                false,
                out filePath,
                out fullPath,
                out fileName,
                out resourceName,
                out accessibility);

            bool isPublic;
            if (accessibility == null)
            {
                // If no accessibility is given, we default to "public".
                // NOTE: Dev10 distinguishes between null and empty/whitespace-only.
                isPublic = true;
            }
            else if (string.Equals(accessibility, "public", StringComparison.OrdinalIgnoreCase))
            {
                isPublic = true;
            }
            else if (string.Equals(accessibility, "private", StringComparison.OrdinalIgnoreCase))
            {
                isPublic = false;
            }
            else
            {
                AddDiagnostic(diagnostics, ErrorCode.ERR_BadResourceVis, accessibility);
                return null;
            }

            if (string.IsNullOrEmpty(filePath))
            {
                AddDiagnostic(diagnostics, ErrorCode.ERR_NoFileSpec, arg);
                return null;
            }

            if (fullPath == null || !PathUtilities.IsValidFilePath(fileName))
            {
                AddDiagnostic(diagnostics, ErrorCode.FTL_InvalidInputFileName, filePath);
                return null;
            }

            Func<Stream> dataProvider = () =>
                                            {
                                                // Use FileShare.ReadWrite because the file could be opened by the current process.
                                                // For example, it is an XML doc file produced by the build.
                                                return new FileStream(fullPath, FileMode.Open, FileAccess.Read, FileShare.ReadWrite);
                                            };
            return new ResourceDescription(resourceName, fileName, dataProvider, isPublic, embedded, checkArgs: false);
        }

        private static IEnumerable<string> ParseWarnings(string value)
        {
            value = value.Unquote();
            string[] values = value.Split(new char[] { ',', ';', ' ' }, StringSplitOptions.RemoveEmptyEntries);
            foreach (string id in values)
            {
                ushort number;
                if (ushort.TryParse(id, NumberStyles.Integer, CultureInfo.InvariantCulture, out number) &&
                    ErrorFacts.IsWarning((ErrorCode)number))
                {
                    // The id refers to a compiler warning.
                    yield return CSharp.MessageProvider.Instance.GetIdForErrorCode(number);
                }
                else
                {
                    // Previous versions of the compiler used to report a warning (CS1691)
                    // whenever an unrecognized warning code was supplied in /nowarn or 
                    // /warnaserror. We no longer generate a warning in such cases.
                    // Instead we assume that the unrecognized id refers to a custom diagnostic.
                    yield return id;
                }
            }
        }

        private static void AddWarnings(Dictionary<string, ReportDiagnostic> d, ReportDiagnostic kind, IEnumerable<string> items)
        {
            foreach (var id in items)
            {
                ReportDiagnostic existing;
                if (d.TryGetValue(id, out existing))
                {
                    // Rewrite the existing value with the latest one unless it is for /nowarn.
                    if (existing != ReportDiagnostic.Suppress)
                        d[id] = kind;
                }
                else
                {
                    d.Add(id, kind);
                }
            }
        }

        private static void UnimplementedSwitch(IList<Diagnostic> diagnostics, string switchName)
        {
            AddDiagnostic(diagnostics, ErrorCode.WRN_UnimplementedCommandLineSwitch, "/" + switchName);
        }

        internal override void GenerateErrorForNoFilesFoundInRecurse(string path, IList<Diagnostic> diagnostics)
        {
            //  no error in csc.exe
        }

        private static void AddDiagnostic(IList<Diagnostic> diagnostics, ErrorCode errorCode)
        {
            diagnostics.Add(Diagnostic.Create(CSharp.MessageProvider.Instance, (int)errorCode));
        }

        private static void AddDiagnostic(IList<Diagnostic> diagnostics, ErrorCode errorCode, params object[] arguments)
        {
            diagnostics.Add(Diagnostic.Create(CSharp.MessageProvider.Instance, (int)errorCode, arguments));
        }

        /// <summary>
        /// Diagnostic for the errorCode added if the warningOptions does not mention suppressed for the errorCode.
        /// </summary>
        private static void AddDiagnostic(IList<Diagnostic> diagnostics, Dictionary<string, ReportDiagnostic> warningOptions, ErrorCode errorCode, params object[] arguments)
        {
            int code = (int)errorCode;
            ReportDiagnostic value;
            warningOptions.TryGetValue(CSharp.MessageProvider.Instance.GetIdForErrorCode(code), out value);
            if (value != ReportDiagnostic.Suppress)
            {
                AddDiagnostic(diagnostics, errorCode, arguments);
            }
        }
    }
}<|MERGE_RESOLUTION|>--- conflicted
+++ resolved
@@ -93,11 +93,7 @@
             List<ResourceDescription> managedResources = new List<ResourceDescription>();
             List<CommandLineSourceFile> sourceFiles = new List<CommandLineSourceFile>();
             List<CommandLineSourceFile> additionalFiles = new List<CommandLineSourceFile>();
-<<<<<<< HEAD
-            var analyzerConfigFiles = ArrayBuilder<CommandLineSourceFile>.GetInstance();
-=======
-            List<CommandLineSourceFile> editorConfigFiles = new List<CommandLineSourceFile>();
->>>>>>> c183b8de
+            var analyzerConfigPaths = ArrayBuilder<string>.GetInstance();
             List<CommandLineSourceFile> embeddedFiles = new List<CommandLineSourceFile>();
             bool sourceFilesSpecified = false;
             bool embedAllSourceFiles = false;
@@ -164,7 +160,11 @@
                 string name, value;
                 if (optionsEnded || !TryParseOption(arg, out name, out value))
                 {
-                    sourceFiles.AddRange(ParseFileArgument(arg, baseDirectory, diagnostics));
+                    foreach (var path in ParseFileArgument(arg, baseDirectory, diagnostics))
+                    {
+                        sourceFiles.Add(ToCommandLineSourceFile(path));
+                    }
+
                     if (sourceFiles.Count > 0)
                     {
                         sourceFilesSpecified = true;
@@ -1160,26 +1160,20 @@
                                 continue;
                             }
 
-                            additionalFiles.AddRange(ParseSeparatedFileArgument(value, baseDirectory, diagnostics));
-                            continue;
-
-<<<<<<< HEAD
+                            foreach (var path in ParseSeparatedFileArgument(value, baseDirectory, diagnostics))
+                            {
+                                additionalFiles.Add(ToCommandLineSourceFile(path));
+                            }
+                            continue;
+
                         case "analyzerconfig":
-=======
-                        case "editorconfig":
->>>>>>> c183b8de
                             if (string.IsNullOrEmpty(value))
                             {
                                 AddDiagnostic(diagnostics, ErrorCode.ERR_SwitchNeedsString, "<file list>", name);
                                 continue;
                             }
 
-<<<<<<< HEAD
-                            analyzerConfigFiles.AddRange(ParseSeparatedFileArgument(value, baseDirectory, diagnostics));
-=======
-                            editorConfigFiles.AddRange(ParseSeparatedFileArgument(value, baseDirectory, diagnostics));
-
->>>>>>> c183b8de
+                            analyzerConfigPaths.AddRange(ParseSeparatedFileArgument(value, baseDirectory, diagnostics));
                             continue;
 
                         case "embed":
@@ -1189,7 +1183,10 @@
                                 continue;
                             }
                             
-                            embeddedFiles.AddRange(ParseSeparatedFileArgument(value, baseDirectory, diagnostics));
+                            foreach (var path in ParseSeparatedFileArgument(value, baseDirectory, diagnostics))
+                            {
+                                embeddedFiles.Add(ToCommandLineSourceFile(path));
+                            }
                             continue;
                     }
                 }
@@ -1343,9 +1340,6 @@
             diagnostics.AddRange(options.Errors);
             diagnostics.AddRange(parseOptions.Errors);
 
-            var analyzerConfigPaths = analyzerConfigFiles.SelectAsArray(f => f.Path);
-            analyzerConfigFiles.Free();
-
             return new CSharpCommandLineArguments
             {
                 IsScriptRunner = IsScriptCommandLineParser,
@@ -1370,9 +1364,8 @@
                 ChecksumAlgorithm = checksumAlgorithm,
                 MetadataReferences = metadataReferences.AsImmutable(),
                 AnalyzerReferences = analyzers.AsImmutable(),
-                AnalyzerConfigPaths = analyzerConfigPaths,
+                AnalyzerConfigPaths = analyzerConfigPaths.ToImmutableAndFree(),
                 AdditionalFiles = additionalFiles.AsImmutable(),
-                EditorConfigFiles = editorConfigFiles.AsImmutable(),
                 ReferencePaths = referencePaths,
                 SourcePaths = sourcePaths.AsImmutable(),
                 KeyFileSearchPaths = keyFileSearchPaths.AsImmutable(),
