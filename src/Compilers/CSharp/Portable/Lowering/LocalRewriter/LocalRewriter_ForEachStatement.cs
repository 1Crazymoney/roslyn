﻿// Licensed to the .NET Foundation under one or more agreements.
// The .NET Foundation licenses this file to you under the MIT license.
// See the LICENSE file in the project root for more information.

#nullable enable

using System.Collections.Generic;
using System.Collections.Immutable;
using System.Diagnostics;
using System.Diagnostics.CodeAnalysis;
using Microsoft.CodeAnalysis.CSharp.Symbols;
using Microsoft.CodeAnalysis.CSharp.Syntax;

namespace Microsoft.CodeAnalysis.CSharp
{
    internal partial class LocalRewriter
    {
        /// <summary>
        /// This is the entry point for foreach-loop lowering.  It delegates to
        ///   RewriteEnumeratorForEachStatement
        ///   RewriteSingleDimensionalArrayForEachStatement
        ///   RewriteMultiDimensionalArrayForEachStatement
        ///   CanRewriteForEachAsFor
        /// </summary>
        /// <remarks>
        /// We are diverging from the C# 4 spec (and Dev10) to follow the C# 5 spec.
        /// The iteration variable will be declared *inside* each loop iteration,
        /// rather than outside the loop.
        /// </remarks>
        public override BoundNode VisitForEachStatement(BoundForEachStatement node)
        {
            // No point in performing this lowering if the node won't be emitted.
            if (node.HasErrors)
            {
                return node;
            }

            BoundExpression collectionExpression = GetUnconvertedCollectionExpression(node);
            TypeSymbol? nodeExpressionType = collectionExpression.Type;
            Debug.Assert(nodeExpressionType is { });
            if (nodeExpressionType.Kind == SymbolKind.ArrayType)
            {
                ArrayTypeSymbol arrayType = (ArrayTypeSymbol)nodeExpressionType;
                if (arrayType.IsSZArray)
                {
                    return RewriteSingleDimensionalArrayForEachStatement(node);
                }
                else
                {
                    return RewriteMultiDimensionalArrayForEachStatement(node);
                }
            }
            else if (CanRewriteForEachAsFor(node.Syntax, nodeExpressionType, out var indexerGet, out var lengthGetter))
            {
                return RewriteForEachStatementAsFor(node, indexerGet, lengthGetter);
            }
            else
            {
                return RewriteEnumeratorForEachStatement(node);
            }
        }

        private bool CanRewriteForEachAsFor(SyntaxNode forEachSyntax, TypeSymbol nodeExpressionType, [NotNullWhen(true)] out MethodSymbol? indexerGet, [NotNullWhen(true)] out MethodSymbol? lengthGet)
        {
            lengthGet = indexerGet = null;
            var origDefinition = nodeExpressionType.OriginalDefinition;

            if (origDefinition.SpecialType == SpecialType.System_String)
            {
                lengthGet = UnsafeGetSpecialTypeMethod(forEachSyntax, SpecialMember.System_String__Length);
                indexerGet = UnsafeGetSpecialTypeMethod(forEachSyntax, SpecialMember.System_String__Chars);
            }
            else if ((object)origDefinition == this._compilation.GetWellKnownType(WellKnownType.System_Span_T))
            {
                var spanType = (NamedTypeSymbol)nodeExpressionType;
                lengthGet = (MethodSymbol?)_factory.WellKnownMember(WellKnownMember.System_Span_T__get_Length, isOptional: true)?.SymbolAsMember(spanType);
                indexerGet = (MethodSymbol?)_factory.WellKnownMember(WellKnownMember.System_Span_T__get_Item, isOptional: true)?.SymbolAsMember(spanType);
            }
            else if ((object)origDefinition == this._compilation.GetWellKnownType(WellKnownType.System_ReadOnlySpan_T))
            {
                var spanType = (NamedTypeSymbol)nodeExpressionType;
                lengthGet = (MethodSymbol?)_factory.WellKnownMember(WellKnownMember.System_ReadOnlySpan_T__get_Length, isOptional: true)?.SymbolAsMember(spanType);
                indexerGet = (MethodSymbol?)_factory.WellKnownMember(WellKnownMember.System_ReadOnlySpan_T__get_Item, isOptional: true)?.SymbolAsMember(spanType);
            }

            return lengthGet is { } && indexerGet is { };
        }

        /// <summary>
        /// Lower a foreach loop that will enumerate a collection using an enumerator.
        ///
        /// <![CDATA[
        /// E e = ((C)(x)).GetEnumerator()  OR  ((C)(x)).GetAsyncEnumerator()
        /// try {
        ///     while (e.MoveNext())  OR  while (await e.MoveNextAsync())
        ///     {
        ///         V v = (V)(T)e.Current;  -OR-  (D1 d1, ...) = (V)(T)e.Current;
        ///         // body
        ///     }
        /// }
        /// finally {
        ///     // clean up e
        /// }
        /// ]]>
        /// </summary>
        private BoundStatement RewriteEnumeratorForEachStatement(BoundForEachStatement node)
        {
            var forEachSyntax = (CommonForEachStatementSyntax)node.Syntax;
            bool isAsync = node.AwaitOpt != null;

            ForEachEnumeratorInfo? enumeratorInfo = node.EnumeratorInfoOpt;
            Debug.Assert(enumeratorInfo != null);

            BoundExpression collectionExpression = GetUnconvertedCollectionExpression(node);
            BoundExpression rewrittenExpression = VisitExpression(collectionExpression);
            BoundStatement? rewrittenBody = VisitStatement(node.Body);
            Debug.Assert(rewrittenBody is { });

            MethodSymbol getEnumeratorMethod = enumeratorInfo.GetEnumeratorMethod;
            TypeSymbol enumeratorType = getEnumeratorMethod.ReturnType;
            TypeSymbol elementType = enumeratorInfo.ElementType;

            // E e
            LocalSymbol enumeratorVar = _factory.SynthesizedLocal(enumeratorType, syntax: forEachSyntax, kind: SynthesizedLocalKind.ForEachEnumerator);

            // Reference to e.
            BoundLocal boundEnumeratorVar = MakeBoundLocal(forEachSyntax, enumeratorVar, enumeratorType);

            // ((C)(x)).GetEnumerator();  OR  (x).GetEnumerator();  OR  async variants (which fill-in arguments for optional parameters)
            BoundExpression enumeratorVarInitValue = SynthesizeCall(
                forEachSyntax,
                ConvertReceiverForInvocation(forEachSyntax, rewrittenExpression, getEnumeratorMethod, enumeratorInfo.CollectionConversion, enumeratorInfo.CollectionType),
                getEnumeratorMethod,
                allowExtensionAndOptionalParameters: isAsync);

            // E e = ((C)(x)).GetEnumerator();
            BoundStatement enumeratorVarDecl = MakeLocalDeclaration(forEachSyntax, enumeratorVar, enumeratorVarInitValue);

            InstrumentForEachStatementCollectionVarDeclaration(node, ref enumeratorVarDecl);

            // (V)(T)e.Current
            BoundExpression iterationVarAssignValue = MakeConversionNode(
                syntax: forEachSyntax,
                rewrittenOperand: MakeConversionNode(
                    syntax: forEachSyntax,
                    rewrittenOperand: BoundCall.Synthesized(
                        syntax: forEachSyntax,
                        receiverOpt: boundEnumeratorVar,
                        method: enumeratorInfo.CurrentPropertyGetter),
                    conversion: enumeratorInfo.CurrentConversion,
                    rewrittenType: elementType,
                    @checked: node.Checked),
                conversion: node.ElementConversion,
                rewrittenType: node.IterationVariableType.Type,
                @checked: node.Checked);

            // V v = (V)(T)e.Current;  -OR-  (D1 d1, ...) = (V)(T)e.Current;

            ImmutableArray<LocalSymbol> iterationVariables = node.IterationVariables;
            BoundStatement iterationVarDecl = LocalOrDeconstructionDeclaration(node, iterationVariables, iterationVarAssignValue);

            InstrumentForEachStatementIterationVarDeclaration(node, ref iterationVarDecl);

            // while (e.MoveNext())  -OR-  while (await e.MoveNextAsync())
            // {
            //     V v = (V)(T)e.Current;  -OR-  (D1 d1, ...) = (V)(T)e.Current;
            //     /* node.Body */
            // }

            var rewrittenBodyBlock = CreateBlockDeclaringIterationVariables(iterationVariables, iterationVarDecl, rewrittenBody, forEachSyntax);
            BoundExpression rewrittenCondition = SynthesizeCall(
                    syntax: forEachSyntax,
                    receiver: boundEnumeratorVar,
                    method: enumeratorInfo.MoveNextMethod,
                    allowExtensionAndOptionalParameters: isAsync);
            if (isAsync)
            {
                Debug.Assert(node.AwaitOpt is { GetResult: { } });
                rewrittenCondition = RewriteAwaitExpression(forEachSyntax, rewrittenCondition, node.AwaitOpt, node.AwaitOpt.GetResult.ReturnType, used: true);
            }

            BoundStatement whileLoop = RewriteWhileStatement(
                loop: node,
                rewrittenCondition,
                rewrittenBody: rewrittenBodyBlock,
                breakLabel: node.BreakLabel,
                continueLabel: node.ContinueLabel,
                hasErrors: false);

            BoundStatement result;

            if (enumeratorInfo.NeedsDisposal)
            {
                BoundStatement tryFinally = WrapWithTryFinallyDispose(forEachSyntax, enumeratorInfo, enumeratorType, boundEnumeratorVar, whileLoop);

                // E e = ((C)(x)).GetEnumerator();
                // try {
                //     /* as above */
                result = new BoundBlock(
                    syntax: forEachSyntax,
                    locals: ImmutableArray.Create(enumeratorVar),
                    statements: ImmutableArray.Create<BoundStatement>(enumeratorVarDecl, tryFinally));
            }
            else
            {
                // E e = ((C)(x)).GetEnumerator();
                // while (e.MoveNext()) {
                //     V v = (V)(T)e.Current;  -OR-  (D1 d1, ...) = (V)(T)e.Current;
                //     /* loop body */
                // }
                result = new BoundBlock(
                    syntax: forEachSyntax,
                    locals: ImmutableArray.Create(enumeratorVar),
                    statements: ImmutableArray.Create<BoundStatement>(enumeratorVarDecl, whileLoop));
            }

            InstrumentForEachStatement(node, ref result);

            return result;
        }

        private bool TryGetDisposeMethod(CommonForEachStatementSyntax forEachSyntax, ForEachEnumeratorInfo enumeratorInfo, out MethodSymbol disposeMethod)
        {
            if (enumeratorInfo.IsAsync)
            {
                disposeMethod = (MethodSymbol)Binder.GetWellKnownTypeMember(_compilation, WellKnownMember.System_IAsyncDisposable__DisposeAsync, _diagnostics, syntax: forEachSyntax);
                return (object)disposeMethod != null;
            }

            return Binder.TryGetSpecialTypeMember(_compilation, SpecialMember.System_IDisposable__Dispose, forEachSyntax, _diagnostics, out disposeMethod);
        }

        /// <summary>
        /// There are three possible cases where we need disposal:
        /// - pattern-based disposal (we have a Dispose/DisposeAsync method)
        /// - interface-based disposal (the enumerator type converts to IDisposable/IAsyncDisposable)
        /// - we need to do a runtime check for IDisposable
        /// </summary>
        private BoundStatement WrapWithTryFinallyDispose(
            CommonForEachStatementSyntax forEachSyntax,
            ForEachEnumeratorInfo enumeratorInfo,
            TypeSymbol enumeratorType,
            BoundLocal boundEnumeratorVar,
            BoundStatement rewrittenBody)
        {
            Debug.Assert(enumeratorInfo.NeedsDisposal);

            NamedTypeSymbol? idisposableTypeSymbol = null;
            bool isImplicit = false;
            MethodSymbol? disposeMethod = enumeratorInfo.DisposeMethod; // pattern-based

            if (disposeMethod is null)
            {
                TryGetDisposeMethod(forEachSyntax, enumeratorInfo, out disposeMethod); // interface-based

                // PROTOTYPE(UsedAssemblyReferences): This is a temporary workaround for https://github.com/dotnet/roslyn/issues/39948
                if (disposeMethod is null)
                {
                    return rewrittenBody;
                }

                idisposableTypeSymbol = disposeMethod.ContainingType;
                Debug.Assert(_factory.CurrentFunction is { });
                var conversions = new TypeConversions(_factory.CurrentFunction.ContainingAssembly.CorLibrary);

<<<<<<< HEAD
                CompoundUseSiteInfo<AssemblySymbol> useSiteInfo = GetNewCompoundUseSiteInfo();
                isImplicit = conversions.ClassifyImplicitConversionFromType(enumeratorType, idisposableTypeSymbol, ref useSiteInfo).IsImplicit;
                _diagnostics.Add(forEachSyntax, useSiteInfo);
=======
                HashSet<DiagnosticInfo>? useSiteDiagnostics = null;
                isImplicit = conversions.ClassifyImplicitConversionFromType(enumeratorType, idisposableTypeSymbol, ref useSiteDiagnostics).IsImplicit;
                _diagnostics.Add(forEachSyntax, useSiteDiagnostics);
>>>>>>> e0a1787d
            }

            Binder.ReportDiagnosticsIfObsolete(_diagnostics, disposeMethod, forEachSyntax,
                                               hasBaseReceiver: false,
                                               containingMember: _factory.CurrentFunction,
                                               containingType: _factory.CurrentType,
                                               location: enumeratorInfo.Location);

            BoundBlock finallyBlockOpt;
            if (isImplicit || !(enumeratorInfo.DisposeMethod is null))
            {
                Conversion receiverConversion = enumeratorType.IsStructType() ?
                    Conversion.Boxing :
                    Conversion.ImplicitReference;

                BoundExpression receiver;
                if (enumeratorInfo.DisposeMethod is null)
                {
                    Debug.Assert(idisposableTypeSymbol is { });
                    receiver = ConvertReceiverForInvocation(forEachSyntax, boundEnumeratorVar, disposeMethod, receiverConversion, idisposableTypeSymbol);
                }
                else
                {
                    receiver = boundEnumeratorVar;
                }

                // ((IDisposable)e).Dispose() or e.Dispose() or await ((IAsyncDisposable)e).DisposeAsync() or await e.DisposeAsync()
                BoundExpression disposeCall = MakeCallWithNoExplicitArgument(
                    forEachSyntax,
                    receiver,
                    disposeMethod);

                BoundStatement disposeCallStatement;
                var disposeAwaitableInfoOpt = enumeratorInfo.DisposeAwaitableInfo;
                if (disposeAwaitableInfoOpt != null)
                {
                    // await /* disposeCall */
                    disposeCallStatement = WrapWithAwait(forEachSyntax, disposeCall, disposeAwaitableInfoOpt);
                    _sawAwaitInExceptionHandler = true;
                }
                else
                {
                    // ((IDisposable)e).Dispose(); or e.Dispose();
                    disposeCallStatement = new BoundExpressionStatement(forEachSyntax, disposeCall);
                }

                BoundStatement alwaysOrMaybeDisposeStmt;
                if (enumeratorType.IsValueType)
                {
                    // No way for the struct to be nullable and disposable.
                    Debug.Assert(enumeratorType.OriginalDefinition.SpecialType != SpecialType.System_Nullable_T);

                    // For non-nullable structs, no null check is required.
                    alwaysOrMaybeDisposeStmt = disposeCallStatement;
                }
                else
                {
                    // NB: cast to object missing from spec.  Needed to ignore user-defined operators and box type parameters.
                    // if ((object)e != null) ((IDisposable)e).Dispose(); 
                    alwaysOrMaybeDisposeStmt = RewriteIfStatement(
                        syntax: forEachSyntax,
                        rewrittenCondition: new BoundBinaryOperator(forEachSyntax,
                            operatorKind: BinaryOperatorKind.NotEqual,
                            left: MakeConversionNode(
                                syntax: forEachSyntax,
                                rewrittenOperand: boundEnumeratorVar,
                                conversion: enumeratorInfo.EnumeratorConversion,
                                rewrittenType: _compilation.GetSpecialType(SpecialType.System_Object),
                                @checked: false),
                            right: MakeLiteral(forEachSyntax,
                                constantValue: ConstantValue.Null,
                                type: null),
                            constantValueOpt: null,
                            methodOpt: null,
                            resultKind: LookupResultKind.Viable,
                            type: _compilation.GetSpecialType(SpecialType.System_Boolean)),
                        rewrittenConsequence: disposeCallStatement,
                        rewrittenAlternativeOpt: null,
                        hasErrors: false);
                }

                finallyBlockOpt = new BoundBlock(forEachSyntax,
                    locals: ImmutableArray<LocalSymbol>.Empty,
                    statements: ImmutableArray.Create(alwaysOrMaybeDisposeStmt));
            }
            else
            {
                // If we couldn't find either pattern-based or interface-based disposal, and the enumerator type isn't sealed,
                // and the loop isn't async, then we include a runtime check.
                Debug.Assert(!enumeratorType.IsSealed);
                Debug.Assert(!enumeratorInfo.IsAsync);
                Debug.Assert(idisposableTypeSymbol is { });
                Debug.Assert(disposeMethod is { });

                // IDisposable d
                LocalSymbol disposableVar = _factory.SynthesizedLocal(idisposableTypeSymbol);

                // Reference to d.
                BoundLocal boundDisposableVar = MakeBoundLocal(forEachSyntax, disposableVar, idisposableTypeSymbol);

                BoundTypeExpression boundIDisposableTypeExpr = new BoundTypeExpression(forEachSyntax,
                    aliasOpt: null,
                    type: idisposableTypeSymbol);

                // e as IDisposable
                BoundExpression disposableVarInitValue = new BoundAsOperator(forEachSyntax,
                    operand: boundEnumeratorVar,
                    targetType: boundIDisposableTypeExpr,
                    conversion: Conversion.ExplicitReference, // Explicit so the emitter won't optimize it away.
                    type: idisposableTypeSymbol);

                // IDisposable d = e as IDisposable;
                BoundStatement disposableVarDecl = MakeLocalDeclaration(forEachSyntax, disposableVar, disposableVarInitValue);

                // d.Dispose()
                BoundExpression disposeCall = BoundCall.Synthesized(syntax: forEachSyntax, receiverOpt: boundDisposableVar, method: disposeMethod);
                BoundStatement disposeCallStatement = new BoundExpressionStatement(forEachSyntax, expression: disposeCall);

                // if (d != null) d.Dispose();
                BoundStatement ifStmt = RewriteIfStatement(
                    syntax: forEachSyntax,
                    rewrittenCondition: new BoundBinaryOperator(forEachSyntax,
                        operatorKind: BinaryOperatorKind.NotEqual, // reference equality
                        left: boundDisposableVar,
                        right: MakeLiteral(forEachSyntax, constantValue: ConstantValue.Null, type: null),
                        constantValueOpt: null,
                        methodOpt: null,
                        resultKind: LookupResultKind.Viable,
                        type: _compilation.GetSpecialType(SpecialType.System_Boolean)),
                    rewrittenConsequence: disposeCallStatement,
                    rewrittenAlternativeOpt: null,
                    hasErrors: false);

                // IDisposable d = e as IDisposable;
                // if (d != null) d.Dispose();
                finallyBlockOpt = new BoundBlock(forEachSyntax,
                    locals: ImmutableArray.Create(disposableVar),
                    statements: ImmutableArray.Create(disposableVarDecl, ifStmt));
            }

            // try {
            //     while (e.MoveNext()) {
            //         V v = (V)(T)e.Current;  -OR-  (D1 d1, ...) = (V)(T)e.Current;
            //         /* loop body */
            //     }
            // }
            // finally {
            //     /* dispose of e */
            // }
            BoundStatement tryFinally = new BoundTryStatement(forEachSyntax,
                tryBlock: new BoundBlock(forEachSyntax,
                    locals: ImmutableArray<LocalSymbol>.Empty,
                    statements: ImmutableArray.Create<BoundStatement>(rewrittenBody)),
                catchBlocks: ImmutableArray<BoundCatchBlock>.Empty,
                finallyBlockOpt: finallyBlockOpt);
            return tryFinally;
        }

        /// <summary>
        /// Produce:
        /// await /* disposeCall */;
        /// </summary>
        private BoundStatement WrapWithAwait(CommonForEachStatementSyntax forEachSyntax, BoundExpression disposeCall, BoundAwaitableInfo disposeAwaitableInfoOpt)
        {
            TypeSymbol awaitExpressionType = disposeAwaitableInfoOpt.GetResult?.ReturnType ?? _compilation.DynamicType;
            var awaitExpr = RewriteAwaitExpression(forEachSyntax, disposeCall, disposeAwaitableInfoOpt, awaitExpressionType, used: false);
            return new BoundExpressionStatement(forEachSyntax, awaitExpr);
        }

        /// <summary>
        /// Optionally apply a conversion to the receiver.
        ///
        /// If the receiver is of struct type and the method is an interface method, then skip the conversion.
        /// When we call the interface method directly - the code generator will detect it and generate a
        /// constrained virtual call.
        /// </summary>
        /// <param name="syntax">A syntax node to attach to the synthesized bound node.</param>
        /// <param name="receiver">Receiver of method call.</param>
        /// <param name="method">Method to invoke.</param>
        /// <param name="receiverConversion">Conversion to be applied to the receiver if not calling an interface method on a struct.</param>
        /// <param name="convertedReceiverType">Type of the receiver after applying the conversion.</param>
        private BoundExpression ConvertReceiverForInvocation(CSharpSyntaxNode syntax, BoundExpression receiver, MethodSymbol method, Conversion receiverConversion, TypeSymbol convertedReceiverType)
        {
            Debug.Assert(!method.IsExtensionMethod);
            Debug.Assert(receiver.Type is { });
            if (!receiver.Type.IsReferenceType && method.ContainingType.IsInterface)
            {
                Debug.Assert(receiverConversion.IsImplicit && !receiverConversion.IsUserDefined);

                // NOTE: The spec says that disposing of a struct enumerator won't cause any
                // unnecessary boxing to occur.  However, Dev10 extends this improvement to the
                // GetEnumerator call as well.

                // We're going to let the emitter take care of avoiding the extra boxing. 
                // When it sees an interface call to a struct, it will generate a constrained
                // virtual call, which will skip boxing, if possible.

                // CONSIDER: In cases where the struct implicitly implements the interface method
                // (i.e. with a public method), we could save a few bytes of IL by creating a 
                // BoundCall to the struct method rather than the interface method (so that the
                // emitter wouldn't need to create a constrained virtual call).  It is not clear 
                // what effect this would have on back compat.

                // NOTE: This call does not correspond to anything that can be written in C# source.
                // We're invoking the interface method directly on the struct (which may have a private
                // explicit implementation).  The code generator knows how to handle it though.

                // receiver.InterfaceMethod()
            }
            else
            {
                // ((Interface)receiver).InterfaceMethod()
                Debug.Assert(!receiverConversion.IsNumeric);

                receiver = MakeConversionNode(
                    syntax: syntax,
                    rewrittenOperand: receiver,
                    conversion: receiverConversion,
                    @checked: false,
                    rewrittenType: convertedReceiverType);
            }

            return receiver;
        }

        private BoundExpression SynthesizeCall(CSharpSyntaxNode syntax, BoundExpression receiver, MethodSymbol method, bool allowExtensionAndOptionalParameters)
        {
            Debug.Assert(!method.IsExtensionMethod);
            if (allowExtensionAndOptionalParameters)
            {
                // Generate a call with zero explicit arguments, but with implicit arguments for optional and params parameters.
                return MakeCallWithNoExplicitArgument(syntax, receiver, method);
            }

            // Generate a call with literally zero arguments
            return BoundCall.Synthesized(syntax, receiver, method, arguments: ImmutableArray<BoundExpression>.Empty);
        }

        /// <summary>
        /// Lower a foreach loop that will enumerate a collection via indexing.
        /// 
        /// <![CDATA[
        /// 
        /// Indexable a = x;
        /// for (int p = 0; p < a.Length; p = p + 1) {
        ///     V v = (V)a[p];   /* OR */   (D1 d1, ...) = (V)a[p];
        ///     // body
        /// }
        /// 
        /// ]]>
        /// </summary>
        /// <remarks>
        /// NOTE: We're assuming that sequence points have already been generated.
        /// Otherwise, lowering to for-loops would generated spurious ones.
        /// </remarks>
        private BoundStatement RewriteForEachStatementAsFor(BoundForEachStatement node, MethodSymbol indexerGet, MethodSymbol lengthGet)
        {
            var forEachSyntax = (CommonForEachStatementSyntax)node.Syntax;

            BoundExpression collectionExpression = GetUnconvertedCollectionExpression(node);
            NamedTypeSymbol? collectionType = (NamedTypeSymbol?)collectionExpression.Type;
            Debug.Assert(collectionType is { });

            TypeSymbol intType = _compilation.GetSpecialType(SpecialType.System_Int32);
            TypeSymbol boolType = _compilation.GetSpecialType(SpecialType.System_Boolean);

            BoundExpression rewrittenExpression = VisitExpression(collectionExpression);
            BoundStatement? rewrittenBody = VisitStatement(node.Body);
            Debug.Assert(rewrittenBody is { });

            // Collection a
            LocalSymbol collectionTemp = _factory.SynthesizedLocal(collectionType, forEachSyntax, kind: SynthesizedLocalKind.ForEachArray);

            // Collection a = /*node.Expression*/;
            BoundStatement arrayVarDecl = MakeLocalDeclaration(forEachSyntax, collectionTemp, rewrittenExpression);

            InstrumentForEachStatementCollectionVarDeclaration(node, ref arrayVarDecl);

            // Reference to a.
            BoundLocal boundArrayVar = MakeBoundLocal(forEachSyntax, collectionTemp, collectionType);

            // int p
            LocalSymbol positionVar = _factory.SynthesizedLocal(intType, syntax: forEachSyntax, kind: SynthesizedLocalKind.ForEachArrayIndex);

            // Reference to p.
            BoundLocal boundPositionVar = MakeBoundLocal(forEachSyntax, positionVar, intType);

            // int p = 0;
            BoundStatement positionVarDecl = MakeLocalDeclaration(forEachSyntax, positionVar,
                MakeLiteral(forEachSyntax, ConstantValue.Default(SpecialType.System_Int32), intType));

            // (V)a[p]
            BoundExpression iterationVarInitValue = MakeConversionNode(
                syntax: forEachSyntax,
                rewrittenOperand: BoundCall.Synthesized(
                    syntax: forEachSyntax,
                    receiverOpt: boundArrayVar,
                    indexerGet,
                    boundPositionVar),
                conversion: node.ElementConversion,
                rewrittenType: node.IterationVariableType.Type,
                @checked: node.Checked);

            // V v = (V)a[p];   /* OR */   (D1 d1, ...) = (V)a[p];
            ImmutableArray<LocalSymbol> iterationVariables = node.IterationVariables;
            BoundStatement iterationVariableDecl = LocalOrDeconstructionDeclaration(node, iterationVariables, iterationVarInitValue);

            InstrumentForEachStatementIterationVarDeclaration(node, ref iterationVariableDecl);

            BoundStatement initializer = new BoundStatementList(forEachSyntax,
                        statements: ImmutableArray.Create<BoundStatement>(arrayVarDecl, positionVarDecl));

            // a.Length
            BoundExpression arrayLength = BoundCall.Synthesized(
                syntax: forEachSyntax,
                receiverOpt: boundArrayVar,
                lengthGet);

            // p < a.Length
            BoundExpression exitCondition = new BoundBinaryOperator(
                syntax: forEachSyntax,
                operatorKind: BinaryOperatorKind.IntLessThan,
                left: boundPositionVar,
                right: arrayLength,
                constantValueOpt: null,
                methodOpt: null,
                resultKind: LookupResultKind.Viable,
                type: boolType);

            // p = p + 1;
            BoundStatement positionIncrement = MakePositionIncrement(forEachSyntax, boundPositionVar, intType);

            // {
            //     V v = (V)a[p];    /* OR */   (D1 d1, ...) = (V)a[p];
            //     /*node.Body*/
            // }

            BoundStatement loopBody = CreateBlockDeclaringIterationVariables(iterationVariables, iterationVariableDecl, rewrittenBody, forEachSyntax);

            // for (Collection a = /*node.Expression*/, int p = 0; p < a.Length; p = p + 1) {
            //     V v = (V)a[p];   /* OR */   (D1 d1, ...) = (V)a[p];
            //     /*node.Body*/
            // }
            BoundStatement result = RewriteForStatementWithoutInnerLocals(
                original: node,
                outerLocals: ImmutableArray.Create<LocalSymbol>(collectionTemp, positionVar),
                rewrittenInitializer: initializer,
                rewrittenCondition: exitCondition,
                rewrittenIncrement: positionIncrement,
                rewrittenBody: loopBody,
                breakLabel: node.BreakLabel,
                continueLabel: node.ContinueLabel,
                hasErrors: node.HasErrors);

            InstrumentForEachStatement(node, ref result);

            return result;
        }

        /// <summary>
        /// Takes the expression for the current value of the iteration variable and either
        /// (1) assigns it into a local, or
        /// (2) deconstructs it into multiple locals (if there is a deconstruct step).
        ///
        /// Produces <c>V v = /* expression */</c> or <c>(D1 d1, ...) = /* expression */</c>.
        /// </summary>
        private BoundStatement LocalOrDeconstructionDeclaration(
            BoundForEachStatement forEachBound,
            ImmutableArray<LocalSymbol> iterationVariables,
            BoundExpression iterationVarValue)
        {
            var forEachSyntax = (CommonForEachStatementSyntax)forEachBound.Syntax;

            BoundStatement iterationVarDecl;
            BoundForEachDeconstructStep? deconstruction = forEachBound.DeconstructionOpt;

            if (deconstruction == null)
            {
                // V v = /* expression */
                Debug.Assert(iterationVariables.Length == 1);
                iterationVarDecl = MakeLocalDeclaration(forEachSyntax, iterationVariables[0], iterationVarValue);
            }
            else
            {
                // (D1 d1, ...) = /* expression */
                var assignment = deconstruction.DeconstructionAssignment;

                AddPlaceholderReplacement(deconstruction.TargetPlaceholder, iterationVarValue);
                BoundExpression loweredAssignment = VisitExpression(assignment);
                iterationVarDecl = new BoundExpressionStatement(assignment.Syntax, loweredAssignment);
                RemovePlaceholderReplacement(deconstruction.TargetPlaceholder);
            }

            return iterationVarDecl;
        }

        private static BoundBlock CreateBlockDeclaringIterationVariables(
            ImmutableArray<LocalSymbol> iterationVariables,
            BoundStatement iteratorVariableInitialization,
            BoundStatement rewrittenBody,
            CommonForEachStatementSyntax forEachSyntax)
        {
            // The scope of the iteration variable is the embedded statement syntax.
            // However consider the following foreach statement:
            //
            //   foreach (int x in ...) { int y = ...; F(() => x); F(() => y));
            //
            // We currently generate 2 closures. One containing variable x, the other variable y.
            // The EnC source mapping infrastructure requires each closure within a method body
            // to have a unique syntax offset. Hence we associate the bound block declaring the
            // iteration variable with the foreach statement, not the embedded statement.
            return new BoundBlock(
                forEachSyntax,
                locals: iterationVariables,
                statements: ImmutableArray.Create(iteratorVariableInitialization, rewrittenBody));
        }

        private static BoundBlock CreateBlockDeclaringIterationVariables(
            ImmutableArray<LocalSymbol> iterationVariables,
            BoundStatement iteratorVariableInitialization,
            BoundStatement checkAndBreak,
            BoundStatement rewrittenBody,
            LabelSymbol continueLabel,
            CommonForEachStatementSyntax forEachSyntax)
        {
            // The scope of the iteration variable is the embedded statement syntax.
            // However consider the following foreach statement:
            //
            //   await foreach (int x in ...) { int y = ...; F(() => x); F(() => y));
            //
            // We currently generate 2 closures. One containing variable x, the other variable y.
            // The EnC source mapping infrastructure requires each closure within a method body
            // to have a unique syntax offset. Hence we associate the bound block declaring the
            // iteration variable with the foreach statement, not the embedded statement.
            return new BoundBlock(
                forEachSyntax,
                locals: iterationVariables,
                statements: ImmutableArray.Create(
                    iteratorVariableInitialization,
                    checkAndBreak,
                    rewrittenBody,
                    new BoundLabelStatement(forEachSyntax, continueLabel)));
        }

        /// <summary>
        /// Lower a foreach loop that will enumerate a single-dimensional array.
        /// 
        /// A[] a = x;
        /// for (int p = 0; p &lt; a.Length; p = p + 1) {
        ///     V v = (V)a[p];   /* OR */   (D1 d1, ...) = (V)a[p];
        ///     // body
        /// }
        /// </summary>
        /// <remarks>
        /// We will follow Dev10 in diverging from the C# 4 spec by ignoring Array's 
        /// implementation of IEnumerable and just indexing into its elements.
        /// 
        /// NOTE: We're assuming that sequence points have already been generated.
        /// Otherwise, lowering to for-loops would generated spurious ones.
        /// </remarks>
        private BoundStatement RewriteSingleDimensionalArrayForEachStatement(BoundForEachStatement node)
        {
            var forEachSyntax = (CommonForEachStatementSyntax)node.Syntax;

            BoundExpression collectionExpression = GetUnconvertedCollectionExpression(node);
            Debug.Assert(collectionExpression.Type is { TypeKind: TypeKind.Array });

            ArrayTypeSymbol arrayType = (ArrayTypeSymbol)collectionExpression.Type;
            Debug.Assert(arrayType is { IsSZArray: true });

            TypeSymbol intType = _compilation.GetSpecialType(SpecialType.System_Int32);
            TypeSymbol boolType = _compilation.GetSpecialType(SpecialType.System_Boolean);

            BoundExpression rewrittenExpression = VisitExpression(collectionExpression);
            BoundStatement? rewrittenBody = VisitStatement(node.Body);
            Debug.Assert(rewrittenBody is { });

            // A[] a
            LocalSymbol arrayVar = _factory.SynthesizedLocal(arrayType, syntax: forEachSyntax, kind: SynthesizedLocalKind.ForEachArray);

            // A[] a = /*node.Expression*/;
            BoundStatement arrayVarDecl = MakeLocalDeclaration(forEachSyntax, arrayVar, rewrittenExpression);

            InstrumentForEachStatementCollectionVarDeclaration(node, ref arrayVarDecl);

            // Reference to a.
            BoundLocal boundArrayVar = MakeBoundLocal(forEachSyntax, arrayVar, arrayType);

            // int p
            LocalSymbol positionVar = _factory.SynthesizedLocal(intType, syntax: forEachSyntax, kind: SynthesizedLocalKind.ForEachArrayIndex);

            // Reference to p.
            BoundLocal boundPositionVar = MakeBoundLocal(forEachSyntax, positionVar, intType);

            // int p = 0;
            BoundStatement positionVarDecl = MakeLocalDeclaration(forEachSyntax, positionVar,
                MakeLiteral(forEachSyntax, ConstantValue.Default(SpecialType.System_Int32), intType));

            // (V)a[p]
            BoundExpression iterationVarInitValue = MakeConversionNode(
                syntax: forEachSyntax,
                rewrittenOperand: new BoundArrayAccess(
                    syntax: forEachSyntax,
                    expression: boundArrayVar,
                    indices: ImmutableArray.Create<BoundExpression>(boundPositionVar),
                    type: arrayType.ElementType),
                conversion: node.ElementConversion,
                rewrittenType: node.IterationVariableType.Type,
                @checked: node.Checked);

            // V v = (V)a[p];   /* OR */   (D1 d1, ...) = (V)a[p];
            ImmutableArray<LocalSymbol> iterationVariables = node.IterationVariables;
            BoundStatement iterationVariableDecl = LocalOrDeconstructionDeclaration(node, iterationVariables, iterationVarInitValue);

            InstrumentForEachStatementIterationVarDeclaration(node, ref iterationVariableDecl);

            BoundStatement initializer = new BoundStatementList(forEachSyntax,
                        statements: ImmutableArray.Create<BoundStatement>(arrayVarDecl, positionVarDecl));

            // a.Length
            BoundExpression arrayLength = new BoundArrayLength(
                syntax: forEachSyntax,
                expression: boundArrayVar,
                type: intType);

            // p < a.Length
            BoundExpression exitCondition = new BoundBinaryOperator(
                syntax: forEachSyntax,
                operatorKind: BinaryOperatorKind.IntLessThan,
                left: boundPositionVar,
                right: arrayLength,
                constantValueOpt: null,
                methodOpt: null,
                resultKind: LookupResultKind.Viable,
                type: boolType);

            // p = p + 1;
            BoundStatement positionIncrement = MakePositionIncrement(forEachSyntax, boundPositionVar, intType);

            // {
            //     V v = (V)a[p];    /* OR */   (D1 d1, ...) = (V)a[p];
            //     /*node.Body*/
            // }

            BoundStatement loopBody = CreateBlockDeclaringIterationVariables(iterationVariables, iterationVariableDecl, rewrittenBody, forEachSyntax);

            // for (A[] a = /*node.Expression*/, int p = 0; p < a.Length; p = p + 1) {
            //     V v = (V)a[p];   /* OR */   (D1 d1, ...) = (V)a[p];
            //     /*node.Body*/
            // }
            BoundStatement result = RewriteForStatementWithoutInnerLocals(
                original: node,
                outerLocals: ImmutableArray.Create<LocalSymbol>(arrayVar, positionVar),
                rewrittenInitializer: initializer,
                rewrittenCondition: exitCondition,
                rewrittenIncrement: positionIncrement,
                rewrittenBody: loopBody,
                breakLabel: node.BreakLabel,
                continueLabel: node.ContinueLabel,
                hasErrors: node.HasErrors);

            InstrumentForEachStatement(node, ref result);

            return result;
        }

        /// <summary>
        /// Lower a foreach loop that will enumerate a multi-dimensional array.
        /// 
        /// A[...] a = x;
        /// int q_0 = a.GetUpperBound(0), q_1 = a.GetUpperBound(1), ...;
        /// for (int p_0 = a.GetLowerBound(0); p_0 &lt;= q_0; p_0 = p_0 + 1)
        ///     for (int p_1 = a.GetLowerBound(1); p_1 &lt;= q_1; p_1 = p_1 + 1)
        ///         ...
        ///             {
        ///                 V v = (V)a[p_0, p_1, ...];   /* OR */   (D1 d1, ...) = (V)a[p_0, p_1, ...];
        ///                 /* body */
        ///             }
        /// </summary>
        /// <remarks>
        /// We will follow Dev10 in diverging from the C# 4 spec by ignoring Array's 
        /// implementation of IEnumerable and just indexing into its elements.
        /// 
        /// NOTE: We're assuming that sequence points have already been generated.
        /// Otherwise, lowering to nested for-loops would generated spurious ones.
        /// </remarks>
        private BoundStatement RewriteMultiDimensionalArrayForEachStatement(BoundForEachStatement node)
        {
            var forEachSyntax = (CommonForEachStatementSyntax)node.Syntax;

            BoundExpression collectionExpression = GetUnconvertedCollectionExpression(node);
            Debug.Assert(collectionExpression.Type is { TypeKind: TypeKind.Array });

            ArrayTypeSymbol arrayType = (ArrayTypeSymbol)collectionExpression.Type;

            int rank = arrayType.Rank;
            Debug.Assert(!arrayType.IsSZArray);

            TypeSymbol intType = _compilation.GetSpecialType(SpecialType.System_Int32);
            TypeSymbol boolType = _compilation.GetSpecialType(SpecialType.System_Boolean);

            // Values we'll use every iteration
            MethodSymbol getLowerBoundMethod = UnsafeGetSpecialTypeMethod(forEachSyntax, SpecialMember.System_Array__GetLowerBound);
            MethodSymbol getUpperBoundMethod = UnsafeGetSpecialTypeMethod(forEachSyntax, SpecialMember.System_Array__GetUpperBound);

            BoundExpression rewrittenExpression = VisitExpression(collectionExpression);
            BoundStatement? rewrittenBody = VisitStatement(node.Body);
            Debug.Assert(rewrittenBody is { });

            // A[...] a
            LocalSymbol arrayVar = _factory.SynthesizedLocal(arrayType, syntax: forEachSyntax, kind: SynthesizedLocalKind.ForEachArray);
            BoundLocal boundArrayVar = MakeBoundLocal(forEachSyntax, arrayVar, arrayType);

            // A[...] a = /*node.Expression*/;
            BoundStatement arrayVarDecl = MakeLocalDeclaration(forEachSyntax, arrayVar, rewrittenExpression);

            InstrumentForEachStatementCollectionVarDeclaration(node, ref arrayVarDecl);

            // NOTE: dev10 initializes all of the upper bound temps before entering the loop (as opposed to
            // initializing each one at the corresponding level of nesting).  Doing it at the same time as
            // the lower bound would make this code a bit simpler, but it would make it harder to compare
            // the roslyn and dev10 IL.

            // int q_0, q_1, ...
            LocalSymbol[] upperVar = new LocalSymbol[rank];
            BoundLocal[] boundUpperVar = new BoundLocal[rank];
            BoundStatement[] upperVarDecl = new BoundStatement[rank];
            for (int dimension = 0; dimension < rank; dimension++)
            {
                // int q_dimension
                upperVar[dimension] = _factory.SynthesizedLocal(intType, syntax: forEachSyntax, kind: SynthesizedLocalKind.ForEachArrayLimit);
                boundUpperVar[dimension] = MakeBoundLocal(forEachSyntax, upperVar[dimension], intType);

                ImmutableArray<BoundExpression> dimensionArgument = ImmutableArray.Create(
                    MakeLiteral(forEachSyntax,
                        constantValue: ConstantValue.Create(dimension, ConstantValueTypeDiscriminator.Int32),
                        type: intType));

                // a.GetUpperBound(dimension)
                BoundExpression currentDimensionUpperBound = BoundCall.Synthesized(forEachSyntax, boundArrayVar, getUpperBoundMethod, dimensionArgument);

                // int q_dimension = a.GetUpperBound(dimension);
                upperVarDecl[dimension] = MakeLocalDeclaration(forEachSyntax, upperVar[dimension], currentDimensionUpperBound);
            }

            // int p_0, p_1, ...
            LocalSymbol[] positionVar = new LocalSymbol[rank];
            BoundLocal[] boundPositionVar = new BoundLocal[rank];
            for (int dimension = 0; dimension < rank; dimension++)
            {
                positionVar[dimension] = _factory.SynthesizedLocal(intType, syntax: forEachSyntax, kind: SynthesizedLocalKind.ForEachArrayIndex);
                boundPositionVar[dimension] = MakeBoundLocal(forEachSyntax, positionVar[dimension], intType);
            }

            // (V)a[p_0, p_1, ...]
            BoundExpression iterationVarInitValue = MakeConversionNode(
                syntax: forEachSyntax,
                rewrittenOperand: new BoundArrayAccess(forEachSyntax,
                    expression: boundArrayVar,
                    indices: ImmutableArray.Create((BoundExpression[])boundPositionVar),
                    type: arrayType.ElementType),
                conversion: node.ElementConversion,
                rewrittenType: node.IterationVariableType.Type,
                @checked: node.Checked);

            // V v = (V)a[p_0, p_1, ...];   /* OR */   (D1 d1, ...) = (V)a[p_0, p_1, ...];

            ImmutableArray<LocalSymbol> iterationVariables = node.IterationVariables;
            BoundStatement iterationVarDecl = LocalOrDeconstructionDeclaration(node, iterationVariables, iterationVarInitValue);

            InstrumentForEachStatementIterationVarDeclaration(node, ref iterationVarDecl);

            // {
            //     V v = (V)a[p_0, p_1, ...];   /* OR */   (D1 d1, ...) = (V)a[p_0, p_1, ...];
            //     /* node.Body */
            // }

            BoundStatement innermostLoopBody = CreateBlockDeclaringIterationVariables(iterationVariables, iterationVarDecl, rewrittenBody, forEachSyntax);

            // work from most-nested to least-nested
            // for (int p_0 = a.GetLowerBound(0); p_0 <= q_0; p_0 = p_0 + 1)
            //     for (int p_1 = a.GetLowerBound(0); p_1 <= q_1; p_1 = p_1 + 1)
            //         ...
            //             {
            //                 V v = (V)a[p_0, p_1, ...];   /* OR */   (D1 d1, ...) = (V)a[p_0, p_1, ...];
            //                 /* body */
            //             }
            BoundStatement? forLoop = null;
            for (int dimension = rank - 1; dimension >= 0; dimension--)
            {
                ImmutableArray<BoundExpression> dimensionArgument = ImmutableArray.Create(
                    MakeLiteral(forEachSyntax,
                        constantValue: ConstantValue.Create(dimension, ConstantValueTypeDiscriminator.Int32),
                        type: intType));

                // a.GetLowerBound(dimension)
                BoundExpression currentDimensionLowerBound = BoundCall.Synthesized(forEachSyntax, boundArrayVar, getLowerBoundMethod, dimensionArgument);

                // int p_dimension = a.GetLowerBound(dimension);
                BoundStatement positionVarDecl = MakeLocalDeclaration(forEachSyntax, positionVar[dimension], currentDimensionLowerBound);

                GeneratedLabelSymbol breakLabel = dimension == 0 // outermost for-loop
                    ? node.BreakLabel // i.e. the one that break statements will jump to
                    : new GeneratedLabelSymbol("break"); // Should not affect emitted code since unused

                // p_dimension <= q_dimension  //NB: OrEqual
                BoundExpression exitCondition = new BoundBinaryOperator(
                    syntax: forEachSyntax,
                    operatorKind: BinaryOperatorKind.IntLessThanOrEqual,
                    left: boundPositionVar[dimension],
                    right: boundUpperVar[dimension],
                    constantValueOpt: null,
                    methodOpt: null,
                    resultKind: LookupResultKind.Viable,
                    type: boolType);

                // p_dimension = p_dimension + 1;
                BoundStatement positionIncrement = MakePositionIncrement(forEachSyntax, boundPositionVar[dimension], intType);

                BoundStatement body;
                GeneratedLabelSymbol continueLabel;

                if (forLoop == null)
                {
                    // innermost for-loop
                    body = innermostLoopBody;
                    continueLabel = node.ContinueLabel; //i.e. the one continue statements will actually jump to
                }
                else
                {
                    body = forLoop;
                    continueLabel = new GeneratedLabelSymbol("continue"); // Should not affect emitted code since unused
                }

                forLoop = RewriteForStatementWithoutInnerLocals(
                    original: node,
                    outerLocals: ImmutableArray.Create(positionVar[dimension]),
                    rewrittenInitializer: positionVarDecl,
                    rewrittenCondition: exitCondition,
                    rewrittenIncrement: positionIncrement,
                    rewrittenBody: body,
                    breakLabel: breakLabel,
                    continueLabel: continueLabel,
                    hasErrors: node.HasErrors);
            }

            Debug.Assert(forLoop != null);

            BoundStatement result = new BoundBlock(
                forEachSyntax,
                ImmutableArray.Create(arrayVar).Concat(upperVar.AsImmutableOrNull()),
                ImmutableArray.Create(arrayVarDecl).Concat(upperVarDecl.AsImmutableOrNull()).Add(forLoop));

            InstrumentForEachStatement(node, ref result);

            return result;
        }

        /// <summary>
        /// So that the binding info can return an appropriate SemanticInfo.Converted type for the collection
        /// expression of a foreach node, it is wrapped in a BoundConversion to the collection type in the
        /// initial bound tree.  However, we may be able to optimize away (or entirely disregard) the conversion
        /// so we pull out the bound node for the underlying expression.
        /// </summary>
        private static BoundExpression GetUnconvertedCollectionExpression(BoundForEachStatement node)
        {
            var boundExpression = node.Expression;
            if (boundExpression.Kind == BoundKind.Conversion)
            {
                return ((BoundConversion)boundExpression).Operand;
            }

            // Conversion was an identity conversion and the LocalRewriter must have optimized away the
            // BoundConversion node, we can return the expression itself.
            return boundExpression;
        }

        private static BoundLocal MakeBoundLocal(CSharpSyntaxNode syntax, LocalSymbol local, TypeSymbol type)
        {
            return new BoundLocal(syntax,
                localSymbol: local,
                constantValueOpt: null,
                type: type);
        }

        private BoundStatement MakeLocalDeclaration(CSharpSyntaxNode syntax, LocalSymbol local, BoundExpression rewrittenInitialValue)
        {
            var result = RewriteLocalDeclaration(
                originalOpt: null,
                syntax: syntax,
                localSymbol: local,
                rewrittenInitializer: rewrittenInitialValue);
            Debug.Assert(result is { });
            return result;
        }

        // Used to increment integer index into an array or string.
        private BoundStatement MakePositionIncrement(CSharpSyntaxNode syntax, BoundLocal boundPositionVar, TypeSymbol intType)
        {
            // A normal for-loop would have a sequence point on the increment.  We don't want that since the code is synthesized,
            // but we add a hidden sequence point to avoid disrupting the stepping experience.
            // A bound sequence point is permitted to have a null syntax to make a hidden sequence point.
            return BoundSequencePoint.CreateHidden(
                statementOpt: new BoundExpressionStatement(syntax,
                    expression: new BoundAssignmentOperator(syntax,
                        left: boundPositionVar,
                        right: new BoundBinaryOperator(syntax,
                            operatorKind: BinaryOperatorKind.IntAddition, // unchecked, never overflows since array/string index can't be >= Int32.MaxValue
                            left: boundPositionVar,
                            right: MakeLiteral(syntax,
                                constantValue: ConstantValue.Create(1),
                                type: intType),
                            constantValueOpt: null,
                            methodOpt: null,
                            resultKind: LookupResultKind.Viable,
                            type: intType),
                        type: intType)));
        }

        private void InstrumentForEachStatementCollectionVarDeclaration(BoundForEachStatement original, [NotNullIfNotNull("collectionVarDecl")] ref BoundStatement? collectionVarDecl)
        {
            if (this.Instrument)
            {
                collectionVarDecl = _instrumenter.InstrumentForEachStatementCollectionVarDeclaration(original, collectionVarDecl);
            }
        }

        private void InstrumentForEachStatementIterationVarDeclaration(BoundForEachStatement original, ref BoundStatement iterationVarDecl)
        {
            if (this.Instrument)
            {
                CommonForEachStatementSyntax forEachSyntax = (CommonForEachStatementSyntax)original.Syntax;
                if (forEachSyntax is ForEachVariableStatementSyntax)
                {
                    iterationVarDecl = _instrumenter.InstrumentForEachStatementDeconstructionVariablesDeclaration(original, iterationVarDecl);
                }
                else
                {
                    iterationVarDecl = _instrumenter.InstrumentForEachStatementIterationVarDeclaration(original, iterationVarDecl);
                }
            }
        }

        private void InstrumentForEachStatement(BoundForEachStatement original, ref BoundStatement result)
        {
            if (this.Instrument)
            {
                result = _instrumenter.InstrumentForEachStatement(original, result);
            }
        }

        /// <summary>
        /// Produce a while(true) loop
        ///
        /// <![CDATA[
        /// still-true:
        /// /* body */
        /// goto still-true;
        /// ]]> 
        /// </summary>
        private BoundStatement MakeWhileTrueLoop(BoundForEachStatement loop, BoundBlock body)
        {
            Debug.Assert(loop.EnumeratorInfoOpt is { IsAsync: true });
            SyntaxNode syntax = loop.Syntax;
            GeneratedLabelSymbol startLabel = new GeneratedLabelSymbol("still-true");
            BoundStatement startLabelStatement = new BoundLabelStatement(syntax, startLabel);

            if (this.Instrument)
            {
                startLabelStatement = BoundSequencePoint.CreateHidden(startLabelStatement);
            }

            // still-true:
            // /* body */
            // goto still-true;
            return BoundStatementList.Synthesized(syntax, hasErrors: false,
                 startLabelStatement,
                 body,
                 new BoundGotoStatement(syntax, startLabel));
        }
    }
}<|MERGE_RESOLUTION|>--- conflicted
+++ resolved
@@ -263,15 +263,9 @@
                 Debug.Assert(_factory.CurrentFunction is { });
                 var conversions = new TypeConversions(_factory.CurrentFunction.ContainingAssembly.CorLibrary);
 
-<<<<<<< HEAD
                 CompoundUseSiteInfo<AssemblySymbol> useSiteInfo = GetNewCompoundUseSiteInfo();
                 isImplicit = conversions.ClassifyImplicitConversionFromType(enumeratorType, idisposableTypeSymbol, ref useSiteInfo).IsImplicit;
                 _diagnostics.Add(forEachSyntax, useSiteInfo);
-=======
-                HashSet<DiagnosticInfo>? useSiteDiagnostics = null;
-                isImplicit = conversions.ClassifyImplicitConversionFromType(enumeratorType, idisposableTypeSymbol, ref useSiteDiagnostics).IsImplicit;
-                _diagnostics.Add(forEachSyntax, useSiteDiagnostics);
->>>>>>> e0a1787d
             }
 
             Binder.ReportDiagnosticsIfObsolete(_diagnostics, disposeMethod, forEachSyntax,
