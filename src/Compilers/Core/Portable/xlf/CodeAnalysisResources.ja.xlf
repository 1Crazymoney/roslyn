﻿<?xml version="1.0" encoding="utf-8"?>
<xliff xmlns="urn:oasis:names:tc:xliff:document:1.2" xmlns:xsi="http://www.w3.org/2001/XMLSchema-instance" version="1.2" xsi:schemaLocation="urn:oasis:names:tc:xliff:document:1.2 xliff-core-1.2-transitional.xsd">
  <file datatype="xml" source-language="en" target-language="ja" original="../CodeAnalysisResources.resx">
    <body>
      <trans-unit id="CompilerAnalyzerThrowsDescription">
        <source>Analyzer '{0}' threw the following exception:
'{1}'.</source>
        <target state="translated">アナライザー '{0}'が、次の例をスローしました:
'{1}'。</target>
        <note />
      </trans-unit>
      <trans-unit id="InvalidOperationBlockForAnalysisContext">
        <source>Given operation block does not belong to the current analysis context.</source>
        <target state="translated">指定した操作ブロックが現在の分析コンテストに属していません。</target>
        <note />
      </trans-unit>
      <trans-unit id="NotARootOperation">
        <source>Given operation has a non-null parent.</source>
        <target state="translated">指定した操作の親が null 以外です。</target>
        <note />
      </trans-unit>
      <trans-unit id="OperationHasNullSemanticModel">
        <source>Given operation has a null semantic model.</source>
        <target state="translated">指定した操作のセマンティック モデルが null です。</target>
        <note />
      </trans-unit>
      <trans-unit id="OperationMustNotBeControlFlowGraphPart">
        <source>The provided operation must not be part of a Control Flow Graph.</source>
        <target state="new">The provided operation must not be part of a Control Flow Graph.</target>
        <note />
      </trans-unit>
      <trans-unit id="OutputKindNotSupported">
        <source>Output kind not supported.</source>
        <target state="translated">出力の種類がサポートされていません。</target>
        <note />
      </trans-unit>
      <trans-unit id="PathReturnedByResolveMetadataFileMustBeAbsolute">
        <source>Path returned by {0}.ResolveMetadataFile must be absolute: '{1}'</source>
        <target state="translated">{0}.ResolveMetadataFile は絶対パスを返す必要があります: '{1}'</target>
        <note />
      </trans-unit>
      <trans-unit id="AssemblyMustHaveAtLeastOneModule">
        <source>Assembly must have at least one module.</source>
        <target state="translated">アセンブリには、1 つ以上のモジュールが必要です。</target>
        <note />
      </trans-unit>
      <trans-unit id="ModuleCopyCannotBeUsedToCreateAssemblyMetadata">
        <source>Module copy can't be used to create an assembly metadata.</source>
        <target state="translated">モジュールのコピーは、アセンブリ メタデータの作成には使用できません。</target>
        <note />
      </trans-unit>
      <trans-unit id="Unresolved">
        <source>Unresolved: </source>
        <target state="translated">未解決: </target>
        <note />
      </trans-unit>
      <trans-unit id="Assembly">
        <source>assembly</source>
        <target state="translated">アセンブリ</target>
        <note />
      </trans-unit>
      <trans-unit id="Class1">
        <source>class</source>
        <target state="translated">クラス</target>
        <note />
      </trans-unit>
      <trans-unit id="Constructor">
        <source>constructor</source>
        <target state="translated">コンストラクター</target>
        <note />
      </trans-unit>
      <trans-unit id="Delegate1">
        <source>delegate</source>
        <target state="translated">デリゲート</target>
        <note />
      </trans-unit>
      <trans-unit id="Enum1">
        <source>enum</source>
        <target state="translated">列挙型</target>
        <note />
      </trans-unit>
      <trans-unit id="Event1">
        <source>event</source>
        <target state="translated">イベント</target>
        <note />
      </trans-unit>
      <trans-unit id="Field">
        <source>field</source>
        <target state="translated">フィールド</target>
        <note />
      </trans-unit>
      <trans-unit id="TypeParameter">
        <source>type parameter</source>
        <target state="translated">型パラメーター</target>
        <note />
      </trans-unit>
      <trans-unit id="Interface1">
        <source>interface</source>
        <target state="translated">インターフェイス</target>
        <note />
      </trans-unit>
      <trans-unit id="Method">
        <source>method</source>
        <target state="translated">メソッド</target>
        <note />
      </trans-unit>
      <trans-unit id="Module">
        <source>module</source>
        <target state="translated">モジュール</target>
        <note />
      </trans-unit>
      <trans-unit id="Parameter">
        <source>parameter</source>
        <target state="translated">パラメーター</target>
        <note />
      </trans-unit>
      <trans-unit id="Property">
        <source>property, indexer</source>
        <target state="translated">プロパティ、インデクサー</target>
        <note />
      </trans-unit>
      <trans-unit id="Return1">
        <source>return</source>
        <target state="translated">戻る</target>
        <note />
      </trans-unit>
      <trans-unit id="Struct1">
        <source>struct</source>
        <target state="translated">構造体</target>
        <note />
      </trans-unit>
      <trans-unit id="CannotCreateReferenceToSubmission">
        <source>Can't create a reference to a submission.</source>
        <target state="translated">送信への参照は作成できません。</target>
        <note />
      </trans-unit>
      <trans-unit id="CannotCreateReferenceToModule">
        <source>Can't create a reference to a module.</source>
        <target state="translated">モジュールへの参照は作成できません。</target>
        <note />
      </trans-unit>
      <trans-unit id="InMemoryAssembly">
        <source>&lt;in-memory assembly&gt;</source>
        <target state="translated">&lt;メモリ内アセンブリ&gt;</target>
        <note />
      </trans-unit>
      <trans-unit id="InMemoryModule">
        <source>&lt;in-memory module&gt;</source>
        <target state="translated">&lt;メモリ内モジュール&gt;</target>
        <note />
      </trans-unit>
      <trans-unit id="SizeHasToBePositive">
        <source>Size has to be positive.</source>
        <target state="translated">サイズには正の値が必要です。</target>
        <note />
      </trans-unit>
      <trans-unit id="AssemblyFileNotFound">
        <source>Assembly file not found</source>
        <target state="translated">アセンブリ ファイルが見つかりません</target>
        <note />
      </trans-unit>
      <trans-unit id="CannotEmbedInteropTypesFromModule">
        <source>Can't embed interop types from module.</source>
        <target state="translated">モジュールから相互運用型を埋め込むことはできません。</target>
        <note />
      </trans-unit>
      <trans-unit id="CannotAliasModule">
        <source>Can't alias a module.</source>
        <target state="translated">モジュールにエイリアスを付けることはできません。</target>
        <note />
      </trans-unit>
      <trans-unit id="InvalidAlias">
        <source>Invalid alias.</source>
        <target state="translated">エイリアスが無効です。</target>
        <note />
      </trans-unit>
      <trans-unit id="GetMetadataMustReturnInstance">
        <source>{0}.GetMetadata() must return an instance of {1}.</source>
        <target state="translated">{0}.GetMetadata() は {1} のインスタンスを返す必要があります。</target>
        <note />
      </trans-unit>
      <trans-unit id="Value_too_large_to_be_represented_as_a_30_bit_unsigned_integer">
        <source>Value too large to be represented as a 30 bit unsigned integer.</source>
        <target state="translated">値が大きすぎるため、30 ビットの符号なし整数として表すことができません。</target>
        <note />
      </trans-unit>
      <trans-unit id="Arrays_with_more_than_one_dimension_cannot_be_serialized">
        <source>Arrays with more than one dimension cannot be serialized.</source>
        <target state="translated">複数の次元を持つ配列はシリアル化できません。</target>
        <note />
      </trans-unit>
      <trans-unit id="InvalidAssemblyName">
        <source>Invalid assembly name: '{0}'</source>
        <target state="translated">無効なアセンブリ名: '{0}'</target>
        <note />
      </trans-unit>
      <trans-unit id="AbsolutePathExpected">
        <source>Absolute path expected.</source>
        <target state="translated">絶対パスが必要です。</target>
        <note />
      </trans-unit>
      <trans-unit id="EmptyKeyInPathMap">
        <source>A key in the pathMap is empty.</source>
        <target state="translated">pathMap のキーが空です。</target>
        <note />
      </trans-unit>
      <trans-unit id="NullValueInPathMap">
        <source>A value in the pathMap is null.</source>
        <target state="translated">pathMap の値は null です。</target>
        <note />
      </trans-unit>
      <trans-unit id="CompilationOptionsMustNotHaveErrors">
        <source>Compilation options must not have errors.</source>
        <target state="translated">コンパイル オプションにエラーがあってはなりません。</target>
        <note />
      </trans-unit>
      <trans-unit id="ReturnTypeCannotBeValuePointerbyRefOrOpen">
        <source>Return type can't be a value type, pointer, by-ref or open generic type</source>
        <target state="translated">戻り値の型は、値型、ポインター、参照渡し、オープン ジェネリック型にはできません</target>
        <note />
      </trans-unit>
      <trans-unit id="ReturnTypeCannotBeVoidByRefOrOpen">
        <source>Return type can't be void, by-ref or open generic type</source>
        <target state="translated">戻り値の型は、void、参照渡し、オープン ジェネリック型にはできません</target>
        <note />
      </trans-unit>
      <trans-unit id="TypeMustBeSameAsHostObjectTypeOfPreviousSubmission">
        <source>Type must be same as host object type of previous submission.</source>
        <target state="translated">種類は、前回の送信のホスト オブジェクトの種類と同じでなければなりません。</target>
        <note />
      </trans-unit>
      <trans-unit id="PreviousSubmissionHasErrors">
        <source>Previous submission has errors.</source>
        <target state="translated">前回の送信にはエラーがあります。</target>
        <note />
      </trans-unit>
      <trans-unit id="InvalidOutputKindForSubmission">
        <source>Invalid output kind for submission. DynamicallyLinkedLibrary expected.</source>
        <target state="translated">送信の出力の種類が無効です。DynamicallyLinkedLibrary が必要です。</target>
        <note />
      </trans-unit>
      <trans-unit id="InvalidCompilationOptions">
        <source>Invalid compilation options -- submission can't be signed.</source>
        <target state="translated">無効なコンパイル オプション -- 送信は署名できません。</target>
        <note />
      </trans-unit>
      <trans-unit id="ResourceStreamProviderShouldReturnNonNullStream">
        <source>Resource stream provider should return non-null stream.</source>
        <target state="translated">リソース ストリーム プロバイダーは Null 以外のストリームを返す必要があります。</target>
        <note />
      </trans-unit>
      <trans-unit id="ReferenceResolverShouldReturnReadableNonNullStream">
        <source>Reference resolver should return readable non-null stream.</source>
        <target state="translated">参照リゾルバーは Null 以外の読み取り可能なストリームを返す必要があります。</target>
        <note />
      </trans-unit>
      <trans-unit id="EmptyOrInvalidResourceName">
        <source>Empty or invalid resource name</source>
        <target state="translated">リソース名が空または無効です</target>
        <note />
      </trans-unit>
      <trans-unit id="EmptyOrInvalidFileName">
        <source>Empty or invalid file name</source>
        <target state="translated">ファイル名が空または無効です</target>
        <note />
      </trans-unit>
      <trans-unit id="ResourceDataProviderShouldReturnNonNullStream">
        <source>Resource data provider should return non-null stream</source>
        <target state="translated">リソース データ プロバイダーは Null 以外のストリームを返す必要があります</target>
        <note />
      </trans-unit>
      <trans-unit id="FileNotFound">
        <source>File not found.</source>
        <target state="translated">ファイルが見つかりません。</target>
        <note />
      </trans-unit>
      <trans-unit id="PathReturnedByResolveStrongNameKeyFileMustBeAbsolute">
        <source>Path returned by {0}.ResolveStrongNameKeyFile must be absolute: '{1}'</source>
        <target state="translated">{0}.ResolveStrongNameKeyFile は絶対パスを返す必要があります: '{1}'</target>
        <note />
      </trans-unit>
      <trans-unit id="TypeMustBeASubclassOfSyntaxAnnotation">
        <source>type must be a subclass of SyntaxAnnotation.</source>
        <target state="translated">種類は SyntaxAnnotation のサブクラスでなければなりません。</target>
        <note />
      </trans-unit>
      <trans-unit id="InvalidModuleName">
        <source>Invalid module name specified in metadata module '{0}': '{1}'</source>
        <target state="translated">メタデータ モジュール '{0}' に無効なモジュール名が指定されています: '{1}'</target>
        <note />
      </trans-unit>
      <trans-unit id="FileSizeExceedsMaximumAllowed">
        <source>File size exceeds maximum allowed size of a valid metadata file.</source>
        <target state="translated">ファイルのサイズが有効なメタデータ ファイルの最大許容サイズを超えています。</target>
        <note />
      </trans-unit>
      <trans-unit id="NameCannotBeNull">
        <source>Name cannot be null.</source>
        <target state="translated">名前を null にすることはできません。</target>
        <note />
      </trans-unit>
      <trans-unit id="NameCannotBeEmpty">
        <source>Name cannot be empty.</source>
        <target state="translated">名前は空にできません。</target>
        <note />
      </trans-unit>
      <trans-unit id="NameCannotStartWithWhitespace">
        <source>Name cannot start with whitespace.</source>
        <target state="translated">名前は空白文字で開始できません。</target>
        <note />
      </trans-unit>
      <trans-unit id="NameContainsInvalidCharacter">
        <source>Name contains invalid characters.</source>
        <target state="translated">名前に無効な文字が含まれています。</target>
        <note />
      </trans-unit>
      <trans-unit id="SpanDoesNotIncludeStartOfLine">
        <source>The span does not include the start of a line.</source>
        <target state="translated">範囲には、行の先頭が含まれません。</target>
        <note />
      </trans-unit>
      <trans-unit id="SpanDoesNotIncludeEndOfLine">
        <source>The span does not include the end of a line.</source>
        <target state="translated">範囲に、行の末尾が含まれません。</target>
        <note />
      </trans-unit>
      <trans-unit id="StartMustNotBeNegative">
        <source>'start' must not be negative</source>
        <target state="translated">'start' は負の値であってはなりません</target>
        <note />
      </trans-unit>
      <trans-unit id="EndMustNotBeLessThanStart">
        <source>'end' must not be less than 'start'</source>
        <target state="translated">'end' は、'start' より小さい値であってはなりません</target>
        <note />
      </trans-unit>
      <trans-unit id="InvalidContentType">
        <source>Invalid content type</source>
        <target state="translated">無効なコンテンツ タイプ</target>
        <note />
      </trans-unit>
      <trans-unit id="ExpectedNonEmptyPublicKey">
        <source>Expected non-empty public key</source>
        <target state="translated">空でない公開キーが必要です</target>
        <note />
      </trans-unit>
      <trans-unit id="InvalidSizeOfPublicKeyToken">
        <source>Invalid size of public key token.</source>
        <target state="translated">公開キーのトークンのサイズが無効です。</target>
        <note />
      </trans-unit>
      <trans-unit id="InvalidCharactersInAssemblyName">
        <source>Invalid characters in assembly name</source>
        <target state="translated">アセンブリ名に無効な文字があります</target>
        <note />
      </trans-unit>
      <trans-unit id="InvalidCharactersInAssemblyCultureName">
        <source>Invalid characters in assembly culture name</source>
        <target state="translated">アセンブリのカルチャ名に無効な文字があります</target>
        <note />
      </trans-unit>
      <trans-unit id="StreamMustSupportReadAndSeek">
        <source>Stream must support read and seek operations.</source>
        <target state="translated">ストリームは、読み取りとシーク操作をサポートする必要があります。</target>
        <note />
      </trans-unit>
      <trans-unit id="StreamMustSupportRead">
        <source>Stream must be readable.</source>
        <target state="translated">ストリームは読み取り可能でなければなりません。</target>
        <note />
      </trans-unit>
      <trans-unit id="StreamMustSupportWrite">
        <source>Stream must be writable.</source>
        <target state="translated">ストリームは書き込み可能でなければなりません。</target>
        <note />
      </trans-unit>
      <trans-unit id="PdbStreamUnexpectedWhenEmbedding">
        <source>PDB stream should not be given when embedding PDB into the PE stream.</source>
        <target state="translated">PDB を PE ストリームに埋め込むとき、PDB ストリームを使ってはなりません。</target>
        <note />
      </trans-unit>
      <trans-unit id="PdbStreamUnexpectedWhenEmittingMetadataOnly">
        <source>PDB stream should not be given when emitting metadata only.</source>
        <target state="translated">メタデータのみを生成している場合、PDB ストリームは指定しないでください。</target>
        <note />
      </trans-unit>
      <trans-unit id="MetadataPeStreamUnexpectedWhenEmittingMetadataOnly">
        <source>Metadata PE stream should not be given when emitting metadata only.</source>
        <target state="translated">メタデータのみを生成している場合、メタデータ PE ストリームは指定しないでください。</target>
        <note />
      </trans-unit>
      <trans-unit id="IncludingPrivateMembersUnexpectedWhenEmittingToMetadataPeStream">
        <source>Including private members should not be used when emitting to the secondary assembly output.</source>
        <target state="translated">セカンダリ アセンブリ出力に対して生成している場合、プライベート メンバーのインクルードは使用しないでください。</target>
        <note />
      </trans-unit>
      <trans-unit id="MustIncludePrivateMembersUnlessRefAssembly">
        <source>Must include private members unless emitting a ref assembly.</source>
        <target state="translated">参照アセンブリを出力しない限り、プライベート メンバーを含める必要があります。</target>
        <note />
      </trans-unit>
      <trans-unit id="EmbeddingPdbUnexpectedWhenEmittingMetadata">
        <source>Embedding PDB is not allowed when emitting metadata.</source>
        <target state="translated">メタデータを生成している場合、PDB を埋め込むことは許可されていません。</target>
        <note />
      </trans-unit>
      <trans-unit id="CannotTargetNetModuleWhenEmittingRefAssembly">
        <source>Cannot target net module when emitting ref assembly.</source>
        <target state="translated">参照アセンブリを生成している場合、ネット モジュールをターゲットにすることはできません。</target>
        <note />
      </trans-unit>
      <trans-unit id="InvalidHash">
        <source>Invalid hash.</source>
        <target state="translated">無効なハッシュです。</target>
        <note />
      </trans-unit>
      <trans-unit id="UnsupportedHashAlgorithm">
        <source>Unsupported hash algorithm.</source>
        <target state="translated">サポートされていないハッシュ アルゴリズムです。</target>
        <note />
      </trans-unit>
      <trans-unit id="InconsistentLanguageVersions">
        <source>Inconsistent language versions</source>
        <target state="translated">一貫性のない言語バージョン</target>
        <note />
      </trans-unit>
      <trans-unit id="CoffResourceInvalidRelocation">
        <source>Win32 resources, assumed to be in COFF object format, have one or more invalid relocation header values.</source>
        <target state="translated">Win32 リソースは、COFF オブジェクト形式であると見なされますが、1 つ以上の再配置ヘッダー値が無効です。</target>
        <note />
      </trans-unit>
      <trans-unit id="CoffResourceInvalidSectionSize">
        <source>Win32 resources, assumed to be in COFF object format, have an invalid section size.</source>
        <target state="translated">Win32 リソースは、COFF オブジェクト形式であると見なされますが、セクション サイズが無効です。</target>
        <note />
      </trans-unit>
      <trans-unit id="CoffResourceInvalidSymbol">
        <source>Win32 resources, assumed to be in COFF object format, have one or more invalid symbol values.</source>
        <target state="translated">Win32 リソースは、COFF オブジェクト形式であると見なされますが、1 つ以上のシンボル値が無効です。</target>
        <note />
      </trans-unit>
      <trans-unit id="CoffResourceMissingSection">
        <source>Win32 resources, assumed to be in COFF object format, are missing one or both of sections '.rsrc$01' and '.rsrc$02'</source>
        <target state="translated">Win32 リソースは、COFF オブジェクト形式であると見なされますが、セクションの '.rsrc$01' と '.rsrc$02' のいずれかまたは両方がありません</target>
        <note />
      </trans-unit>
      <trans-unit id="IconStreamUnexpectedFormat">
        <source>Icon stream is not in the expected format.</source>
        <target state="translated">アイコン ストリームの形式が正しくありません。</target>
        <note />
      </trans-unit>
      <trans-unit id="InvalidCultureName">
        <source>Invalid culture name: '{0}'</source>
        <target state="translated">無効なカルチャ名: '{0}'</target>
        <note />
      </trans-unit>
      <trans-unit id="WinRTIdentityCantBeRetargetable">
        <source>WindowsRuntime identity can't be retargetable</source>
        <target state="translated">WindowsRuntime の ID を再ターゲット可能にすることはできません</target>
        <note />
      </trans-unit>
      <trans-unit id="PEImageNotAvailable">
        <source>PE image not available.</source>
        <target state="translated">PE イメージは使用できません。</target>
        <note />
      </trans-unit>
      <trans-unit id="AssemblySigningNotSupported">
        <source>Assembly signing not supported.</source>
        <target state="translated">アセンブリの署名はサポートされません。</target>
        <note />
      </trans-unit>
      <trans-unit id="XmlReferencesNotSupported">
        <source>References to XML documents are not supported.</source>
        <target state="translated">XML ドキュメントへの参照はサポートされません。</target>
        <note />
      </trans-unit>
      <trans-unit id="FailedToResolveRuleSetName">
        <source>Could not locate the rule set file '{0}'.</source>
        <target state="translated">規則セット ファイル '{0}' が見つかりませんでした。</target>
        <note />
      </trans-unit>
      <trans-unit id="InvalidRuleSetInclude">
        <source>An error occurred while loading the included rule set file {0} - {1}</source>
        <target state="translated">含まれている規則セット ファイル {0} - {1} の読み込み中にエラーが発生しました</target>
        <note />
      </trans-unit>
      <trans-unit id="CompilerAnalyzerFailure">
        <source>Analyzer Failure</source>
        <target state="translated">アナライザー エラー</target>
        <note />
      </trans-unit>
      <trans-unit id="CompilerAnalyzerThrows">
        <source>Analyzer '{0}' threw an exception of type '{1}' with message '{2}'.</source>
        <target state="translated">アナライザー '{0}' が型 '{1}' の例外をメッセージ '{2}' 付きでスローしました。</target>
        <note />
      </trans-unit>
      <trans-unit id="AnalyzerDriverFailure">
        <source>Analyzer Driver Failure</source>
        <target state="translated">アナライザー ドライバー エラー</target>
        <note />
      </trans-unit>
      <trans-unit id="AnalyzerDriverThrows">
        <source>Analyzer driver threw an exception of type '{0}' with message '{1}'.</source>
        <target state="translated">アナライザー ドライバーが型 '{0}' の例外をメッセージ '{1}' 付きでスローしました。</target>
        <note />
      </trans-unit>
      <trans-unit id="AnalyzerDriverThrowsDescription">
        <source>Analyzer driver threw the following exception:
'{0}'.</source>
        <target state="translated">アナライザー ドライバーが次の例外をスローしました:
'{0}'。</target>
        <note />
      </trans-unit>
      <trans-unit id="PEImageDoesntContainManagedMetadata">
        <source>PE image doesn't contain managed metadata.</source>
        <target state="translated">PE イメージには、マネージド メタデータが含まれていません。</target>
        <note />
      </trans-unit>
      <trans-unit id="ChangesMustNotOverlap">
        <source>The changes must not overlap.</source>
        <target state="translated">変更が重なっていてはなりません。</target>
        <note />
      </trans-unit>
      <trans-unit id="DiagnosticIdCantBeNullOrWhitespace">
        <source>A DiagnosticDescriptor must have an Id that is neither null nor an empty string nor a string that only contains white space.</source>
        <target state="translated">DiagnosticDescriptor の ID は、null、空の文字列、または空白のみの文字列でもない必要があります。</target>
        <note />
      </trans-unit>
      <trans-unit id="RuleSetHasDuplicateRules">
        <source>The rule set file has duplicate rules for '{0}' with differing actions '{1}' and '{2}'.</source>
        <target state="translated">規則セット ファイルは、異なるアクション '{1}' と '{2}' を持つ '{0}' の規則が重複しています。</target>
        <note />
      </trans-unit>
      <trans-unit id="CantCreateModuleReferenceToAssembly">
        <source>Can't create a module reference to an assembly.</source>
        <target state="translated">アセンブリのモジュール参照を作成できません。</target>
        <note />
      </trans-unit>
      <trans-unit id="CantCreateReferenceToDynamicAssembly">
        <source>Can't create a metadata reference to a dynamic assembly.</source>
        <target state="translated">動的アセンブリのメタデータ参照を作成できません。</target>
        <note />
      </trans-unit>
      <trans-unit id="CantCreateReferenceToAssemblyWithoutLocation">
        <source>Can't create a metadata reference to an assembly without location.</source>
        <target state="translated">位置が指定されていないアセンブリのメタデータ参照を作成できません。</target>
        <note />
      </trans-unit>
      <trans-unit id="ArgumentCannotBeEmpty">
        <source>Argument cannot be empty.</source>
        <target state="translated">引数を空にすることはできません。</target>
        <note />
      </trans-unit>
      <trans-unit id="ArgumentElementCannotBeNull">
        <source>Argument cannot have a null element.</source>
        <target state="translated">引数に null 要素は指定できません。</target>
        <note />
      </trans-unit>
      <trans-unit id="AsyncAnalyzerActionCannotBeRegistered">
        <source>Analyzer attempted to register an 'async' action, which is not supported.</source>
        <target state="translated">アナライザーが "非同期" アクションを登録しようとしましたが、それはサポートされていません。</target>
        <note />
      </trans-unit>
      <trans-unit id="UnsupportedDiagnosticReported">
        <source>Reported diagnostic with ID '{0}' is not supported by the analyzer.</source>
        <target state="translated">ID '{0}' の報告済みの診断はアナライザーによってサポートされていません。</target>
        <note />
      </trans-unit>
      <trans-unit id="InvalidDiagnosticIdReported">
        <source>Reported diagnostic has an ID '{0}', which is not a valid identifier.</source>
        <target state="translated">報告された診断に有効な識別子ではない ID '{0}' があります。</target>
        <note />
      </trans-unit>
      <trans-unit id="InvalidDiagnosticLocationReported">
        <source>Reported diagnostic '{0}' has a source location in file '{1}', which is not part of the compilation being analyzed.</source>
        <target state="translated">報告された診断 '{0}' のソースの場所がファイル '{1}' にありますが、これは、分析対象のコンパイルの一部ではありません。</target>
        <note />
      </trans-unit>
      <trans-unit id="The_type_0_is_not_understood_by_the_serialization_binder">
        <source>The type '{0}' is not understood by the serialization binder.</source>
        <target state="translated">型 '{0}' がシリアル化バインダーで認識されません。</target>
        <note />
      </trans-unit>
      <trans-unit id="Cannot_deserialize_type_0">
        <source>Cannot deserialize type '{0}'.</source>
        <target state="translated">型 '{0}' を逆シリアル化できません。</target>
        <note />
      </trans-unit>
      <trans-unit id="Cannot_serialize_type_0">
        <source>Cannot serialize type '{0}'.</source>
        <target state="translated">型 '{0}' をシリアル化できません。</target>
        <note />
      </trans-unit>
      <trans-unit id="InvalidNodeToTrack">
        <source>Node to track is not a descendant of the root.</source>
        <target state="translated">追跡する Node、ルートの子孫ではありません。</target>
        <note />
      </trans-unit>
      <trans-unit id="NodeOrTokenOutOfSequence">
        <source>A node or token is out of sequence.</source>
        <target state="translated">ノードまたはトークンの順序が正しくありません。</target>
        <note />
      </trans-unit>
      <trans-unit id="UnexpectedTypeOfNodeInList">
        <source>A node in the list is not of the expected type.</source>
        <target state="translated">リスト内のノードが、予期された型ではありません。</target>
        <note />
      </trans-unit>
      <trans-unit id="MissingListItem">
        <source>The item specified is not the element of a list.</source>
        <target state="translated">指定した項目は、リストの要素ではありません。</target>
        <note />
      </trans-unit>
      <trans-unit id="InvalidPublicKey">
        <source>Invalid public key.</source>
        <target state="translated">公開キーが無効です。</target>
        <note />
      </trans-unit>
      <trans-unit id="InvalidPublicKeyToken">
        <source>Invalid public key token.</source>
        <target state="translated">公開キーのトークンが無効です。</target>
        <note />
      </trans-unit>
      <trans-unit id="InvalidDataAtOffset">
        <source>Invalid data at offset {0}: {1}{2}*{3}{4}</source>
        <target state="translated">オフセット {0} にある無効なデータ: {1}{2}*{3}{4}</target>
        <note />
      </trans-unit>
      <trans-unit id="SymWriterNotDeterministic">
        <source>Windows PDB writer doesn't support deterministic compilation: '{0}'</source>
        <target state="translated">Windows PDB ライターは、決定論的コンパイルをサポートしていません: '{0}'</target>
        <note />
      </trans-unit>
      <trans-unit id="SymWriterOlderVersionThanRequired">
        <source>The version of Windows PDB writer is older than required: '{0}'</source>
        <target state="translated">Windows PDB ライターのバージョンが、必要なバージョンより古いものです: '{0}'</target>
        <note />
      </trans-unit>
      <trans-unit id="SymWriterDoesNotSupportSourceLink">
        <source>Windows PDB writer doesn't support SourceLink feature: '{0}'</source>
        <target state="translated">Windows PDB ライターは、SourceLink 機能をサポートしていません: '{0}'</target>
        <note />
      </trans-unit>
      <trans-unit id="RuleSetBadAttributeValue">
        <source>The attribute {0} has an invalid value of {1}.</source>
        <target state="translated">属性 {0} に {1} の無効な値が含まれています。</target>
        <note />
      </trans-unit>
      <trans-unit id="RuleSetMissingAttribute">
        <source>The element {0} is missing an attribute named {1}.</source>
        <target state="translated">要素 {0} に {1} という属性がありません。</target>
        <note />
      </trans-unit>
      <trans-unit id="KeepAliveIsNotAnInteger">
        <source>Argument to '/keepalive' option is not a 32-bit integer.</source>
        <target state="translated">/keepalive' オプションへの引数は 32 ビットの整数ではありません。</target>
        <note />
      </trans-unit>
      <trans-unit id="KeepAliveIsTooSmall">
        <source>Arguments to '/keepalive' option below -1 are invalid.</source>
        <target state="translated">-1 より小さい '/keepalive' オプションへの引数は無効です。</target>
        <note />
      </trans-unit>
      <trans-unit id="KeepAliveWithoutShared">
        <source>'/keepalive' option is only valid with '/shared' option.</source>
        <target state="translated">'/keepalive' オプションが有効になるのは、'/shared' オプションと一緒に使用する場合のみです。</target>
        <note />
      </trans-unit>
      <trans-unit id="MismatchedVersion">
        <source>Roslyn compiler server reports different protocol version than build task.</source>
        <target state="translated">Roslyn コンパイル サーバーは、ビルド タスクとは異なるバージョンのプロトコルを報告しています。</target>
        <note />
      </trans-unit>
      <trans-unit id="MissingKeepAlive">
        <source>Missing argument for '/keepalive' option.</source>
        <target state="translated">/keepalive' オプションの引数がありません。</target>
        <note />
      </trans-unit>
      <trans-unit id="AnalyzerTotalExecutionTime">
        <source>Total analyzer execution time: {0} seconds.</source>
        <target state="translated">アナライザー実行の合計時間: {0} 秒。</target>
        <note />
      </trans-unit>
      <trans-unit id="MultithreadedAnalyzerExecutionNote">
        <source>NOTE: Elapsed time may be less than analyzer execution time because analyzers can run concurrently.</source>
        <target state="translated">メモ: 複数のアナライザーが同時に実行される可能性があるので、経過時間はアナライザーの実行時間よりも短くなる場合があります。</target>
        <note />
      </trans-unit>
      <trans-unit id="AnalyzerExecutionTimeColumnHeader">
        <source>Time (s)</source>
        <target state="translated">時間 (秒)</target>
        <note />
      </trans-unit>
      <trans-unit id="AnalyzerNameColumnHeader">
        <source>Analyzer</source>
        <target state="translated">アナライザー</target>
        <note />
      </trans-unit>
      <trans-unit id="NoAnalyzersFound">
        <source>No analyzers found</source>
        <target state="translated">アナライザーが見つかりません。</target>
        <note />
      </trans-unit>
      <trans-unit id="DuplicateAnalyzerInstances">
        <source>Argument contains duplicate analyzer instances.</source>
        <target state="translated">引数にアナライザーのインスタンスが重複して含まれています。</target>
        <note />
      </trans-unit>
      <trans-unit id="UnsupportedAnalyzerInstance">
        <source>Argument contains an analyzer instance that does not belong to the 'Analyzers' for this CompilationWithAnalyzers instance.</source>
        <target state="translated">引数には、この CompilationWithAnalyzers インスタンスの 'アナライザー' に属していないアナライザー インスタンスが含まれています。</target>
        <note />
      </trans-unit>
      <trans-unit id="InvalidTree">
        <source>Syntax tree doesn't belong to the underlying 'Compilation'.</source>
        <target state="translated">構文ツリーは、基になる 'コンパイル' に属していません。</target>
        <note />
      </trans-unit>
      <trans-unit id="ResourceStreamEndedUnexpectedly">
        <source>Resource stream ended at {0} bytes, expected {1} bytes.</source>
        <target state="translated">リソース ストリームが {0} バイトで終了しました。{1} バイトが必要です。</target>
        <note />
      </trans-unit>
      <trans-unit id="SharedArgumentMissing">
        <source>Value for argument '/shared:' must not be empty</source>
        <target state="translated">引数 '/shared:' の値を空にすることはできません</target>
        <note />
      </trans-unit>
      <trans-unit id="ExceptionContext">
        <source>Exception occurred with following context:
{0}</source>
        <target state="translated">次のコンテキストで例外が発生しました:
{0}</target>
        <note />
      </trans-unit>
      <trans-unit id="AnonymousTypeMemberAndNamesCountMismatch2">
        <source>{0} and {1} must have the same length.</source>
        <target state="translated">{0} と {1} は、同じ長さである必要があります。</target>
        <note />
      </trans-unit>
      <trans-unit id="AnonymousTypeArgumentCountMismatch2">
        <source>{0} must either be 'default' or have the same length as {1}.</source>
        <target state="translated">{0} は 'default' もしくは {1} と同じ長さである必要があります。</target>
        <note />
      </trans-unit>
      <trans-unit id="InconsistentSyntaxTreeFeature">
        <source>Inconsistent syntax tree features</source>
        <target state="translated">不整合の構文ツリーの機能</target>
        <note />
      </trans-unit>
      <trans-unit id="ReferenceOfTypeIsInvalid1">
        <source>Reference of type '{0}' is not valid for this compilation.</source>
        <target state="translated">型 '{0}' の参照は、このコンパイルで有効ではありません。</target>
        <note />
      </trans-unit>
      <trans-unit id="MetadataRefNotFoundToRemove1">
        <source>MetadataReference '{0}' not found to remove.</source>
        <target state="translated">削除する MetadataReference '{0}' が見つかりません。</target>
        <note />
      </trans-unit>
      <trans-unit id="TupleElementNameCountMismatch">
        <source>If tuple element names are specified, the number of element names must match the cardinality of the tuple.</source>
        <target state="translated">タプル要素名を指定する場合、要素名の数は、タプルのカーディナリティと一致する必要があります。</target>
        <note />
      </trans-unit>
      <trans-unit id="TupleElementNameEmpty">
        <source>Tuple element name cannot be an empty string.</source>
        <target state="translated">タプル要素名を空の文字列にすることはできません。</target>
        <note />
      </trans-unit>
      <trans-unit id="TupleElementLocationCountMismatch">
        <source>If tuple element locations are specified, the number of locations must match the cardinality of the tuple.</source>
        <target state="translated">タプル要素の場所を指定する場合、場所の数はタプルのカーディナリティと一致する必要があります。</target>
        <note />
      </trans-unit>
      <trans-unit id="TuplesNeedAtLeastTwoElements">
        <source>Tuples must have at least two elements.</source>
        <target state="translated">タプルには 2 つ以上の要素が必要です。</target>
        <note />
      </trans-unit>
      <trans-unit id="CompilationReferencesAssembliesWithDifferentAutoGeneratedVersion">
        <source>The compilation references multiple assemblies whose versions only differ in auto-generated build and/or revision numbers.</source>
        <target state="translated">コンパイルは、自動生成ビルド番号またはリビジョン番号 (あるいはその両方) のみが異なるバージョンの複数のアセンブリを参照しています。</target>
        <note />
      </trans-unit>
      <trans-unit id="TupleUnderlyingTypeMustBeTupleCompatible">
        <source>The underlying type for a tuple must be tuple-compatible.</source>
        <target state="translated">タプルの基になる型は、タプルと互換性がなければなりません。</target>
        <note />
      </trans-unit>
      <trans-unit id="UnrecognizedResourceFileFormat">
        <source>Unrecognized resource file format.</source>
        <target state="translated">認識されないリソース ファイル形式です。</target>
        <note />
      </trans-unit>
      <trans-unit id="SourceTextCannotBeEmbedded">
        <source>SourceText cannot be embedded. Provide encoding or canBeEmbedded=true at construction.</source>
        <target state="translated">SourceText を埋め込むことはできません。構築においてエンコードまたは canBeEmbedded=true を使用してください。</target>
        <note />
      </trans-unit>
      <trans-unit id="StreamIsTooLong">
        <source>Stream is too long.</source>
        <target state="translated">ストリームが長すぎます。</target>
        <note />
      </trans-unit>
      <trans-unit id="EmbeddedTextsRequirePdb">
        <source>Embedded texts are only supported when emitting a PDB.</source>
        <target state="translated">埋め込みのテキストは、PDB の生成時にのみサポートされます。</target>
        <note />
      </trans-unit>
      <trans-unit id="TheStreamCannotBeWrittenTo">
        <source>The stream cannot be written to.</source>
        <target state="translated">ストリームを書き込めません。</target>
        <note />
      </trans-unit>
      <trans-unit id="ElementIsExpected">
        <source>element is expected</source>
        <target state="translated">要素が必要です。</target>
        <note />
      </trans-unit>
      <trans-unit id="SeparatorIsExpected">
        <source>separator is expected</source>
        <target state="translated">区切り記号が必要です。</target>
        <note />
      </trans-unit>
      <trans-unit id="TheStreamCannotBeReadFrom">
        <source>The stream cannot be read from.</source>
        <target state="translated">ストリームを読み取れません。</target>
        <note />
      </trans-unit>
      <trans-unit id="Deserialization_reader_for_0_read_incorrect_number_of_values">
        <source>Deserialization reader for '{0}' read incorrect number of values.</source>
        <target state="translated">{0}' の逆シリアル化のリーダーが、正しくない数の値を読み取りました。</target>
        <note />
      </trans-unit>
      <trans-unit id="Stream_contains_invalid_data">
        <source>Stream contains invalid data</source>
        <target state="translated">ストリームに無効なデータが含まれています</target>
        <note />
      </trans-unit>
      <trans-unit id="InvalidDiagnosticSpanReported">
        <source>Reported diagnostic '{0}' has a source location '{1}' in file '{2}', which is outside of the given file.</source>
        <target state="translated">報告された診断 '{0}' のソースの場所はファイル '{2}' 内の '{1}' ですが、これは指定されたファイルの外です。</target>
        <note />
      </trans-unit>
      <trans-unit id="ExceptionEnablingMulticoreJit">
        <source>Warning: Could not enable multicore JIT due to exception: {0}.</source>
        <target state="translated">警告: 次の例外によりマルチコア JIT を有効にできませんでした: {0}。</target>
        <note />
      </trans-unit>
<<<<<<< HEAD
      <trans-unit id="FlowAnalysisFeatureDisabled">
        <source>Feature 'Flow-Analysis' is disabled.</source>
        <target state="translated">'フロー分析' 機能が無効になっています。</target>
        <note />
      </trans-unit>
=======
>>>>>>> 416f5304
    </body>
  </file>
</xliff><|MERGE_RESOLUTION|>--- conflicted
+++ resolved
@@ -848,14 +848,6 @@
         <target state="translated">警告: 次の例外によりマルチコア JIT を有効にできませんでした: {0}。</target>
         <note />
       </trans-unit>
-<<<<<<< HEAD
-      <trans-unit id="FlowAnalysisFeatureDisabled">
-        <source>Feature 'Flow-Analysis' is disabled.</source>
-        <target state="translated">'フロー分析' 機能が無効になっています。</target>
-        <note />
-      </trans-unit>
-=======
->>>>>>> 416f5304
     </body>
   </file>
 </xliff>