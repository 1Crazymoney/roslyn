--- conflicted
+++ resolved
@@ -476,15 +476,14 @@
             return new TupleExpression(VisitArray(operation.Elements), ((Operation)operation).SemanticModel, operation.Syntax, operation.Type, operation.ConstantValue, operation.IsImplicit);
         }
 
-<<<<<<< HEAD
+        public override IOperation VisitTranslatedQueryExpression(ITranslatedQueryExpression operation, object argument)
+        {
+            return new TranslatedQueryExpression(Visit(operation.Expression), ((Operation)operation).SemanticModel, operation.Syntax, operation.Type, operation.ConstantValue, operation.IsImplicit);
+        }
+
         public override IOperation VisitRaiseEventExpression(IRaiseEventExpression operation, object argument)
         {
             return new RaiseEventExpression(Visit(operation.EventReference), VisitArray(operation.ArgumentsInEvaluationOrder), ((Operation)operation).SemanticModel, operation.Syntax, operation.Type, operation.ConstantValue, operation.IsImplicit);
-=======
-        public override IOperation VisitTranslatedQueryExpression(ITranslatedQueryExpression operation, object argument)
-        {
-            return new TranslatedQueryExpression(Visit(operation.Expression), ((Operation)operation).SemanticModel, operation.Syntax, operation.Type, operation.ConstantValue, operation.IsImplicit);
->>>>>>> 3c041e65
         }
     }
 }