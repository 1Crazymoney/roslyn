﻿// Copyright (c) Microsoft.  All Rights Reserved.  Licensed under the Apache License, Version 2.0.  See License.txt in the project root for license information.

using System.Collections.Generic;
using System.Diagnostics;
using Microsoft.CodeAnalysis.Text;

namespace Microsoft.CodeAnalysis
{
    /// <summary>
    /// Ids of well known runtime types.
    /// Values should not intersect with SpecialType enum!
    /// </summary>
    /// <remarks></remarks>
    internal enum WellKnownType
    {
        // Value 0 represents an unknown type
        Unknown = SpecialType.None,

        First = SpecialType.Count + 1,

        // The following type ids should be in sync with names in WellKnownTypes.metadataNames array.
        System_Math = First,
        System_Array,
        System_Attribute,
        System_CLSCompliantAttribute,
        System_Convert,
        System_Exception,
        System_FlagsAttribute,
        System_FormattableString,
        System_Guid,
        System_IFormattable,
        System_RuntimeTypeHandle,
        System_RuntimeFieldHandle,
        System_RuntimeMethodHandle,
        System_MarshalByRefObject,
        System_Type,
        System_Reflection_AssemblyKeyFileAttribute,
        System_Reflection_AssemblyKeyNameAttribute,
        System_Reflection_MethodInfo,
        System_Reflection_ConstructorInfo,
        System_Reflection_MethodBase,
        System_Reflection_FieldInfo,
        System_Reflection_MemberInfo,
        System_Reflection_Missing,
        System_Runtime_CompilerServices_FormattableStringFactory,
        System_Runtime_CompilerServices_RuntimeHelpers,
        System_Runtime_ExceptionServices_ExceptionDispatchInfo,
        System_Runtime_InteropServices_StructLayoutAttribute,
        System_Runtime_InteropServices_UnknownWrapper,
        System_Runtime_InteropServices_DispatchWrapper,
        System_Runtime_InteropServices_CallingConvention,
        System_Runtime_InteropServices_ClassInterfaceAttribute,
        System_Runtime_InteropServices_ClassInterfaceType,
        System_Runtime_InteropServices_CoClassAttribute,
        System_Runtime_InteropServices_ComAwareEventInfo,
        System_Runtime_InteropServices_ComEventInterfaceAttribute,
        System_Runtime_InteropServices_ComInterfaceType,
        System_Runtime_InteropServices_ComSourceInterfacesAttribute,
        System_Runtime_InteropServices_ComVisibleAttribute,
        System_Runtime_InteropServices_DispIdAttribute,
        System_Runtime_InteropServices_GuidAttribute,
        System_Runtime_InteropServices_InterfaceTypeAttribute,
        System_Runtime_InteropServices_Marshal,
        System_Runtime_InteropServices_TypeIdentifierAttribute,
        System_Runtime_InteropServices_BestFitMappingAttribute,
        System_Runtime_InteropServices_DefaultParameterValueAttribute,
        System_Runtime_InteropServices_LCIDConversionAttribute,
        System_Runtime_InteropServices_UnmanagedFunctionPointerAttribute,
        System_Activator,
        System_Threading_Tasks_Task,
        System_Threading_Tasks_Task_T,
        System_Threading_Interlocked,
        System_Threading_Monitor,
        System_Threading_Thread,
        Microsoft_CSharp_RuntimeBinder_Binder,
        Microsoft_CSharp_RuntimeBinder_CSharpArgumentInfo,
        Microsoft_CSharp_RuntimeBinder_CSharpArgumentInfoFlags,
        Microsoft_CSharp_RuntimeBinder_CSharpBinderFlags,
        Microsoft_VisualBasic_CallType,
        Microsoft_VisualBasic_Embedded,
        Microsoft_VisualBasic_CompilerServices_Conversions,
        Microsoft_VisualBasic_CompilerServices_Operators,
        Microsoft_VisualBasic_CompilerServices_NewLateBinding,
        Microsoft_VisualBasic_CompilerServices_EmbeddedOperators,
        Microsoft_VisualBasic_CompilerServices_StandardModuleAttribute,
        Microsoft_VisualBasic_CompilerServices_Utils,
        Microsoft_VisualBasic_CompilerServices_LikeOperator,
        Microsoft_VisualBasic_CompilerServices_ProjectData,
        Microsoft_VisualBasic_CompilerServices_ObjectFlowControl,
        Microsoft_VisualBasic_CompilerServices_ObjectFlowControl_ForLoopControl,
        Microsoft_VisualBasic_CompilerServices_StaticLocalInitFlag,
        Microsoft_VisualBasic_CompilerServices_StringType,
        Microsoft_VisualBasic_CompilerServices_IncompleteInitialization,
        Microsoft_VisualBasic_CompilerServices_Versioned,
        Microsoft_VisualBasic_CompareMethod,
        Microsoft_VisualBasic_Strings,
        Microsoft_VisualBasic_ErrObject,
        Microsoft_VisualBasic_FileSystem,
        Microsoft_VisualBasic_ApplicationServices_ApplicationBase,
        Microsoft_VisualBasic_ApplicationServices_WindowsFormsApplicationBase,
        Microsoft_VisualBasic_Information,
        Microsoft_VisualBasic_Interaction,

        // standard Func delegates - must be ordered by arity
        System_Func_T,
        System_Func_T2,
        System_Func_T3,
        System_Func_T4,
        System_Func_T5,
        System_Func_T6,
        System_Func_T7,
        System_Func_T8,
        System_Func_T9,
        System_Func_T10,
        System_Func_T11,
        System_Func_T12,
        System_Func_T13,
        System_Func_T14,
        System_Func_T15,
        System_Func_T16,
        System_Func_T17,
        System_Func_TMax = System_Func_T17,

        // standard Action delegates - must be ordered by arity
        System_Action,
        System_Action_T,
        System_Action_T2,
        System_Action_T3,
        System_Action_T4,
        System_Action_T5,
        System_Action_T6,
        System_Action_T7,
        System_Action_T8,
        System_Action_T9,
        System_Action_T10,
        System_Action_T11,
        System_Action_T12,
        System_Action_T13,
        System_Action_T14,
        System_Action_T15,
        System_Action_T16,
        System_Action_TMax = System_Action_T16,

        System_AttributeUsageAttribute,
        System_ParamArrayAttribute,
        System_NonSerializedAttribute,
        System_STAThreadAttribute,
        System_Reflection_DefaultMemberAttribute,
        System_Runtime_CompilerServices_DateTimeConstantAttribute,
        System_Runtime_CompilerServices_DecimalConstantAttribute,
        System_Runtime_CompilerServices_IUnknownConstantAttribute,
        System_Runtime_CompilerServices_IDispatchConstantAttribute,
        System_Runtime_CompilerServices_ExtensionAttribute,
        System_Runtime_CompilerServices_INotifyCompletion,
        System_Runtime_CompilerServices_InternalsVisibleToAttribute,
        System_Runtime_CompilerServices_CompilerGeneratedAttribute,
        System_Runtime_CompilerServices_AccessedThroughPropertyAttribute,
        System_Runtime_CompilerServices_CompilationRelaxationsAttribute,
        System_Runtime_CompilerServices_RuntimeCompatibilityAttribute,
        System_Runtime_CompilerServices_UnsafeValueTypeAttribute,
        System_Runtime_CompilerServices_FixedBufferAttribute,
        System_Runtime_CompilerServices_DynamicAttribute,
        System_Runtime_CompilerServices_CallSiteBinder,
        System_Runtime_CompilerServices_CallSite,
        System_Runtime_CompilerServices_CallSite_T,

        System_Runtime_InteropServices_WindowsRuntime_EventRegistrationToken,
        System_Runtime_InteropServices_WindowsRuntime_EventRegistrationTokenTable_T,
        System_Runtime_InteropServices_WindowsRuntime_WindowsRuntimeMarshal,

        Windows_Foundation_IAsyncAction,
        Windows_Foundation_IAsyncActionWithProgress_T,
        Windows_Foundation_IAsyncOperation_T,
        Windows_Foundation_IAsyncOperationWithProgress_T2,

        System_Diagnostics_Debugger,
        System_Diagnostics_DebuggerDisplayAttribute,
        System_Diagnostics_DebuggerNonUserCodeAttribute,
        System_Diagnostics_DebuggerHiddenAttribute,
        System_Diagnostics_DebuggerBrowsableAttribute,
        System_Diagnostics_DebuggerStepThroughAttribute,
        System_Diagnostics_DebuggerBrowsableState,
        System_Diagnostics_DebuggableAttribute,
        System_Diagnostics_DebuggableAttribute__DebuggingModes,

        System_ComponentModel_DesignerSerializationVisibilityAttribute,

        System_IEquatable_T,

        System_Collections_IList,
        System_Collections_ICollection,
        System_Collections_Generic_EqualityComparer_T,
        System_Collections_Generic_List_T,
        System_Collections_Generic_IDictionary_KV,
        System_Collections_Generic_IReadOnlyDictionary_KV,
        System_Collections_ObjectModel_Collection_T,
        System_Collections_ObjectModel_ReadOnlyCollection_T,
        System_Collections_Specialized_INotifyCollectionChanged,
        System_ComponentModel_INotifyPropertyChanged,
        System_ComponentModel_EditorBrowsableAttribute,
        System_ComponentModel_EditorBrowsableState,

        System_Linq_Enumerable,
        System_Linq_Expressions_Expression,
        System_Linq_Expressions_Expression_T,
        System_Linq_Expressions_ParameterExpression,
        System_Linq_Expressions_ElementInit,
        System_Linq_Expressions_MemberBinding,
        System_Linq_Expressions_ExpressionType,
        System_Linq_IQueryable,
        System_Linq_IQueryable_T,

        System_Xml_Linq_Extensions,
        System_Xml_Linq_XAttribute,
        System_Xml_Linq_XCData,
        System_Xml_Linq_XComment,
        System_Xml_Linq_XContainer,
        System_Xml_Linq_XDeclaration,
        System_Xml_Linq_XDocument,
        System_Xml_Linq_XElement,
        System_Xml_Linq_XName,
        System_Xml_Linq_XNamespace,
        System_Xml_Linq_XObject,
        System_Xml_Linq_XProcessingInstruction,

        System_Security_UnverifiableCodeAttribute,
        System_Security_Permissions_SecurityAction,
        System_Security_Permissions_SecurityAttribute,
        System_Security_Permissions_SecurityPermissionAttribute,

        System_NotSupportedException,

        System_Runtime_CompilerServices_ICriticalNotifyCompletion,
        System_Runtime_CompilerServices_IAsyncStateMachine,
        System_Runtime_CompilerServices_AsyncVoidMethodBuilder,
        System_Runtime_CompilerServices_AsyncTaskMethodBuilder,
        System_Runtime_CompilerServices_AsyncTaskMethodBuilder_T,
        System_Runtime_CompilerServices_AsyncStateMachineAttribute,
        System_Runtime_CompilerServices_IteratorStateMachineAttribute,

        System_Windows_Forms_Form,
        System_Windows_Forms_Application,

        System_Environment,

        System_Runtime_GCLatencyMode,
        System_IFormatProvider,

        CSharp7Sentinel = System_IFormatProvider, // all types that were known before CSharp7 should remain above this sentinel

        System_ValueTuple_T1,
        System_ValueTuple_T2,
        System_ValueTuple_T3,
        System_ValueTuple_T4,
        System_ValueTuple_T5,
        System_ValueTuple_T6,

        ExtSentinel, // Not a real type, just a marker for types above 255 and strictly below 512

        System_ValueTuple_T7,
        System_ValueTuple_TRest,

        System_Runtime_CompilerServices_TupleElementNamesAttribute,

        Microsoft_CodeAnalysis_Runtime_Instrumentation,
        System_Runtime_CompilerServices_NullableAttribute,
        System_Runtime_CompilerServices_ReferenceAssemblyAttribute,

        System_Runtime_CompilerServices_IsReadOnlyAttribute,
        System_Runtime_CompilerServices_IsByRefLikeAttribute,
        System_Runtime_InteropServices_InAttribute,
        System_ObsoleteAttribute,
        System_Span_T,
        System_ReadOnlySpan_T,
        System_Runtime_InteropServices_UnmanagedType,
        System_Runtime_CompilerServices_IsUnmanagedAttribute,

        Microsoft_VisualBasic_Conversion,
        System_Runtime_CompilerServices_NonNullTypesAttribute,
        System_AttributeTargets,
        Microsoft_CodeAnalysis_EmbeddedAttribute,
        System_Runtime_CompilerServices_ITuple,

        System_Index,
        System_Range,

        System_Runtime_CompilerServices_AsyncIteratorStateMachineAttribute,
        System_IAsyncDisposable,
        System_Collections_Generic_IAsyncEnumerable_T,
        System_Collections_Generic_IAsyncEnumerator_T,
        System_Threading_Tasks_Sources_ManualResetValueTaskSourceCore_T,
        System_Threading_Tasks_Sources_ValueTaskSourceStatus,
        System_Threading_Tasks_Sources_ValueTaskSourceOnCompletedFlags,
        System_Threading_Tasks_Sources_IValueTaskSource_T,
        System_Threading_Tasks_Sources_IValueTaskSource,
        System_Threading_Tasks_ValueTask_T,
        System_Threading_Tasks_ValueTask,
        System_Runtime_CompilerServices_AsyncIteratorMethodBuilder,
        System_Threading_CancellationToken,

        System_InvalidOperationException,
        System_MatchFailureException,

        NextAvailable,

        // Remember to update the AllWellKnownTypes tests when making changes here
    }

    internal static class WellKnownTypes
    {
        /// <summary>
        /// Number of well known types in WellKnownType enum
        /// </summary>
        internal const int Count = WellKnownType.NextAvailable - WellKnownType.First;

        /// <summary>
        /// Array of names for types.
        /// The names should correspond to ids from WellKnownType enum so
        /// that we could use ids to index into the array
        /// </summary>
        /// <remarks></remarks>
        private static readonly string[] s_metadataNames = new string[]
        {
            "System.Math",
            "System.Array",
            "System.Attribute",
            "System.CLSCompliantAttribute",
            "System.Convert",
            "System.Exception",
            "System.FlagsAttribute",
            "System.FormattableString",
            "System.Guid",
            "System.IFormattable",
            "System.RuntimeTypeHandle",
            "System.RuntimeFieldHandle",
            "System.RuntimeMethodHandle",
            "System.MarshalByRefObject",
            "System.Type",
            "System.Reflection.AssemblyKeyFileAttribute",
            "System.Reflection.AssemblyKeyNameAttribute",
            "System.Reflection.MethodInfo",
            "System.Reflection.ConstructorInfo",
            "System.Reflection.MethodBase",
            "System.Reflection.FieldInfo",
            "System.Reflection.MemberInfo",
            "System.Reflection.Missing",
            "System.Runtime.CompilerServices.FormattableStringFactory",
            "System.Runtime.CompilerServices.RuntimeHelpers",
            "System.Runtime.ExceptionServices.ExceptionDispatchInfo",
            "System.Runtime.InteropServices.StructLayoutAttribute",
            "System.Runtime.InteropServices.UnknownWrapper",
            "System.Runtime.InteropServices.DispatchWrapper",
            "System.Runtime.InteropServices.CallingConvention",
            "System.Runtime.InteropServices.ClassInterfaceAttribute",
            "System.Runtime.InteropServices.ClassInterfaceType",
            "System.Runtime.InteropServices.CoClassAttribute",
            "System.Runtime.InteropServices.ComAwareEventInfo",
            "System.Runtime.InteropServices.ComEventInterfaceAttribute",
            "System.Runtime.InteropServices.ComInterfaceType",
            "System.Runtime.InteropServices.ComSourceInterfacesAttribute",
            "System.Runtime.InteropServices.ComVisibleAttribute",
            "System.Runtime.InteropServices.DispIdAttribute",
            "System.Runtime.InteropServices.GuidAttribute",
            "System.Runtime.InteropServices.InterfaceTypeAttribute",
            "System.Runtime.InteropServices.Marshal",
            "System.Runtime.InteropServices.TypeIdentifierAttribute",
            "System.Runtime.InteropServices.BestFitMappingAttribute",
            "System.Runtime.InteropServices.DefaultParameterValueAttribute",
            "System.Runtime.InteropServices.LCIDConversionAttribute",
            "System.Runtime.InteropServices.UnmanagedFunctionPointerAttribute",
            "System.Activator",
            "System.Threading.Tasks.Task",
            "System.Threading.Tasks.Task`1",
            "System.Threading.Interlocked",
            "System.Threading.Monitor",
            "System.Threading.Thread",
            "Microsoft.CSharp.RuntimeBinder.Binder",
            "Microsoft.CSharp.RuntimeBinder.CSharpArgumentInfo",
            "Microsoft.CSharp.RuntimeBinder.CSharpArgumentInfoFlags",
            "Microsoft.CSharp.RuntimeBinder.CSharpBinderFlags",
            "Microsoft.VisualBasic.CallType",
            "Microsoft.VisualBasic.Embedded",
            "Microsoft.VisualBasic.CompilerServices.Conversions",
            "Microsoft.VisualBasic.CompilerServices.Operators",
            "Microsoft.VisualBasic.CompilerServices.NewLateBinding",
            "Microsoft.VisualBasic.CompilerServices.EmbeddedOperators",
            "Microsoft.VisualBasic.CompilerServices.StandardModuleAttribute",
            "Microsoft.VisualBasic.CompilerServices.Utils",
            "Microsoft.VisualBasic.CompilerServices.LikeOperator",
            "Microsoft.VisualBasic.CompilerServices.ProjectData",
            "Microsoft.VisualBasic.CompilerServices.ObjectFlowControl",
            "Microsoft.VisualBasic.CompilerServices.ObjectFlowControl+ForLoopControl",
            "Microsoft.VisualBasic.CompilerServices.StaticLocalInitFlag",
            "Microsoft.VisualBasic.CompilerServices.StringType",
            "Microsoft.VisualBasic.CompilerServices.IncompleteInitialization",
            "Microsoft.VisualBasic.CompilerServices.Versioned",
            "Microsoft.VisualBasic.CompareMethod",
            "Microsoft.VisualBasic.Strings",
            "Microsoft.VisualBasic.ErrObject",
            "Microsoft.VisualBasic.FileSystem",
            "Microsoft.VisualBasic.ApplicationServices.ApplicationBase",
            "Microsoft.VisualBasic.ApplicationServices.WindowsFormsApplicationBase",
            "Microsoft.VisualBasic.Information",
            "Microsoft.VisualBasic.Interaction",

            "System.Func`1",
            "System.Func`2",
            "System.Func`3",
            "System.Func`4",
            "System.Func`5",
            "System.Func`6",
            "System.Func`7",
            "System.Func`8",
            "System.Func`9",
            "System.Func`10",
            "System.Func`11",
            "System.Func`12",
            "System.Func`13",
            "System.Func`14",
            "System.Func`15",
            "System.Func`16",
            "System.Func`17",
            "System.Action",
            "System.Action`1",
            "System.Action`2",
            "System.Action`3",
            "System.Action`4",
            "System.Action`5",
            "System.Action`6",
            "System.Action`7",
            "System.Action`8",
            "System.Action`9",
            "System.Action`10",
            "System.Action`11",
            "System.Action`12",
            "System.Action`13",
            "System.Action`14",
            "System.Action`15",
            "System.Action`16",

            "System.AttributeUsageAttribute",
            "System.ParamArrayAttribute",
            "System.NonSerializedAttribute",
            "System.STAThreadAttribute",
            "System.Reflection.DefaultMemberAttribute",
            "System.Runtime.CompilerServices.DateTimeConstantAttribute",
            "System.Runtime.CompilerServices.DecimalConstantAttribute",
            "System.Runtime.CompilerServices.IUnknownConstantAttribute",
            "System.Runtime.CompilerServices.IDispatchConstantAttribute",
            "System.Runtime.CompilerServices.ExtensionAttribute",
            "System.Runtime.CompilerServices.INotifyCompletion",
            "System.Runtime.CompilerServices.InternalsVisibleToAttribute",
            "System.Runtime.CompilerServices.CompilerGeneratedAttribute",
            "System.Runtime.CompilerServices.AccessedThroughPropertyAttribute",
            "System.Runtime.CompilerServices.CompilationRelaxationsAttribute",
            "System.Runtime.CompilerServices.RuntimeCompatibilityAttribute",
            "System.Runtime.CompilerServices.UnsafeValueTypeAttribute",
            "System.Runtime.CompilerServices.FixedBufferAttribute",
            "System.Runtime.CompilerServices.DynamicAttribute",
            "System.Runtime.CompilerServices.CallSiteBinder",
            "System.Runtime.CompilerServices.CallSite",
            "System.Runtime.CompilerServices.CallSite`1",

            "System.Runtime.InteropServices.WindowsRuntime.EventRegistrationToken",
            "System.Runtime.InteropServices.WindowsRuntime.EventRegistrationTokenTable`1",
            "System.Runtime.InteropServices.WindowsRuntime.WindowsRuntimeMarshal",

            "Windows.Foundation.IAsyncAction",
            "Windows.Foundation.IAsyncActionWithProgress`1",
            "Windows.Foundation.IAsyncOperation`1",
            "Windows.Foundation.IAsyncOperationWithProgress`2",

            "System.Diagnostics.Debugger",
            "System.Diagnostics.DebuggerDisplayAttribute",
            "System.Diagnostics.DebuggerNonUserCodeAttribute",
            "System.Diagnostics.DebuggerHiddenAttribute",
            "System.Diagnostics.DebuggerBrowsableAttribute",
            "System.Diagnostics.DebuggerStepThroughAttribute",
            "System.Diagnostics.DebuggerBrowsableState",
            "System.Diagnostics.DebuggableAttribute",
            "System.Diagnostics.DebuggableAttribute+DebuggingModes",

            "System.ComponentModel.DesignerSerializationVisibilityAttribute",

            "System.IEquatable`1",

            "System.Collections.IList",
            "System.Collections.ICollection",
            "System.Collections.Generic.EqualityComparer`1",
            "System.Collections.Generic.List`1",
            "System.Collections.Generic.IDictionary`2",
            "System.Collections.Generic.IReadOnlyDictionary`2",
            "System.Collections.ObjectModel.Collection`1",
            "System.Collections.ObjectModel.ReadOnlyCollection`1",
            "System.Collections.Specialized.INotifyCollectionChanged",
            "System.ComponentModel.INotifyPropertyChanged",
            "System.ComponentModel.EditorBrowsableAttribute",
            "System.ComponentModel.EditorBrowsableState",

            "System.Linq.Enumerable",
            "System.Linq.Expressions.Expression",
            "System.Linq.Expressions.Expression`1",
            "System.Linq.Expressions.ParameterExpression",
            "System.Linq.Expressions.ElementInit",
            "System.Linq.Expressions.MemberBinding",
            "System.Linq.Expressions.ExpressionType",
            "System.Linq.IQueryable",
            "System.Linq.IQueryable`1",

            "System.Xml.Linq.Extensions",
            "System.Xml.Linq.XAttribute",
            "System.Xml.Linq.XCData",
            "System.Xml.Linq.XComment",
            "System.Xml.Linq.XContainer",
            "System.Xml.Linq.XDeclaration",
            "System.Xml.Linq.XDocument",
            "System.Xml.Linq.XElement",
            "System.Xml.Linq.XName",
            "System.Xml.Linq.XNamespace",
            "System.Xml.Linq.XObject",
            "System.Xml.Linq.XProcessingInstruction",

            "System.Security.UnverifiableCodeAttribute",
            "System.Security.Permissions.SecurityAction",
            "System.Security.Permissions.SecurityAttribute",
            "System.Security.Permissions.SecurityPermissionAttribute",

            "System.NotSupportedException",

            "System.Runtime.CompilerServices.ICriticalNotifyCompletion",
            "System.Runtime.CompilerServices.IAsyncStateMachine",
            "System.Runtime.CompilerServices.AsyncVoidMethodBuilder",
            "System.Runtime.CompilerServices.AsyncTaskMethodBuilder",
            "System.Runtime.CompilerServices.AsyncTaskMethodBuilder`1",
            "System.Runtime.CompilerServices.AsyncStateMachineAttribute",
            "System.Runtime.CompilerServices.IteratorStateMachineAttribute",

            "System.Windows.Forms.Form",
            "System.Windows.Forms.Application",

            "System.Environment",

            "System.Runtime.GCLatencyMode",

            "System.IFormatProvider",

            "System.ValueTuple`1",
            "System.ValueTuple`2",
            "System.ValueTuple`3",
            "System.ValueTuple`4",
            "System.ValueTuple`5",
            "System.ValueTuple`6",

            "", // extension marker

            "System.ValueTuple`7",
            "System.ValueTuple`8",

            "System.Runtime.CompilerServices.TupleElementNamesAttribute",

            "Microsoft.CodeAnalysis.Runtime.Instrumentation",

            "System.Runtime.CompilerServices.NullableAttribute",
            "System.Runtime.CompilerServices.ReferenceAssemblyAttribute",

            "System.Runtime.CompilerServices.IsReadOnlyAttribute",
            "System.Runtime.CompilerServices.IsByRefLikeAttribute",
            "System.Runtime.InteropServices.InAttribute",
            "System.ObsoleteAttribute",
            "System.Span`1",
            "System.ReadOnlySpan`1",
            "System.Runtime.InteropServices.UnmanagedType",
            "System.Runtime.CompilerServices.IsUnmanagedAttribute",

            "Microsoft.VisualBasic.Conversion",
            "System.Runtime.CompilerServices.NonNullTypesAttribute",
            "System.AttributeTargets",
            "Microsoft.CodeAnalysis.EmbeddedAttribute",
            "System.Runtime.CompilerServices.ITuple",

            "System.Index",
            "System.Range",

            "System.Runtime.CompilerServices.AsyncIteratorStateMachineAttribute",
            "System.IAsyncDisposable",
            "System.Collections.Generic.IAsyncEnumerable`1",
            "System.Collections.Generic.IAsyncEnumerator`1",
            "System.Threading.Tasks.Sources.ManualResetValueTaskSourceCore`1",
            "System.Threading.Tasks.Sources.ValueTaskSourceStatus",
            "System.Threading.Tasks.Sources.ValueTaskSourceOnCompletedFlags",
            "System.Threading.Tasks.Sources.IValueTaskSource`1",
            "System.Threading.Tasks.Sources.IValueTaskSource",
            "System.Threading.Tasks.ValueTask`1",
            "System.Threading.Tasks.ValueTask",
            "System.Runtime.CompilerServices.AsyncIteratorMethodBuilder",
<<<<<<< HEAD

            "System.InvalidOperationException",
            "System.MatchFailureException"
=======
            "System.Threading.CancellationToken",
>>>>>>> e2c6c425
        };

        private readonly static Dictionary<string, WellKnownType> s_nameToTypeIdMap = new Dictionary<string, WellKnownType>((int)Count);

        static WellKnownTypes()
        {
            AssertEnumAndTableInSync();

            for (int i = 0; i < s_metadataNames.Length; i++)
            {
                var name = s_metadataNames[i];
                var typeId = (WellKnownType)(i + WellKnownType.First);
                s_nameToTypeIdMap.Add(name, typeId);
            }
        }

        [Conditional("DEBUG")]
        private static void AssertEnumAndTableInSync()
        {
            for (int i = 0; i < s_metadataNames.Length; i++)
            {
                var name = s_metadataNames[i];
                var typeId = (WellKnownType)(i + WellKnownType.First);

                string typeIdName;
                switch (typeId)
                {
                    case WellKnownType.First:
                        typeIdName = "System.Math";
                        break;
                    case WellKnownType.Microsoft_VisualBasic_CompilerServices_ObjectFlowControl_ForLoopControl:
                        typeIdName = "Microsoft.VisualBasic.CompilerServices.ObjectFlowControl+ForLoopControl";
                        break;
                    case WellKnownType.CSharp7Sentinel:
                        typeIdName = "System.IFormatProvider";
                        break;
                    case WellKnownType.ExtSentinel:
                        typeIdName = "";
                        break;
                    default:
                        typeIdName = typeId.ToString().Replace("__", "+").Replace('_', '.');
                        break;
                }

                int separator = name.IndexOf('`');
                if (separator >= 0)
                {
                    // Ignore type parameter qualifier for generic types.
                    name = name.Substring(0, separator);
                    typeIdName = typeIdName.Substring(0, separator);
                }

                Debug.Assert(name == typeIdName, "Enum name and type name must match");
            }

            Debug.Assert((int)WellKnownType.ExtSentinel == 255);
            Debug.Assert((int)WellKnownType.NextAvailable <= 512, "Time for a new sentinel");
        }

        public static bool IsWellKnownType(this WellKnownType typeId)
        {
            Debug.Assert(typeId != WellKnownType.ExtSentinel);
            return typeId >= WellKnownType.First && typeId < WellKnownType.NextAvailable;
        }

        public static bool IsValueTupleType(this WellKnownType typeId)
        {
            Debug.Assert(typeId != WellKnownType.ExtSentinel);
            return typeId >= WellKnownType.System_ValueTuple_T1 && typeId <= WellKnownType.System_ValueTuple_TRest;
        }

        public static bool IsValid(this WellKnownType typeId)
        {
            return typeId >= WellKnownType.First && typeId < WellKnownType.NextAvailable && typeId != WellKnownType.ExtSentinel;
        }

        public static string GetMetadataName(this WellKnownType id)
        {
            return s_metadataNames[(int)(id - WellKnownType.First)];
        }

        public static WellKnownType GetTypeFromMetadataName(string metadataName)
        {
            WellKnownType id;

            if (s_nameToTypeIdMap.TryGetValue(metadataName, out id))
            {
                return id;
            }

            Debug.Assert(WellKnownType.First != 0);
            return WellKnownType.Unknown;
        }

        // returns WellKnownType.Unknown if given arity isn't available:
        internal static WellKnownType GetWellKnownFunctionDelegate(int invokeArgumentCount)
        {
            Debug.Assert(invokeArgumentCount >= 0);
            return (invokeArgumentCount <= WellKnownType.System_Func_TMax - WellKnownType.System_Func_T) ?
                (WellKnownType)((int)WellKnownType.System_Func_T + invokeArgumentCount) :
                WellKnownType.Unknown;
        }

        // returns WellKnownType.Unknown if given arity isn't available:
        internal static WellKnownType GetWellKnownActionDelegate(int invokeArgumentCount)
        {
            Debug.Assert(invokeArgumentCount >= 0);

            return (invokeArgumentCount <= WellKnownType.System_Action_TMax - WellKnownType.System_Action) ?
                (WellKnownType)((int)WellKnownType.System_Action + invokeArgumentCount) :
                WellKnownType.Unknown;
        }
    }
}<|MERGE_RESOLUTION|>--- conflicted
+++ resolved
@@ -593,13 +593,10 @@
             "System.Threading.Tasks.ValueTask`1",
             "System.Threading.Tasks.ValueTask",
             "System.Runtime.CompilerServices.AsyncIteratorMethodBuilder",
-<<<<<<< HEAD
+            "System.Threading.CancellationToken",
 
             "System.InvalidOperationException",
-            "System.MatchFailureException"
-=======
-            "System.Threading.CancellationToken",
->>>>>>> e2c6c425
+            "System.MatchFailureException",
         };
 
         private readonly static Dictionary<string, WellKnownType> s_nameToTypeIdMap = new Dictionary<string, WellKnownType>((int)Count);
