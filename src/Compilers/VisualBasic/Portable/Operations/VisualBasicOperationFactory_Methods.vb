﻿' Copyright (c) Microsoft.  All Rights Reserved.  Licensed under the Apache License, Version 2.0.  See License.txt in the project root for license information.

Imports System.Collections.Immutable
Imports Microsoft.CodeAnalysis.PooledObjects
Imports Microsoft.CodeAnalysis.VisualBasic
Imports Microsoft.CodeAnalysis.VisualBasic.Symbols
Imports Microsoft.CodeAnalysis.VisualBasic.Syntax

Namespace Microsoft.CodeAnalysis.Operations
    Partial Friend NotInheritable Class VisualBasicOperationFactory
        Private Shared Function ConvertToOptional(value As ConstantValue) As [Optional](Of Object)
            Return If(value Is Nothing OrElse value.IsBad, New [Optional](Of Object)(), New [Optional](Of Object)(value.Value))
        End Function

        Private Shared Function GetAssignmentKind(value As BoundAssignmentOperator) As OperationKind
            If value.LeftOnTheRightOpt IsNot Nothing Then
                Select Case value.Right.Kind
                    Case BoundKind.BinaryOperator
                        Dim rightBinary As BoundBinaryOperator = DirectCast(value.Right, BoundBinaryOperator)
                        If rightBinary.Left Is value.LeftOnTheRightOpt Then
                            Return OperationKind.CompoundAssignment
                        End If
                    Case BoundKind.UserDefinedBinaryOperator
                        Dim rightOperatorBinary As BoundUserDefinedBinaryOperator = DirectCast(value.Right, BoundUserDefinedBinaryOperator)

                        ' It is not permissible to access the Left property of a BoundUserDefinedBinaryOperator unconditionally,
                        ' because that property can throw an exception if the operator expression is semantically invalid.
                        ' get it through helper method
                        Dim leftOperand = GetUserDefinedBinaryOperatorChildBoundNode(rightOperatorBinary, 0)
                        If leftOperand Is value.LeftOnTheRightOpt Then
                            Return OperationKind.CompoundAssignment
                        End If
                End Select
            End If

            Return OperationKind.SimpleAssignment
        End Function

        Private Function GetUserDefinedBinaryOperatorChild([operator] As BoundUserDefinedBinaryOperator, index As Integer) As IOperation
            Dim child = Create(GetUserDefinedBinaryOperatorChildBoundNode([operator], index))
            If child IsNot Nothing Then
                Return child
            End If
            Dim isImplicit As Boolean = [operator].WasCompilerGenerated
            Return OperationFactory.CreateInvalidExpression(_semanticModel, [operator].UnderlyingExpression.Syntax, ImmutableArray(Of IOperation).Empty, isImplicit)
        End Function

        Private Shared Function GetUserDefinedBinaryOperatorChildBoundNode([operator] As BoundUserDefinedBinaryOperator, index As Integer) As BoundNode
            If [operator].UnderlyingExpression.Kind = BoundKind.Call Then
                If index = 0 Then
                    Return [operator].Left
                ElseIf index = 1 Then
                    Return [operator].Right
                Else
                    Throw ExceptionUtilities.UnexpectedValue(index)
                End If
            End If

            Return GetChildOfBadExpressionBoundNode([operator].UnderlyingExpression, index)
        End Function

        Friend Function DeriveArguments(boundArguments As ImmutableArray(Of BoundExpression), parameters As ImmutableArray(Of VisualBasic.Symbols.ParameterSymbol), invocationWasCompilerGenerated As Boolean) As ImmutableArray(Of IArgumentOperation)
            Dim argumentsLength As Integer = boundArguments.Length
            Debug.Assert(argumentsLength = parameters.Length)

            Dim arguments As ArrayBuilder(Of IArgumentOperation) = ArrayBuilder(Of IArgumentOperation).GetInstance(argumentsLength)
            For index As Integer = 0 To argumentsLength - 1 Step 1
                arguments.Add(DeriveArgument(index, boundArguments(index), parameters, invocationWasCompilerGenerated))
            Next

            Return arguments.ToImmutableAndFree()
        End Function

        Private Function CreateConversion(expression As BoundExpression) As Conversion
            If expression.Kind = BoundKind.Conversion Then
                Dim conversion = DirectCast(expression, BoundConversion)
                Dim conversionKind = conversion.ConversionKind
                Dim method As MethodSymbol = Nothing
                If conversionKind.HasFlag(VisualBasic.ConversionKind.UserDefined) AndAlso conversion.Operand.Kind = BoundKind.UserDefinedConversion Then
                    method = DirectCast(conversion.Operand, BoundUserDefinedConversion).Call.Method
                End If
                Return New Conversion(KeyValuePair.Create(conversionKind, method))
            End If
            Return New Conversion(Conversions.Identity)
        End Function

        Private Function DeriveArgument(
            index As Integer,
            argument As BoundExpression,
            parameters As ImmutableArray(Of VisualBasic.Symbols.ParameterSymbol),
            invocationWasCompilerGenerated As Boolean
        ) As IArgumentOperation
            Dim isImplicit As Boolean = argument.WasCompilerGenerated AndAlso argument.Syntax.Kind <> SyntaxKind.OmittedArgument
            Select Case argument.Kind
                Case BoundKind.ByRefArgumentWithCopyBack
                    Dim byRefArgument = DirectCast(argument, BoundByRefArgumentWithCopyBack)
                    Dim parameter = parameters(index)
                    Dim value = Create(byRefArgument.OriginalArgument)

                    Return CreateArgumentOperation(
                        ArgumentKind.Explicit,
                        parameter,
                        value,
                        CreateConversion(byRefArgument.InConversion),
                        CreateConversion(byRefArgument.OutConversion),
                        isImplicit)
                Case Else
                    Dim lastParameterIndex = parameters.Length - 1
                    Dim kind As ArgumentKind = ArgumentKind.Explicit

                    If argument.WasCompilerGenerated AndAlso Not invocationWasCompilerGenerated Then

                        If index = lastParameterIndex AndAlso ParameterIsParamArray(parameters(lastParameterIndex)) Then
                            ' TODO: figure out if this is true:
                            '       a compiler generated argument for a ParamArray parameter is created iff
                            '       a list of arguments (including 0 argument) is provided for ParamArray parameter in source
                            '       https://github.com/dotnet/roslyn/issues/18550
                            If argument.Kind = BoundKind.ArrayCreation Then
                                kind = ArgumentKind.ParamArray
                            End If
                        Else
                            ' TODO: figure our if this is true:
                            '       a compiler generated argument for an Optional parameter is created iff
                            '       the argument is omitted from the source
                            '       https://github.com/dotnet/roslyn/issues/18550
                            kind = ArgumentKind.DefaultValue
                        End If
                    End If

                    Dim value = Create(argument)
                    Return CreateArgumentOperation(
                        kind,
                        parameters(index),
                        value,
                        New Conversion(Conversions.Identity),
                        New Conversion(Conversions.Identity),
                        isImplicit)
            End Select
        End Function

        Private Function CreateArgumentOperation(
            kind As ArgumentKind,
            parameter As IParameterSymbol,
            value As IOperation,
            inConversion As Conversion,
            outConversion As Conversion,
            isImplicit As Boolean) As IArgumentOperation

            ' put argument syntax to argument operation
            Dim argument = If(value.Syntax.Kind = SyntaxKind.OmittedArgument, value.Syntax, TryCast(value.Syntax?.Parent, ArgumentSyntax))

            ' if argument syntax doesn't exist, then this operation is implicit
            Return New VisualBasicArgument(
                kind,
                parameter,
                value,
                inConversion:=inConversion,
                outConversion:=outConversion,
                semanticModel:=_semanticModel,
                syntax:=If(argument, value.Syntax),
                type:=Nothing,
                constantValue:=Nothing,
                isImplicit:=isImplicit OrElse argument Is Nothing)
        End Function

        Private Shared Function ParameterIsParamArray(parameter As VisualBasic.Symbols.ParameterSymbol) As Boolean
            Return If(parameter.IsParamArray AndAlso parameter.Type.Kind = SymbolKind.ArrayType, DirectCast(parameter.Type, VisualBasic.Symbols.ArrayTypeSymbol).IsSZArray, False)
        End Function

        Private Function GetChildOfBadExpression(parent As BoundNode, index As Integer) As IOperation
            Dim child = Create(GetChildOfBadExpressionBoundNode(parent, index))
            If child IsNot Nothing Then
                Return child
            End If
            Dim isImplicit As Boolean = parent.WasCompilerGenerated
            Return OperationFactory.CreateInvalidExpression(_semanticModel, parent.Syntax, ImmutableArray(Of IOperation).Empty, isImplicit)
        End Function

        Private Shared Function GetChildOfBadExpressionBoundNode(parent As BoundNode, index As Integer) As BoundNode
            Dim badParent As BoundBadExpression = TryCast(parent, BoundBadExpression)
            If badParent?.ChildBoundNodes.Length > index Then
                Dim child As BoundNode = badParent.ChildBoundNodes(index)
                If child IsNot Nothing Then
                    Return child
                End If
            End If

            Return Nothing
        End Function

        Private Function GetObjectCreationInitializers(expression As BoundObjectCreationExpression) As ImmutableArray(Of IOperation)
            Return If(expression.InitializerOpt IsNot Nothing, expression.InitializerOpt.Initializers.SelectAsArray(Function(n) Create(n)), ImmutableArray(Of IOperation).Empty)
        End Function

        Private Function GetAnonymousTypeCreationInitializers(expression As BoundAnonymousTypeCreationExpression) As ImmutableArray(Of IOperation)
            Debug.Assert(expression.Arguments.Length >= expression.Declarations.Length)

            Dim builder = ArrayBuilder(Of IOperation).GetInstance(expression.Arguments.Length)
            For i As Integer = 0 To expression.Arguments.Length - 1
                Dim value As IOperation = Create(expression.Arguments(i))
                If i >= expression.Declarations.Length Then
                    builder.Add(value)
                    Continue For
                End If

                Dim target As IOperation = Create(expression.Declarations(i))
                Dim syntax As SyntaxNode = If(value.Syntax?.Parent, expression.Syntax)
                Dim type As ITypeSymbol = target.Type
                Dim constantValue As [Optional](Of Object) = value.ConstantValue
                Dim assignment = New SimpleAssignmentExpression(target, value, _semanticModel, syntax, type, constantValue, isImplicit:=value.IsImplicit)
                builder.Add(assignment)
            Next i

            Return builder.ToImmutableAndFree()
        End Function

        Private Shared Function GetSingleValueCaseClauseValue(clause As BoundSimpleCaseClause) As BoundExpression
            If clause.ValueOpt IsNot Nothing Then
                Return clause.ValueOpt
            End If

            If clause.ConditionOpt IsNot Nothing AndAlso clause.ConditionOpt.Kind = BoundKind.BinaryOperator Then
                Dim value As BoundBinaryOperator = DirectCast(clause.ConditionOpt, BoundBinaryOperator)
                If value.OperatorKind = VisualBasic.BinaryOperatorKind.Equals Then
                    Return value.Right
                End If
            End If

            Return Nothing
        End Function

        Private Shared Function GetRelationalCaseClauseValue(clause As BoundRelationalCaseClause) As BoundExpression
            If clause.OperandOpt IsNot Nothing Then
                Return clause.OperandOpt
            End If

            If clause.ConditionOpt?.Kind = BoundKind.BinaryOperator Then
                Return DirectCast(clause.ConditionOpt, BoundBinaryOperator).Right
            End If

            Return Nothing
        End Function

<<<<<<< HEAD
        Private Function GetVariableDeclarationStatementVariables(declarations As ImmutableArray(Of BoundLocalDeclarationBase)) As ImmutableArray(Of IVariableDeclaration)
            ' Group the declarations by their VariableDeclaratorSyntaxes. The issue we're compensating for here is that the
            ' the declarations that are BoundLocalDeclaration nodes have a ModifiedIdentifierSyntax as their syntax nodes,
            ' not a VariableDeclaratorSyntax. We want to group BoundLocalDeclarations by their parent VariableDeclaratorSyntax
            ' nodes, and deduplicate based on that. As an example:
            '
            ' Dim x, y = 1
            '
            ' This is an error scenario, but if we just use the BoundLocalDeclaration.Syntax.Parent directly, without deduplicating,
            ' we'll end up with two ISingleVariableDeclarations that have the same syntax node. So, we group by VariableDeclaratorSyntax
            ' to put x and y in the same IMutliVariableDeclaration
            Dim groupedDeclarations = declarations.GroupBy(Function(declaration)
                                                               If declaration.Kind = BoundKind.LocalDeclaration AndAlso
                                                                  declaration.Syntax.IsKind(SyntaxKind.ModifiedIdentifier) Then
                                                                   Debug.Assert(declaration.Syntax.Parent.IsKind(SyntaxKind.VariableDeclarator))
                                                                   Return declaration.Syntax.Parent
                                                               Else
                                                                   Return declaration.Syntax
                                                               End If
                                                           End Function)
=======
        Private Function GetVariableDeclarationStatementVariables(declarations As ImmutableArray(Of BoundLocalDeclarationBase)) As ImmutableArray(Of IVariableDeclarationOperation)
            Dim builder = ArrayBuilder(Of IVariableDeclarationOperation).GetInstance()
            For Each base In declarations
                If base.Kind = BoundKind.LocalDeclaration Then
                    Dim declaration = DirectCast(base, BoundLocalDeclaration)
                    Dim initializer As IVariableInitializerOperation = Nothing
                    If declaration.InitializerOpt IsNot Nothing Then
                        Debug.Assert(TypeOf declaration.Syntax Is ModifiedIdentifierSyntax)
                        Dim initializerValue As IOperation = Create(declaration.InitializerOpt)
                        Dim variableDeclaratorSyntax = TryCast(declaration.Syntax.Parent, VariableDeclaratorSyntax)
                        Dim initializerSyntax As SyntaxNode = Nothing
                        If variableDeclaratorSyntax IsNot Nothing Then
                            initializerSyntax = If(declaration.InitializedByAsNew,
                                DirectCast(variableDeclaratorSyntax.AsClause, SyntaxNode),
                                variableDeclaratorSyntax.Initializer)
                        End If
>>>>>>> 19f49b0f

            Dim builder = ArrayBuilder(Of IVariableDeclaration).GetInstance()
            For Each declarationGroup In groupedDeclarations
                Dim first = declarationGroup.First()
                Dim singleDeclarations As ImmutableArray(Of ISingleVariableDeclaration) = Nothing
                Dim initializer As IVariableInitializer = Nothing
                If first.Kind = BoundKind.LocalDeclaration Then
                    singleDeclarations = declarationGroup.Cast(Of BoundLocalDeclaration).SelectAsArray(AddressOf GetSingleVariableDeclaration)

                    ' The initializer we use for this group is the initializer attached to the last declaration in this declarator, as that's
                    ' where it will be parsed in an error case.
                    ' Initializer is only created if it's not the array initializer for the variable. That initializer is the initializer
                    ' of the SingleVariableDeclaration child.
                    Dim last = DirectCast(declarationGroup.Last(), BoundLocalDeclaration)
                    If last.DeclarationInitializerOpt IsNot Nothing Then
                        Debug.Assert(last.Syntax.IsKind(SyntaxKind.ModifiedIdentifier))
                        Dim initializerValue As IOperation = Create(last.InitializerOpt)
                        Dim declaratorSyntax = DirectCast(last.Syntax.Parent, VariableDeclaratorSyntax)
                        Dim initializerSyntax As SyntaxNode = declaratorSyntax.Initializer

                        ' As New clauses with a single variable are bound as BoundLocalDeclarations, so adjust appropriately
                        Dim isImplicit As Boolean = False
                        If last.InitializedByAsNew Then
                            initializerSyntax = declaratorSyntax.AsClause
                        ElseIf initializerSyntax Is Nothing Then
                            ' There is no explicit syntax for the initializer, so we use the initializerValue's syntax and mark the operation as implicit.
                            initializerSyntax = initializerValue.Syntax
                            isImplicit = True
                        End If
                        initializer = OperationFactory.CreateVariableInitializer(initializerSyntax, initializerValue, _semanticModel, isImplicit)
                    End If
                Else
                    Dim asNewDeclarations = DirectCast(first, BoundAsNewLocalDeclarations)
                    singleDeclarations = asNewDeclarations.LocalDeclarations.SelectAsArray(AddressOf GetSingleVariableDeclaration)
                    Dim initializerSyntax As AsClauseSyntax = DirectCast(asNewDeclarations.Syntax, VariableDeclaratorSyntax).AsClause
                    Dim initializerValue As IOperation = Create(asNewDeclarations.Initializer)
<<<<<<< HEAD
                    initializer = OperationFactory.CreateVariableInitializer(initializerSyntax, initializerValue, _semanticModel, isImplicit:=False)
=======
                    Dim initializer As IVariableInitializerOperation = OperationFactory.CreateVariableInitializer(initializerSyntax, initializerValue, _semanticModel, isImplicit:=False)
                    builder.Add(OperationFactory.CreateVariableDeclaration(localSymbols, initializer, _semanticModel, asNewDeclarations.Syntax))
>>>>>>> 19f49b0f
                End If

                builder.Add(New MultiVariableDeclaration(singleDeclarations,
                                                         initializer,
                                                         _semanticModel,
                                                         declarationGroup.Key,
                                                         type:=Nothing,
                                                         constantValue:=Nothing,
                                                         isImplicit:=False))
            Next

            Return builder.ToImmutableAndFree()
        End Function

<<<<<<< HEAD
        Private Function GetSingleVariableDeclaration(boundLocalDeclaration As BoundLocalDeclaration) As ISingleVariableDeclaration
            Dim initializer As Lazy(Of IVariableInitializer) = New Lazy(Of IVariableInitializer)(
                Function()
                    If boundLocalDeclaration.IdentifierInitializerOpt IsNot Nothing Then
                        Dim syntax = boundLocalDeclaration.Syntax
                        Dim initializerValue As Lazy(Of IOperation) = New Lazy(Of IOperation)(Function() Create(boundLocalDeclaration.IdentifierInitializerOpt))
                        Return New LazyVariableInitializer(initializerValue, _semanticModel, syntax, type:=Nothing, constantValue:=Nothing, isImplicit:=True)
                    Else
                        Return Nothing
                    End If
                End Function)

            Return New LazySingleVariableDeclaration(boundLocalDeclaration.LocalSymbol, initializer, _semanticModel, boundLocalDeclaration.Syntax, type:=Nothing, constantValue:=Nothing, isImplicit:=boundLocalDeclaration.WasCompilerGenerated)
        End Function

        Private Function GetUsingStatementDeclaration(resourceList As ImmutableArray(Of BoundLocalDeclarationBase), syntax As SyntaxNode) As IVariableDeclarationGroup
=======
        Private Function GetUsingStatementDeclaration(resourceList As ImmutableArray(Of BoundLocalDeclarationBase), syntax As SyntaxNode) As IVariableDeclarationsOperation
>>>>>>> 19f49b0f
            Return New VariableDeclarationStatement(
                            GetVariableDeclarationStatementVariables(resourceList),
                            _semanticModel,
                            syntax,
                            type:=Nothing,
                            constantValue:=Nothing,
                            isImplicit:=False) ' Declaration is always explicit
        End Function

        Private Function GetAddRemoveHandlerStatementExpression(statement As BoundAddRemoveHandlerStatement) As IOperation
            Dim eventAccess As BoundEventAccess = TryCast(statement.EventAccess, BoundEventAccess)
            Dim eventReference = If(eventAccess Is Nothing, Nothing, CreateBoundEventAccessOperation(eventAccess))
            Dim adds = statement.Kind = BoundKind.AddHandlerStatement
            Return New EventAssignmentOperation(
                eventReference, Create(statement.Handler), adds:=adds, semanticModel:=_semanticModel, syntax:=statement.Syntax, type:=Nothing, constantValue:=Nothing, isImplicit:=True)
        End Function

        Private Shared Function IsDelegateCreation(conversionKind As ConversionKind, conversionSyntax As SyntaxNode, operand As BoundNode, targetType As TypeSymbol) As Boolean
            If Not targetType.IsDelegateType() Then
                Return False
            End If

            ' Any of the explicit cast types, as well as New DelegateType(AddressOf Method)
            ' Additionally, AddressOf, if the child AddressOf is the same SyntaxNode (ie, an implicit delegate creation)
            ' In the case of AddressOf, the operand can be a BoundDelegateCreationExpression, a BoundAddressOfOperator, or
            ' a BoundBadExpression. For simplicity, we just do a syntax check to make sure it's an AddressOfExpression so
            ' we don't have to compare against all 3 BoundKinds
            Dim validAddressOfConversionSyntax = operand.Syntax.Kind() = SyntaxKind.AddressOfExpression AndAlso
                                                 (conversionSyntax.Kind() = SyntaxKind.CTypeExpression OrElse
                                                  conversionSyntax.Kind() = SyntaxKind.DirectCastExpression OrElse
                                                  conversionSyntax.Kind() = SyntaxKind.TryCastExpression OrElse
                                                  conversionSyntax.Kind() = SyntaxKind.ObjectCreationExpression OrElse
                                                  (conversionSyntax.Kind() = SyntaxKind.AddressOfExpression AndAlso
                                                   conversionSyntax Is operand.Syntax))

            Dim validLambdaConversionNode = operand.Kind = BoundKind.Lambda OrElse
                                              operand.Kind = BoundKind.QueryLambda OrElse
                                              operand.Kind = BoundKind.UnboundLambda

            Return validAddressOfConversionSyntax OrElse validLambdaConversionNode
        End Function

        ''' <summary>
        ''' Creates the Lazy IOperation from a delegate creation operand or a bound conversion operand, handling when the conversion
        ''' is actually a delegate creation.
        ''' </summary>
        Private Function CreateConversionOperand(operand As BoundNode, conversionKind As ConversionKind, conversionSyntax As SyntaxNode, targetType As TypeSymbol
                                                   ) As (MethodSymbol As MethodSymbol, Operation As Lazy(Of IOperation), IsDelegateCreation As Boolean)
            If (conversionKind And VisualBasic.ConversionKind.UserDefined) = VisualBasic.ConversionKind.UserDefined Then
                Dim userDefinedConversion As BoundUserDefinedConversion = DirectCast(operand, BoundUserDefinedConversion)
                Return (userDefinedConversion.Call.Method, New Lazy(Of IOperation)(Function() Create(userDefinedConversion.Operand)), IsDelegateCreation:=False)
            ElseIf IsDelegateCreation(conversionKind, conversionSyntax, operand, targetType) Then
                Dim methodSymbol As MethodSymbol = Nothing
                Dim operandLazy As Lazy(Of IOperation)
                If operand.Kind = BoundKind.DelegateCreationExpression Then
                    ' If the child is a BoundDelegateCreationExpression, we don't want to generate a nested IDelegateCreationExpression.
                    ' So, the operand for the conversion will be the child of the BoundDelegateCreationExpression.
                    ' We see this in this syntax: Dim x = New Action(AddressOf M2)
                    ' This should be semantically equivalent to: Dim x = AddressOf M2
                    ' However, if we didn't fix this up, we would have nested IDelegateCreationExpressions here for the former case.
                    operandLazy = New Lazy(Of IOperation)(Function() CreateBoundDelegateCreationExpressionChildOperation(DirectCast(operand, BoundDelegateCreationExpression)))
                Else
                    ' This is either a lambda, or an AddressOf error scenario in which we have a delegate conversion, but it failed to bind correctly.
                    ' Delegate to standard operation handling for this.
                    operandLazy = New Lazy(Of IOperation)(Function() Create(operand))
                End If
                Return (methodSymbol, operandLazy, IsDelegateCreation:=True)
            Else
                Dim methodSymbol As MethodSymbol = Nothing
                Return (methodSymbol, New Lazy(Of IOperation)(Function() Create(operand)), IsDelegateCreation:=False)
            End If
        End Function

        Friend Class Helper
            Friend Shared Function DeriveUnaryOperatorKind(operatorKind As VisualBasic.UnaryOperatorKind) As UnaryOperatorKind
                Select Case operatorKind And VisualBasic.UnaryOperatorKind.OpMask
                    Case VisualBasic.UnaryOperatorKind.Plus
                        Return UnaryOperatorKind.Plus
                    Case VisualBasic.UnaryOperatorKind.Minus
                        Return UnaryOperatorKind.Minus
                    Case VisualBasic.UnaryOperatorKind.Not
                        Return UnaryOperatorKind.Not
                    Case VisualBasic.UnaryOperatorKind.IsTrue
                        Return UnaryOperatorKind.True
                    Case VisualBasic.UnaryOperatorKind.IsFalse
                        Return UnaryOperatorKind.False
                    Case Else
                        Return UnaryOperatorKind.None
                End Select
            End Function

            Friend Shared Function DeriveBinaryOperatorKind(operatorKind As VisualBasic.BinaryOperatorKind, leftOpt As BoundExpression) As BinaryOperatorKind
                Select Case operatorKind And VisualBasic.BinaryOperatorKind.OpMask
                    Case VisualBasic.BinaryOperatorKind.Add
                        Return BinaryOperatorKind.Add
                    Case VisualBasic.BinaryOperatorKind.Subtract
                        Return BinaryOperatorKind.Subtract
                    Case VisualBasic.BinaryOperatorKind.Multiply
                        Return BinaryOperatorKind.Multiply
                    Case VisualBasic.BinaryOperatorKind.Divide
                        Return BinaryOperatorKind.Divide
                    Case VisualBasic.BinaryOperatorKind.IntegerDivide
                        Return BinaryOperatorKind.IntegerDivide
                    Case VisualBasic.BinaryOperatorKind.Modulo
                        Return BinaryOperatorKind.Remainder
                    Case VisualBasic.BinaryOperatorKind.And
                        Return BinaryOperatorKind.And
                    Case VisualBasic.BinaryOperatorKind.Or
                        Return BinaryOperatorKind.Or
                    Case VisualBasic.BinaryOperatorKind.Xor
                        Return BinaryOperatorKind.ExclusiveOr
                    Case VisualBasic.BinaryOperatorKind.AndAlso
                        Return BinaryOperatorKind.ConditionalAnd
                    Case VisualBasic.BinaryOperatorKind.OrElse
                        Return BinaryOperatorKind.ConditionalOr
                    Case VisualBasic.BinaryOperatorKind.LeftShift
                        Return BinaryOperatorKind.LeftShift
                    Case VisualBasic.BinaryOperatorKind.RightShift
                        Return BinaryOperatorKind.RightShift
                    Case VisualBasic.BinaryOperatorKind.LessThan
                        Return BinaryOperatorKind.LessThan
                    Case VisualBasic.BinaryOperatorKind.LessThanOrEqual
                        Return BinaryOperatorKind.LessThanOrEqual
                    Case VisualBasic.BinaryOperatorKind.Equals
                        Return If(leftOpt?.Type?.SpecialType = SpecialType.System_Object, BinaryOperatorKind.ObjectValueEquals, BinaryOperatorKind.Equals)
                    Case VisualBasic.BinaryOperatorKind.NotEquals
                        Return If(leftOpt?.Type?.SpecialType = SpecialType.System_Object, BinaryOperatorKind.ObjectValueNotEquals, BinaryOperatorKind.NotEquals)
                    Case VisualBasic.BinaryOperatorKind.Is
                        Return BinaryOperatorKind.Equals
                    Case VisualBasic.BinaryOperatorKind.IsNot
                        Return BinaryOperatorKind.NotEquals
                    Case VisualBasic.BinaryOperatorKind.GreaterThanOrEqual
                        Return BinaryOperatorKind.GreaterThanOrEqual
                    Case VisualBasic.BinaryOperatorKind.GreaterThan
                        Return BinaryOperatorKind.GreaterThan
                    Case VisualBasic.BinaryOperatorKind.Power
                        Return BinaryOperatorKind.Power
                    Case VisualBasic.BinaryOperatorKind.Like
                        Return BinaryOperatorKind.Like
                    Case VisualBasic.BinaryOperatorKind.Concatenate
                        Return BinaryOperatorKind.Concatenate
                    Case Else
                        Return BinaryOperatorKind.None
                End Select
            End Function
        End Class
    End Class
End Namespace<|MERGE_RESOLUTION|>--- conflicted
+++ resolved
@@ -241,8 +241,7 @@
             Return Nothing
         End Function
 
-<<<<<<< HEAD
-        Private Function GetVariableDeclarationStatementVariables(declarations As ImmutableArray(Of BoundLocalDeclarationBase)) As ImmutableArray(Of IVariableDeclaration)
+        Private Function GetVariableDeclarationStatementVariables(declarations As ImmutableArray(Of BoundLocalDeclarationBase)) As ImmutableArray(Of IVariableDeclarationOperation)
             ' Group the declarations by their VariableDeclaratorSyntaxes. The issue we're compensating for here is that the
             ' the declarations that are BoundLocalDeclaration nodes have a ModifiedIdentifierSyntax as their syntax nodes,
             ' not a VariableDeclaratorSyntax. We want to group BoundLocalDeclarations by their parent VariableDeclaratorSyntax
@@ -262,30 +261,12 @@
                                                                    Return declaration.Syntax
                                                                End If
                                                            End Function)
-=======
-        Private Function GetVariableDeclarationStatementVariables(declarations As ImmutableArray(Of BoundLocalDeclarationBase)) As ImmutableArray(Of IVariableDeclarationOperation)
+
             Dim builder = ArrayBuilder(Of IVariableDeclarationOperation).GetInstance()
-            For Each base In declarations
-                If base.Kind = BoundKind.LocalDeclaration Then
-                    Dim declaration = DirectCast(base, BoundLocalDeclaration)
-                    Dim initializer As IVariableInitializerOperation = Nothing
-                    If declaration.InitializerOpt IsNot Nothing Then
-                        Debug.Assert(TypeOf declaration.Syntax Is ModifiedIdentifierSyntax)
-                        Dim initializerValue As IOperation = Create(declaration.InitializerOpt)
-                        Dim variableDeclaratorSyntax = TryCast(declaration.Syntax.Parent, VariableDeclaratorSyntax)
-                        Dim initializerSyntax As SyntaxNode = Nothing
-                        If variableDeclaratorSyntax IsNot Nothing Then
-                            initializerSyntax = If(declaration.InitializedByAsNew,
-                                DirectCast(variableDeclaratorSyntax.AsClause, SyntaxNode),
-                                variableDeclaratorSyntax.Initializer)
-                        End If
->>>>>>> 19f49b0f
-
-            Dim builder = ArrayBuilder(Of IVariableDeclaration).GetInstance()
             For Each declarationGroup In groupedDeclarations
                 Dim first = declarationGroup.First()
-                Dim singleDeclarations As ImmutableArray(Of ISingleVariableDeclaration) = Nothing
-                Dim initializer As IVariableInitializer = Nothing
+                Dim singleDeclarations As ImmutableArray(Of ISingleVariableDeclarationOperation) = Nothing
+                Dim initializer As IVariableInitializerOperation = Nothing
                 If first.Kind = BoundKind.LocalDeclaration Then
                     singleDeclarations = declarationGroup.Cast(Of BoundLocalDeclaration).SelectAsArray(AddressOf GetSingleVariableDeclaration)
 
@@ -316,12 +297,7 @@
                     singleDeclarations = asNewDeclarations.LocalDeclarations.SelectAsArray(AddressOf GetSingleVariableDeclaration)
                     Dim initializerSyntax As AsClauseSyntax = DirectCast(asNewDeclarations.Syntax, VariableDeclaratorSyntax).AsClause
                     Dim initializerValue As IOperation = Create(asNewDeclarations.Initializer)
-<<<<<<< HEAD
                     initializer = OperationFactory.CreateVariableInitializer(initializerSyntax, initializerValue, _semanticModel, isImplicit:=False)
-=======
-                    Dim initializer As IVariableInitializerOperation = OperationFactory.CreateVariableInitializer(initializerSyntax, initializerValue, _semanticModel, isImplicit:=False)
-                    builder.Add(OperationFactory.CreateVariableDeclaration(localSymbols, initializer, _semanticModel, asNewDeclarations.Syntax))
->>>>>>> 19f49b0f
                 End If
 
                 builder.Add(New MultiVariableDeclaration(singleDeclarations,
@@ -336,9 +312,8 @@
             Return builder.ToImmutableAndFree()
         End Function
 
-<<<<<<< HEAD
-        Private Function GetSingleVariableDeclaration(boundLocalDeclaration As BoundLocalDeclaration) As ISingleVariableDeclaration
-            Dim initializer As Lazy(Of IVariableInitializer) = New Lazy(Of IVariableInitializer)(
+        Private Function GetSingleVariableDeclaration(boundLocalDeclaration As BoundLocalDeclaration) As ISingleVariableDeclarationOperation
+            Dim initializer As Lazy(Of IVariableInitializerOperation) = New Lazy(Of IVariableInitializerOperation)(
                 Function()
                     If boundLocalDeclaration.IdentifierInitializerOpt IsNot Nothing Then
                         Dim syntax = boundLocalDeclaration.Syntax
@@ -352,11 +327,8 @@
             Return New LazySingleVariableDeclaration(boundLocalDeclaration.LocalSymbol, initializer, _semanticModel, boundLocalDeclaration.Syntax, type:=Nothing, constantValue:=Nothing, isImplicit:=boundLocalDeclaration.WasCompilerGenerated)
         End Function
 
-        Private Function GetUsingStatementDeclaration(resourceList As ImmutableArray(Of BoundLocalDeclarationBase), syntax As SyntaxNode) As IVariableDeclarationGroup
-=======
-        Private Function GetUsingStatementDeclaration(resourceList As ImmutableArray(Of BoundLocalDeclarationBase), syntax As SyntaxNode) As IVariableDeclarationsOperation
->>>>>>> 19f49b0f
-            Return New VariableDeclarationStatement(
+        Private Function GetUsingStatementDeclaration(resourceList As ImmutableArray(Of BoundLocalDeclarationBase), syntax As SyntaxNode) As IVariableDeclarationGroupOperation
+            Return New VariableDeclarationGroupOperation(
                             GetVariableDeclarationStatementVariables(resourceList),
                             _semanticModel,
                             syntax,
