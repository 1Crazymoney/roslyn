--- conflicted
+++ resolved
@@ -912,11 +912,7 @@
                 Select Case useSiteInfo.DiagnosticInfo.Code
                     Case ERRID.ERR_UnsupportedType1
 
-<<<<<<< HEAD
-                        GetSymbolSpecificUnsupprtedMetadataUseSiteErrorInfo(useSiteInfo)
-=======
-                        errorInfo = If(GetSymbolSpecificUnsupportedMetadataUseSiteErrorInfo(), errorInfo)
->>>>>>> cdb59565
+                        GetSymbolSpecificUnsupportedMetadataUseSiteErrorInfo(useSiteInfo)
 
                     Case Else
                         ' Nothing to do, simply use the same error info.
@@ -926,11 +922,7 @@
             Return useSiteInfo
         End Function
 
-<<<<<<< HEAD
-        Private Sub GetSymbolSpecificUnsupprtedMetadataUseSiteErrorInfo(ByRef useSiteInfo As UseSiteInfo(Of AssemblySymbol))
-=======
-        Private Function GetSymbolSpecificUnsupportedMetadataUseSiteErrorInfo() As DiagnosticInfo
->>>>>>> cdb59565
+        Private Sub GetSymbolSpecificUnsupportedMetadataUseSiteErrorInfo(ByRef useSiteInfo As UseSiteInfo(Of AssemblySymbol))
             Select Case Me.Kind
                 Case SymbolKind.Field
                     useSiteInfo = New UseSiteInfo(Of AssemblySymbol)(ErrorFactory.ErrorInfo(ERRID.ERR_UnsupportedField1, CustomSymbolDisplayFormatter.ShortErrorName(Me)))
@@ -1040,17 +1032,13 @@
                 If modifier.IsOptional Then
                     useSiteInfo = DeriveUseSiteInfoFromType(DirectCast(modifier.Modifier, TypeSymbol))
                 Else
-<<<<<<< HEAD
                     useSiteInfo = New UseSiteInfo(Of AssemblySymbol)(ErrorFactory.ErrorInfo(ERRID.ERR_UnsupportedType1, String.Empty))
-                    GetSymbolSpecificUnsupprtedMetadataUseSiteErrorInfo(useSiteInfo)
-=======
-                    errorInfo = If(GetSymbolSpecificUnsupportedMetadataUseSiteErrorInfo(), ErrorFactory.ErrorInfo(ERRID.ERR_UnsupportedType1, String.Empty))
->>>>>>> cdb59565
+                    GetSymbolSpecificUnsupportedMetadataUseSiteErrorInfo(useSiteInfo)
                 End If
 
                 If MergeUseSiteInfo(modifiersUseSiteInfo, useSiteInfo, highestPriorityUseSiteError) Then
-                    Exit For
-                End If
+                        Exit For
+                    End If
             Next
 
             Return modifiersUseSiteInfo
