--- conflicted
+++ resolved
@@ -1,11 +1,6 @@
 ﻿{
   "dependencies": {
-    "Microsoft.DiaSymReader.Native": "1.3.3",
-<<<<<<< HEAD
-=======
-    "System.Collections.Immutable": "1.1.37",
-    "System.Reflection.Metadata": "1.2.0-rc2-23826",
->>>>>>> c0d5bdc0
+    "Microsoft.DiaSymReader.Native": "1.3.3"
   },
   "frameworks": {
     "net45": { }
