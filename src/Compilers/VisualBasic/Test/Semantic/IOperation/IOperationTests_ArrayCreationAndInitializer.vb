--- conflicted
+++ resolved
@@ -1205,13 +1205,8 @@
   IVariableDeclarationOperation (1 variables) (OperationKind.VariableDeclaration, Type: null) (Syntax: 'x(2)')
     Variables: Local_1: x As System.Int32()
     Initializer: 
-<<<<<<< HEAD
       IVariableInitializerOperation (OperationKind.VariableInitializer, Type: null, IsImplicit) (Syntax: 'x(2)')
-        IArrayCreationOperation (OperationKind.ArrayCreation, Type: System.Int32()) (Syntax: 'x(2)')
-=======
-      IVariableInitializer (OperationKind.VariableInitializer, IsImplicit) (Syntax: 'x(2)')
-        IArrayCreationExpression (OperationKind.ArrayCreationExpression, Type: System.Int32(), IsImplicit) (Syntax: 'x(2)')
->>>>>>> 7cdd69e7
+        IArrayCreationOperation (OperationKind.ArrayCreation, Type: System.Int32(), IsImplicit) (Syntax: 'x(2)')
           Dimension Sizes(1):
               IBinaryOperation (BinaryOperatorKind.Add, Checked) (OperationKind.BinaryOperator, Type: System.Int32, Constant: 3, IsImplicit) (Syntax: '2')
                 Left: 
