﻿' Copyright (c) Microsoft.  All Rights Reserved.  Licensed under the Apache License, Version 2.0.  See License.txt in the project root for license information.

Imports Microsoft.CodeAnalysis.VisualBasic.Syntax
Imports Roslyn.Test.Utilities

Namespace Microsoft.CodeAnalysis.VisualBasic.UnitTests.Semantics

    Partial Public Class IOperationTests
        Inherits SemanticModelTestBase

        <Fact, WorkItem(17596, "https://github.com/dotnet/roslyn/issues/17596")>
        Public Sub SimpleArrayCreation_PrimitiveType()
            Dim source = <![CDATA[
Class C
    Public Sub F()
        Dim a = New String(0) {}'BIND:"New String(0) {}"
    End Sub
End Class
    ]]>.Value

            Dim expectedOperationTree = <![CDATA[
IArrayCreationOperation (OperationKind.ArrayCreation, Type: System.String()) (Syntax: 'New String(0) {}')
  Dimension Sizes(1):
      IBinaryOperation (BinaryOperatorKind.Add, Checked) (OperationKind.BinaryOperator, Type: System.Int32, Constant: 1, IsImplicit) (Syntax: '0')
        Left: 
          ILiteralOperation (OperationKind.Literal, Type: System.Int32, Constant: 0) (Syntax: '0')
        Right: 
          ILiteralOperation (OperationKind.Literal, Type: System.Int32, Constant: 1, IsImplicit) (Syntax: '0')
  Initializer: 
    IArrayInitializerOperation (0 elements) (OperationKind.ArrayInitializer, Type: System.String()) (Syntax: '{}')
      Element Values(0)
]]>.Value

            Dim expectedDiagnostics = String.Empty

            VerifyOperationTreeAndDiagnosticsForTest(Of ArrayCreationExpressionSyntax)(source, expectedOperationTree, expectedDiagnostics)
        End Sub

        <Fact, WorkItem(17596, "https://github.com/dotnet/roslyn/issues/17596")>
        Public Sub SimpleArrayCreation_UserDefinedType()
            Dim source = <![CDATA[
Class M
End Class

Class C
    Public Sub F()
        Dim a = New M() {}'BIND:"New M() {}"
    End Sub
End Class
    ]]>.Value

            Dim expectedOperationTree = <![CDATA[
IArrayCreationOperation (OperationKind.ArrayCreation, Type: M()) (Syntax: 'New M() {}')
  Dimension Sizes(1):
      ILiteralOperation (OperationKind.Literal, Type: System.Int32, Constant: 0, IsImplicit) (Syntax: 'New M() {}')
  Initializer: 
    IArrayInitializerOperation (0 elements) (OperationKind.ArrayInitializer, Type: M()) (Syntax: '{}')
      Element Values(0)
]]>.Value

            Dim expectedDiagnostics = String.Empty

            VerifyOperationTreeAndDiagnosticsForTest(Of ArrayCreationExpressionSyntax)(source, expectedOperationTree, expectedDiagnostics)
        End Sub

        <Fact, WorkItem(17596, "https://github.com/dotnet/roslyn/issues/17596")>
        Public Sub SimpleArrayCreation_ConstantDimension()
            Dim source = <![CDATA[
Class M
End Class

Class C
    Public Sub F()
        Const dimension As Integer = 1
        Dim a = New M(dimension) {}'BIND:"New M(dimension) {}"
    End Sub
End Class
    ]]>.Value

            Dim expectedOperationTree = <![CDATA[
IArrayCreationOperation (OperationKind.ArrayCreation, Type: M()) (Syntax: 'New M(dimension) {}')
  Dimension Sizes(1):
      IBinaryOperation (BinaryOperatorKind.Add, Checked) (OperationKind.BinaryOperator, Type: System.Int32, Constant: 2, IsImplicit) (Syntax: 'dimension')
        Left: 
          ILocalReferenceOperation: dimension (OperationKind.LocalReference, Type: System.Int32, Constant: 1) (Syntax: 'dimension')
        Right: 
          ILiteralOperation (OperationKind.Literal, Type: System.Int32, Constant: 1, IsImplicit) (Syntax: 'dimension')
  Initializer: 
    IArrayInitializerOperation (0 elements) (OperationKind.ArrayInitializer, Type: M()) (Syntax: '{}')
      Element Values(0)
]]>.Value

            Dim expectedDiagnostics = String.Empty

            VerifyOperationTreeAndDiagnosticsForTest(Of ArrayCreationExpressionSyntax)(source, expectedOperationTree, expectedDiagnostics)
        End Sub

        <Fact, WorkItem(17596, "https://github.com/dotnet/roslyn/issues/17596")>
        Public Sub SimpleArrayCreation_NonConstantDimension()
            Dim source = <![CDATA[
Class M
End Class

Class C
    Public Sub F(dimension As Integer)
        Dim a = New M(dimension) {}'BIND:"New M(dimension) {}"
    End Sub
End Class
    ]]>.Value

            Dim expectedOperationTree = <![CDATA[
IArrayCreationOperation (OperationKind.ArrayCreation, Type: M()) (Syntax: 'New M(dimension) {}')
  Dimension Sizes(1):
      IBinaryOperation (BinaryOperatorKind.Add, Checked) (OperationKind.BinaryOperator, Type: System.Int32, IsImplicit) (Syntax: 'dimension')
        Left: 
          IParameterReferenceOperation: dimension (OperationKind.ParameterReference, Type: System.Int32) (Syntax: 'dimension')
        Right: 
          ILiteralOperation (OperationKind.Literal, Type: System.Int32, Constant: 1, IsImplicit) (Syntax: 'dimension')
  Initializer: 
    IArrayInitializerOperation (0 elements) (OperationKind.ArrayInitializer, Type: M()) (Syntax: '{}')
      Element Values(0)
]]>.Value

            Dim expectedDiagnostics = String.Empty

            VerifyOperationTreeAndDiagnosticsForTest(Of ArrayCreationExpressionSyntax)(source, expectedOperationTree, expectedDiagnostics)
        End Sub

        <Fact, WorkItem(17596, "https://github.com/dotnet/roslyn/issues/17596")>
        Public Sub SimpleArrayCreation_DimensionWithImplicitConversion()
            Dim source = <![CDATA[
Imports System

Class M
End Class

Class C
    Public Sub F(dimension As UInt16)
        Dim a = New M(dimension) {}'BIND:"New M(dimension) {}"
    End Sub
End Class
    ]]>.Value

            Dim expectedOperationTree = <![CDATA[
IArrayCreationOperation (OperationKind.ArrayCreation, Type: M()) (Syntax: 'New M(dimension) {}')
  Dimension Sizes(1):
      IBinaryOperation (BinaryOperatorKind.Add, Checked) (OperationKind.BinaryOperator, Type: System.Int32, IsImplicit) (Syntax: 'dimension')
        Left: 
          IConversionOperation (Implicit, TryCast: False, Unchecked) (OperationKind.Conversion, Type: System.Int32, IsImplicit) (Syntax: 'dimension')
            Conversion: CommonConversion (Exists: True, IsIdentity: False, IsNumeric: True, IsReference: False, IsUserDefined: False) (MethodSymbol: null)
            Operand: 
              IParameterReferenceOperation: dimension (OperationKind.ParameterReference, Type: System.UInt16) (Syntax: 'dimension')
        Right: 
          ILiteralOperation (OperationKind.Literal, Type: System.Int32, Constant: 1, IsImplicit) (Syntax: 'dimension')
  Initializer: 
    IArrayInitializerOperation (0 elements) (OperationKind.ArrayInitializer, Type: M()) (Syntax: '{}')
      Element Values(0)
]]>.Value

            Dim expectedDiagnostics = String.Empty

            VerifyOperationTreeAndDiagnosticsForTest(Of ArrayCreationExpressionSyntax)(source, expectedOperationTree, expectedDiagnostics)
        End Sub

        <Fact, WorkItem(17596, "https://github.com/dotnet/roslyn/issues/17596")>
        Public Sub SimpleArrayCreation_DimensionWithExplicitConversion()
            Dim source = <![CDATA[
Class M
End Class

Class C
    Public Sub F(dimension As Object)
        Dim a = New M(DirectCast(dimension, Integer)) {}'BIND:"New M(DirectCast(dimension, Integer)) {}"
    End Sub
End Class
    ]]>.Value

            Dim expectedOperationTree = <![CDATA[
IArrayCreationOperation (OperationKind.ArrayCreation, Type: M()) (Syntax: 'New M(Direc ... nteger)) {}')
  Dimension Sizes(1):
      IBinaryOperation (BinaryOperatorKind.Add, Checked) (OperationKind.BinaryOperator, Type: System.Int32, IsImplicit) (Syntax: 'DirectCast( ... n, Integer)')
        Left: 
          IConversionOperation (Explicit, TryCast: False, Unchecked) (OperationKind.Conversion, Type: System.Int32) (Syntax: 'DirectCast( ... n, Integer)')
            Conversion: CommonConversion (Exists: True, IsIdentity: False, IsNumeric: False, IsReference: False, IsUserDefined: False) (MethodSymbol: null)
            Operand: 
              IParameterReferenceOperation: dimension (OperationKind.ParameterReference, Type: System.Object) (Syntax: 'dimension')
        Right: 
          ILiteralOperation (OperationKind.Literal, Type: System.Int32, Constant: 1, IsImplicit) (Syntax: 'DirectCast( ... n, Integer)')
  Initializer: 
    IArrayInitializerOperation (0 elements) (OperationKind.ArrayInitializer, Type: M()) (Syntax: '{}')
      Element Values(0)
]]>.Value

            Dim expectedDiagnostics = String.Empty

            VerifyOperationTreeAndDiagnosticsForTest(Of ArrayCreationExpressionSyntax)(source, expectedOperationTree, expectedDiagnostics)
        End Sub

        <Fact, WorkItem(17596, "https://github.com/dotnet/roslyn/issues/17596")>
        Public Sub ArrayCreationWithInitializer_PrimitiveType()
            Dim source = <![CDATA[
Class C
    Public Sub F(dimension As Object)
        Dim a = New String() {String.Empty}'BIND:"New String() {String.Empty}"
    End Sub
End Class
    ]]>.Value

            Dim expectedOperationTree = <![CDATA[
IArrayCreationOperation (OperationKind.ArrayCreation, Type: System.String()) (Syntax: 'New String( ... ring.Empty}')
  Dimension Sizes(1):
      ILiteralOperation (OperationKind.Literal, Type: System.Int32, Constant: 1, IsImplicit) (Syntax: 'New String( ... ring.Empty}')
  Initializer: 
    IArrayInitializerOperation (1 elements) (OperationKind.ArrayInitializer, Type: System.String()) (Syntax: '{String.Empty}')
      Element Values(1):
          IFieldReferenceOperation: System.String.Empty As System.String (Static) (OperationKind.FieldReference, Type: System.String) (Syntax: 'String.Empty')
            Instance Receiver: 
              null
]]>.Value

            Dim expectedDiagnostics = String.Empty

            VerifyOperationTreeAndDiagnosticsForTest(Of ArrayCreationExpressionSyntax)(source, expectedOperationTree, expectedDiagnostics)
        End Sub

        <Fact, WorkItem(17596, "https://github.com/dotnet/roslyn/issues/17596")>
        Public Sub ArrayCreationWithInitializer_WithExplicitDimension()
            Dim source = <![CDATA[
Class C
    Public Sub F()
        Dim a = New C(1) {New C, Nothing}'BIND:"New C(1) {New C, Nothing}"
    End Sub
End Class]]>.Value

            Dim expectedOperationTree = <![CDATA[
IArrayCreationOperation (OperationKind.ArrayCreation, Type: C()) (Syntax: 'New C(1) {N ... C, Nothing}')
  Dimension Sizes(1):
      IBinaryOperation (BinaryOperatorKind.Add, Checked) (OperationKind.BinaryOperator, Type: System.Int32, Constant: 2, IsImplicit) (Syntax: '1')
        Left: 
          ILiteralOperation (OperationKind.Literal, Type: System.Int32, Constant: 1) (Syntax: '1')
        Right: 
          ILiteralOperation (OperationKind.Literal, Type: System.Int32, Constant: 1, IsImplicit) (Syntax: '1')
  Initializer: 
    IArrayInitializerOperation (2 elements) (OperationKind.ArrayInitializer, Type: C()) (Syntax: '{New C, Nothing}')
      Element Values(2):
          IObjectCreationOperation (Constructor: Sub C..ctor()) (OperationKind.ObjectCreation, Type: C) (Syntax: 'New C')
            Arguments(0)
            Initializer: 
              null
          IConversionOperation (Implicit, TryCast: False, Unchecked) (OperationKind.Conversion, Type: C, Constant: null, IsImplicit) (Syntax: 'Nothing')
            Conversion: CommonConversion (Exists: True, IsIdentity: False, IsNumeric: False, IsReference: False, IsUserDefined: False) (MethodSymbol: null)
            Operand: 
              ILiteralOperation (OperationKind.Literal, Type: null, Constant: null) (Syntax: 'Nothing')
]]>.Value

            Dim expectedDiagnostics = String.Empty

            VerifyOperationTreeAndDiagnosticsForTest(Of ArrayCreationExpressionSyntax)(source, expectedOperationTree, expectedDiagnostics)
        End Sub

        <Fact, WorkItem(17596, "https://github.com/dotnet/roslyn/issues/17596")>
        Public Sub ArrayCreationWithInitializerErrorCase_WithIncorrectExplicitDimension()
            Dim source = <![CDATA[
Class C
    Public Sub F()
        Dim a = New C(2) {New C}'BIND:"New C(2) {New C}"
    End Sub
End Class]]>.Value

            Dim expectedOperationTree = <![CDATA[
IArrayCreationOperation (OperationKind.ArrayCreation, Type: C(), IsInvalid) (Syntax: 'New C(2) {New C}')
  Dimension Sizes(1):
      IBinaryOperation (BinaryOperatorKind.Add, Checked) (OperationKind.BinaryOperator, Type: System.Int32, Constant: 3, IsImplicit) (Syntax: '2')
        Left: 
          ILiteralOperation (OperationKind.Literal, Type: System.Int32, Constant: 2) (Syntax: '2')
        Right: 
          ILiteralOperation (OperationKind.Literal, Type: System.Int32, Constant: 1, IsImplicit) (Syntax: '2')
  Initializer: 
    IArrayInitializerOperation (1 elements) (OperationKind.ArrayInitializer, Type: C(), IsInvalid) (Syntax: '{New C}')
      Element Values(1):
          IObjectCreationOperation (Constructor: Sub C..ctor()) (OperationKind.ObjectCreation, Type: C, IsInvalid) (Syntax: 'New C')
            Arguments(0)
            Initializer: 
              null
]]>.Value

            Dim expectedDiagnostics = <![CDATA[
BC30567: Array initializer is missing 2 elements.
        Dim a = New C(2) {New C}'BIND:"New C(2) {New C}"
                         ~~~~~~~
]]>.Value

            VerifyOperationTreeAndDiagnosticsForTest(Of ArrayCreationExpressionSyntax)(source, expectedOperationTree, expectedDiagnostics)
        End Sub

        <Fact, WorkItem(17596, "https://github.com/dotnet/roslyn/issues/17596")>
        Public Sub ArrayCreationWithInitializerErrorCase_WithNonConstantExpressionExplicitDimension()
            Dim source = <![CDATA[
Class C
    Public Sub F()
        Dim x = New Integer(2) {1, 2, 3}
        x = New Integer(x(0)) {1, 2}'BIND:"New Integer(x(0)) {1, 2}"
    End Sub
End Class]]>.Value

            Dim expectedOperationTree = <![CDATA[
IArrayCreationOperation (OperationKind.ArrayCreation, Type: System.Int32(), IsInvalid) (Syntax: 'New Integer(x(0)) {1, 2}')
  Dimension Sizes(1):
      IBinaryOperation (BinaryOperatorKind.Add, Checked) (OperationKind.BinaryOperator, Type: System.Int32, IsImplicit) (Syntax: 'x(0)')
        Left: 
          IArrayElementReferenceOperation (OperationKind.ArrayElementReference, Type: System.Int32) (Syntax: 'x(0)')
            Array reference: 
              ILocalReferenceOperation: x (OperationKind.LocalReference, Type: System.Int32()) (Syntax: 'x')
            Indices(1):
                ILiteralOperation (OperationKind.Literal, Type: System.Int32, Constant: 0) (Syntax: '0')
        Right: 
          ILiteralOperation (OperationKind.Literal, Type: System.Int32, Constant: 1, IsImplicit) (Syntax: 'x(0)')
  Initializer: 
    IArrayInitializerOperation (2 elements) (OperationKind.ArrayInitializer, Type: System.Int32(), IsInvalid) (Syntax: '{1, 2}')
      Element Values(2):
          ILiteralOperation (OperationKind.Literal, Type: System.Int32, Constant: 1, IsInvalid) (Syntax: '1')
          ILiteralOperation (OperationKind.Literal, Type: System.Int32, Constant: 2, IsInvalid) (Syntax: '2')
]]>.Value

            Dim expectedDiagnostics = <![CDATA[
BC30949: Array initializer cannot be specified for a non constant dimension; use the empty initializer '{}'.
        x = New Integer(x(0)) {1, 2}'BIND:"New Integer(x(0)) {1, 2}"
                              ~~~~~~
]]>.Value

            VerifyOperationTreeAndDiagnosticsForTest(Of ArrayCreationExpressionSyntax)(source, expectedOperationTree, expectedDiagnostics)
        End Sub

        <Fact, WorkItem(17596, "https://github.com/dotnet/roslyn/issues/17596")>
        Public Sub ArrayCreationWithInitializer_UserDefinedType()
            Dim source = <![CDATA[
Class M
End Class

Class C
    Public Sub F(dimension As Object)
        Dim a = New M() {New M}'BIND:"New M() {New M}"
    End Sub
End Class
    ]]>.Value

            Dim expectedOperationTree = <![CDATA[
IArrayCreationOperation (OperationKind.ArrayCreation, Type: M()) (Syntax: 'New M() {New M}')
  Dimension Sizes(1):
      ILiteralOperation (OperationKind.Literal, Type: System.Int32, Constant: 1, IsImplicit) (Syntax: 'New M() {New M}')
  Initializer: 
    IArrayInitializerOperation (1 elements) (OperationKind.ArrayInitializer, Type: M()) (Syntax: '{New M}')
      Element Values(1):
          IObjectCreationOperation (Constructor: Sub M..ctor()) (OperationKind.ObjectCreation, Type: M) (Syntax: 'New M')
            Arguments(0)
            Initializer: 
              null
]]>.Value

            Dim expectedDiagnostics = String.Empty

            VerifyOperationTreeAndDiagnosticsForTest(Of ArrayCreationExpressionSyntax)(source, expectedOperationTree, expectedDiagnostics)
        End Sub

        <Fact, WorkItem(17596, "https://github.com/dotnet/roslyn/issues/17596")>
        Public Sub ArrayCreationWithInitializer_ImplicitlyTyped()
            Dim source = <![CDATA[
Class M
End Class

Class C
    Public Sub F(dimension As Object)
        Dim a = {New M}'BIND:"{New M}"
    End Sub
End Class
    ]]>.Value

            Dim expectedOperationTree = <![CDATA[
IArrayCreationOperation (OperationKind.ArrayCreation, Type: M()) (Syntax: '{New M}')
  Dimension Sizes(1):
      ILiteralOperation (OperationKind.Literal, Type: System.Int32, Constant: 1, IsImplicit) (Syntax: '{New M}')
  Initializer: 
    IArrayInitializerOperation (1 elements) (OperationKind.ArrayInitializer, Type: null, IsImplicit) (Syntax: '{New M}')
      Element Values(1):
          IObjectCreationOperation (Constructor: Sub M..ctor()) (OperationKind.ObjectCreation, Type: M) (Syntax: 'New M')
            Arguments(0)
            Initializer: 
              null
]]>.Value
            Dim expectedDiagnostics = String.Empty

            VerifyOperationTreeAndDiagnosticsForTest(Of CollectionInitializerSyntax)(source, expectedOperationTree, expectedDiagnostics)
        End Sub

        <Fact, WorkItem(17596, "https://github.com/dotnet/roslyn/issues/17596")>
        Public Sub ArrayCreationWithInitializer_ImplicitlyTypedWithoutInitializerAndDimension()
            Dim source = <![CDATA[
Class C
    Public Sub F()
        Dim a = {}'BIND:"Dim a = {}"
    End Sub
End Class]]>.Value

            Dim expectedOperationTree = <![CDATA[
<<<<<<< HEAD
IVariableDeclarationGroup (1 declarations) (OperationKind.VariableDeclarationStatement) (Syntax: 'Dim a = {}')
  IMultiVariableDeclaration (1 declarations) (OperationKind.MultiVariableDeclaration) (Syntax: 'a = {}')
    Declarations:
        ISingleVariableDeclaration (Symbol: a As System.Object()) (OperationKind.SingleVariableDeclaration) (Syntax: 'a')
          Initializer: 
            null
=======
IVariableDeclarationsOperation (1 declarations) (OperationKind.VariableDeclarations, Type: null) (Syntax: 'Dim a = {}')
  IVariableDeclarationOperation (1 variables) (OperationKind.VariableDeclaration, Type: null) (Syntax: 'a')
    Variables: Local_1: a As System.Object()
>>>>>>> 19f49b0f
    Initializer: 
      IVariableInitializerOperation (OperationKind.VariableInitializer, Type: null) (Syntax: '= {}')
        IArrayCreationOperation (OperationKind.ArrayCreation, Type: System.Object()) (Syntax: '{}')
          Dimension Sizes(1):
              ILiteralOperation (OperationKind.Literal, Type: System.Int32, Constant: 0, IsImplicit) (Syntax: '{}')
          Initializer: 
            IArrayInitializerOperation (0 elements) (OperationKind.ArrayInitializer, Type: null, IsImplicit) (Syntax: '{}')
              Element Values(0)
]]>.Value

            Dim expectedDiagnostics = String.Empty

            VerifyOperationTreeAndDiagnosticsForTest(Of LocalDeclarationStatementSyntax)(source, expectedOperationTree, expectedDiagnostics)
        End Sub

        <Fact, WorkItem(17596, "https://github.com/dotnet/roslyn/issues/17596")>
        Public Sub ArrayCreationWithInitializer_MultipleInitializersWithConversions()
            Dim source = <![CDATA[
Class C
    Public Sub F()
        Dim a = ""
        Dim b = {"hello", a, Nothing}'BIND:"{"hello", a, Nothing}"
    End Sub
End Class
    ]]>.Value

            Dim expectedOperationTree = <![CDATA[
IArrayCreationOperation (OperationKind.ArrayCreation, Type: System.String()) (Syntax: '{"hello", a, Nothing}')
  Dimension Sizes(1):
      ILiteralOperation (OperationKind.Literal, Type: System.Int32, Constant: 3, IsImplicit) (Syntax: '{"hello", a, Nothing}')
  Initializer: 
    IArrayInitializerOperation (3 elements) (OperationKind.ArrayInitializer, Type: null, IsImplicit) (Syntax: '{"hello", a, Nothing}')
      Element Values(3):
          ILiteralOperation (OperationKind.Literal, Type: System.String, Constant: "hello") (Syntax: '"hello"')
          ILocalReferenceOperation: a (OperationKind.LocalReference, Type: System.String) (Syntax: 'a')
          IConversionOperation (Implicit, TryCast: False, Unchecked) (OperationKind.Conversion, Type: System.String, Constant: null, IsImplicit) (Syntax: 'Nothing')
            Conversion: CommonConversion (Exists: True, IsIdentity: False, IsNumeric: False, IsReference: False, IsUserDefined: False) (MethodSymbol: null)
            Operand: 
              ILiteralOperation (OperationKind.Literal, Type: null, Constant: null) (Syntax: 'Nothing')
]]>.Value

            Dim expectedDiagnostics = String.Empty

            VerifyOperationTreeAndDiagnosticsForTest(Of CollectionInitializerSyntax)(source, expectedOperationTree, expectedDiagnostics)
        End Sub

        <Fact, WorkItem(17596, "https://github.com/dotnet/roslyn/issues/17596")>
        Public Sub MultiDimensionalArrayCreation()
            Dim source = <![CDATA[
Class C
    Public Sub F()
        Dim b As Byte(,,) = New Byte(0, 1, 2) {}'BIND:"New Byte(0, 1, 2) {}"
    End Sub
End Class

    ]]>.Value

            Dim expectedOperationTree = <![CDATA[
IArrayCreationOperation (OperationKind.ArrayCreation, Type: System.Byte(,,)) (Syntax: 'New Byte(0, 1, 2) {}')
  Dimension Sizes(3):
      IBinaryOperation (BinaryOperatorKind.Add, Checked) (OperationKind.BinaryOperator, Type: System.Int32, Constant: 1, IsImplicit) (Syntax: '0')
        Left: 
          ILiteralOperation (OperationKind.Literal, Type: System.Int32, Constant: 0) (Syntax: '0')
        Right: 
          ILiteralOperation (OperationKind.Literal, Type: System.Int32, Constant: 1, IsImplicit) (Syntax: '0')
      IBinaryOperation (BinaryOperatorKind.Add, Checked) (OperationKind.BinaryOperator, Type: System.Int32, Constant: 2, IsImplicit) (Syntax: '1')
        Left: 
          ILiteralOperation (OperationKind.Literal, Type: System.Int32, Constant: 1) (Syntax: '1')
        Right: 
          ILiteralOperation (OperationKind.Literal, Type: System.Int32, Constant: 1, IsImplicit) (Syntax: '1')
      IBinaryOperation (BinaryOperatorKind.Add, Checked) (OperationKind.BinaryOperator, Type: System.Int32, Constant: 3, IsImplicit) (Syntax: '2')
        Left: 
          ILiteralOperation (OperationKind.Literal, Type: System.Int32, Constant: 2) (Syntax: '2')
        Right: 
          ILiteralOperation (OperationKind.Literal, Type: System.Int32, Constant: 1, IsImplicit) (Syntax: '2')
  Initializer: 
    IArrayInitializerOperation (0 elements) (OperationKind.ArrayInitializer, Type: System.Byte(,,)) (Syntax: '{}')
      Element Values(0)
]]>.Value

            Dim expectedDiagnostics = String.Empty

            VerifyOperationTreeAndDiagnosticsForTest(Of ArrayCreationExpressionSyntax)(source, expectedOperationTree, expectedDiagnostics)
        End Sub

        <Fact, WorkItem(17596, "https://github.com/dotnet/roslyn/issues/17596")>
        Public Sub MultiDimensionalArrayCreation_WithInitializer()
            Dim source = <![CDATA[
Class C
    Public Sub F()
        Dim b As Byte(,,) = New Byte(,,) {{{1, 2, 3}}, {{4, 5, 6}}}'BIND:"New Byte(,,) {{{1, 2, 3}}, {{4, 5, 6}}}"
    End Sub
End Class
    ]]>.Value

            Dim expectedOperationTree = <![CDATA[
IArrayCreationOperation (OperationKind.ArrayCreation, Type: System.Byte(,,)) (Syntax: 'New Byte(,, ... {4, 5, 6}}}')
  Dimension Sizes(3):
      ILiteralOperation (OperationKind.Literal, Type: System.Int32, Constant: 2, IsImplicit) (Syntax: 'New Byte(,, ... {4, 5, 6}}}')
      ILiteralOperation (OperationKind.Literal, Type: System.Int32, Constant: 1, IsImplicit) (Syntax: 'New Byte(,, ... {4, 5, 6}}}')
      ILiteralOperation (OperationKind.Literal, Type: System.Int32, Constant: 3, IsImplicit) (Syntax: 'New Byte(,, ... {4, 5, 6}}}')
  Initializer: 
    IArrayInitializerOperation (2 elements) (OperationKind.ArrayInitializer, Type: System.Byte(,,)) (Syntax: '{{{1, 2, 3} ... {4, 5, 6}}}')
      Element Values(2):
          IArrayInitializerOperation (1 elements) (OperationKind.ArrayInitializer, Type: null) (Syntax: '{{1, 2, 3}}')
            Element Values(1):
                IArrayInitializerOperation (3 elements) (OperationKind.ArrayInitializer, Type: null) (Syntax: '{1, 2, 3}')
                  Element Values(3):
                      IConversionOperation (Implicit, TryCast: False, Unchecked) (OperationKind.Conversion, Type: System.Byte, Constant: 1, IsImplicit) (Syntax: '1')
                        Conversion: CommonConversion (Exists: True, IsIdentity: False, IsNumeric: True, IsReference: False, IsUserDefined: False) (MethodSymbol: null)
                        Operand: 
                          ILiteralOperation (OperationKind.Literal, Type: System.Int32, Constant: 1) (Syntax: '1')
                      IConversionOperation (Implicit, TryCast: False, Unchecked) (OperationKind.Conversion, Type: System.Byte, Constant: 2, IsImplicit) (Syntax: '2')
                        Conversion: CommonConversion (Exists: True, IsIdentity: False, IsNumeric: True, IsReference: False, IsUserDefined: False) (MethodSymbol: null)
                        Operand: 
                          ILiteralOperation (OperationKind.Literal, Type: System.Int32, Constant: 2) (Syntax: '2')
                      IConversionOperation (Implicit, TryCast: False, Unchecked) (OperationKind.Conversion, Type: System.Byte, Constant: 3, IsImplicit) (Syntax: '3')
                        Conversion: CommonConversion (Exists: True, IsIdentity: False, IsNumeric: True, IsReference: False, IsUserDefined: False) (MethodSymbol: null)
                        Operand: 
                          ILiteralOperation (OperationKind.Literal, Type: System.Int32, Constant: 3) (Syntax: '3')
          IArrayInitializerOperation (1 elements) (OperationKind.ArrayInitializer, Type: null) (Syntax: '{{4, 5, 6}}')
            Element Values(1):
                IArrayInitializerOperation (3 elements) (OperationKind.ArrayInitializer, Type: null) (Syntax: '{4, 5, 6}')
                  Element Values(3):
                      IConversionOperation (Implicit, TryCast: False, Unchecked) (OperationKind.Conversion, Type: System.Byte, Constant: 4, IsImplicit) (Syntax: '4')
                        Conversion: CommonConversion (Exists: True, IsIdentity: False, IsNumeric: True, IsReference: False, IsUserDefined: False) (MethodSymbol: null)
                        Operand: 
                          ILiteralOperation (OperationKind.Literal, Type: System.Int32, Constant: 4) (Syntax: '4')
                      IConversionOperation (Implicit, TryCast: False, Unchecked) (OperationKind.Conversion, Type: System.Byte, Constant: 5, IsImplicit) (Syntax: '5')
                        Conversion: CommonConversion (Exists: True, IsIdentity: False, IsNumeric: True, IsReference: False, IsUserDefined: False) (MethodSymbol: null)
                        Operand: 
                          ILiteralOperation (OperationKind.Literal, Type: System.Int32, Constant: 5) (Syntax: '5')
                      IConversionOperation (Implicit, TryCast: False, Unchecked) (OperationKind.Conversion, Type: System.Byte, Constant: 6, IsImplicit) (Syntax: '6')
                        Conversion: CommonConversion (Exists: True, IsIdentity: False, IsNumeric: True, IsReference: False, IsUserDefined: False) (MethodSymbol: null)
                        Operand: 
                          ILiteralOperation (OperationKind.Literal, Type: System.Int32, Constant: 6) (Syntax: '6')
]]>.Value

            Dim expectedDiagnostics = String.Empty

            VerifyOperationTreeAndDiagnosticsForTest(Of ArrayCreationExpressionSyntax)(source, expectedOperationTree, expectedDiagnostics)
        End Sub

        <Fact, WorkItem(17596, "https://github.com/dotnet/roslyn/issues/17596")>
        Public Sub ArrayCreationOfSingleDimensionalArrays()
            Dim source = <![CDATA[
Class C
    Public Sub F()
        Dim a = {{1, 2, 3}, {4, 5, 6}}'BIND:"{{1, 2, 3}, {4, 5, 6}}"
    End Sub
End Class

    ]]>.Value

            Dim expectedOperationTree = <![CDATA[
IArrayCreationOperation (OperationKind.ArrayCreation, Type: System.Int32(,)) (Syntax: '{{1, 2, 3}, {4, 5, 6}}')
  Dimension Sizes(2):
      ILiteralOperation (OperationKind.Literal, Type: System.Int32, Constant: 2, IsImplicit) (Syntax: '{{1, 2, 3}, {4, 5, 6}}')
      ILiteralOperation (OperationKind.Literal, Type: System.Int32, Constant: 3, IsImplicit) (Syntax: '{{1, 2, 3}, {4, 5, 6}}')
  Initializer: 
    IArrayInitializerOperation (2 elements) (OperationKind.ArrayInitializer, Type: null, IsImplicit) (Syntax: '{{1, 2, 3}, {4, 5, 6}}')
      Element Values(2):
          IArrayInitializerOperation (3 elements) (OperationKind.ArrayInitializer, Type: null) (Syntax: '{1, 2, 3}')
            Element Values(3):
                ILiteralOperation (OperationKind.Literal, Type: System.Int32, Constant: 1) (Syntax: '1')
                ILiteralOperation (OperationKind.Literal, Type: System.Int32, Constant: 2) (Syntax: '2')
                ILiteralOperation (OperationKind.Literal, Type: System.Int32, Constant: 3) (Syntax: '3')
          IArrayInitializerOperation (3 elements) (OperationKind.ArrayInitializer, Type: null) (Syntax: '{4, 5, 6}')
            Element Values(3):
                ILiteralOperation (OperationKind.Literal, Type: System.Int32, Constant: 4) (Syntax: '4')
                ILiteralOperation (OperationKind.Literal, Type: System.Int32, Constant: 5) (Syntax: '5')
                ILiteralOperation (OperationKind.Literal, Type: System.Int32, Constant: 6) (Syntax: '6')
]]>.Value

            Dim expectedDiagnostics = String.Empty

            VerifyOperationTreeAndDiagnosticsForTest(Of CollectionInitializerSyntax)(source, expectedOperationTree, expectedDiagnostics)
        End Sub

        <Fact, WorkItem(17596, "https://github.com/dotnet/roslyn/issues/17596")>
        Public Sub ArrayCreationOfMultiDimensionalArrays()
            Dim source = <![CDATA[
Class C
    Public Sub F()
        Dim a As Integer()(,) = New Integer(0)(,) {}'BIND:"New Integer(0)(,) {}"
    End Sub
End Class
    ]]>.Value

            Dim expectedOperationTree = <![CDATA[
IArrayCreationOperation (OperationKind.ArrayCreation, Type: System.Int32()(,)) (Syntax: 'New Integer(0)(,) {}')
  Dimension Sizes(1):
      IBinaryOperation (BinaryOperatorKind.Add, Checked) (OperationKind.BinaryOperator, Type: System.Int32, Constant: 1, IsImplicit) (Syntax: '0')
        Left: 
          ILiteralOperation (OperationKind.Literal, Type: System.Int32, Constant: 0) (Syntax: '0')
        Right: 
          ILiteralOperation (OperationKind.Literal, Type: System.Int32, Constant: 1, IsImplicit) (Syntax: '0')
  Initializer: 
    IArrayInitializerOperation (0 elements) (OperationKind.ArrayInitializer, Type: System.Int32()(,)) (Syntax: '{}')
      Element Values(0)
]]>.Value

            Dim expectedDiagnostics = String.Empty

            VerifyOperationTreeAndDiagnosticsForTest(Of ArrayCreationExpressionSyntax)(source, expectedOperationTree, expectedDiagnostics)
        End Sub

        <Fact, WorkItem(17596, "https://github.com/dotnet/roslyn/issues/17596")>
        Public Sub ArrayCreationOfMultiDimensionalArrays_MultipleExplicitNonConstantDimensions()
            Dim source = <![CDATA[
Class C
    Public Sub F(x As Integer())
        Dim y = New Integer(x(0), x(1)) {}'BIND:"New Integer(x(0), x(1)) {}"
    End Sub
End Class]]>.Value

            Dim expectedOperationTree = <![CDATA[
IArrayCreationOperation (OperationKind.ArrayCreation, Type: System.Int32(,)) (Syntax: 'New Integer ... ), x(1)) {}')
  Dimension Sizes(2):
      IBinaryOperation (BinaryOperatorKind.Add, Checked) (OperationKind.BinaryOperator, Type: System.Int32, IsImplicit) (Syntax: 'x(0)')
        Left: 
          IArrayElementReferenceOperation (OperationKind.ArrayElementReference, Type: System.Int32) (Syntax: 'x(0)')
            Array reference: 
              IParameterReferenceOperation: x (OperationKind.ParameterReference, Type: System.Int32()) (Syntax: 'x')
            Indices(1):
                ILiteralOperation (OperationKind.Literal, Type: System.Int32, Constant: 0) (Syntax: '0')
        Right: 
          ILiteralOperation (OperationKind.Literal, Type: System.Int32, Constant: 1, IsImplicit) (Syntax: 'x(0)')
      IBinaryOperation (BinaryOperatorKind.Add, Checked) (OperationKind.BinaryOperator, Type: System.Int32, IsImplicit) (Syntax: 'x(1)')
        Left: 
          IArrayElementReferenceOperation (OperationKind.ArrayElementReference, Type: System.Int32) (Syntax: 'x(1)')
            Array reference: 
              IParameterReferenceOperation: x (OperationKind.ParameterReference, Type: System.Int32()) (Syntax: 'x')
            Indices(1):
                ILiteralOperation (OperationKind.Literal, Type: System.Int32, Constant: 1) (Syntax: '1')
        Right: 
          ILiteralOperation (OperationKind.Literal, Type: System.Int32, Constant: 1, IsImplicit) (Syntax: 'x(1)')
  Initializer: 
    IArrayInitializerOperation (0 elements) (OperationKind.ArrayInitializer, Type: System.Int32(,)) (Syntax: '{}')
      Element Values(0)
]]>.Value

            Dim expectedDiagnostics = String.Empty

            VerifyOperationTreeAndDiagnosticsForTest(Of ArrayCreationExpressionSyntax)(source, expectedOperationTree, expectedDiagnostics)
        End Sub

        <Fact, WorkItem(17596, "https://github.com/dotnet/roslyn/issues/17596")>
        Public Sub ArrayCreationOfMultiDimensionalArrays_MultipleExplicitConstantDimensions()
            Dim source = <![CDATA[
Class C
    Public Sub F()
        Dim y = New Integer(1, 1) {}'BIND:"New Integer(1, 1) {}"
    End Sub
End Class]]>.Value

            Dim expectedOperationTree = <![CDATA[
IArrayCreationOperation (OperationKind.ArrayCreation, Type: System.Int32(,)) (Syntax: 'New Integer(1, 1) {}')
  Dimension Sizes(2):
      IBinaryOperation (BinaryOperatorKind.Add, Checked) (OperationKind.BinaryOperator, Type: System.Int32, Constant: 2, IsImplicit) (Syntax: '1')
        Left: 
          ILiteralOperation (OperationKind.Literal, Type: System.Int32, Constant: 1) (Syntax: '1')
        Right: 
          ILiteralOperation (OperationKind.Literal, Type: System.Int32, Constant: 1, IsImplicit) (Syntax: '1')
      IBinaryOperation (BinaryOperatorKind.Add, Checked) (OperationKind.BinaryOperator, Type: System.Int32, Constant: 2, IsImplicit) (Syntax: '1')
        Left: 
          ILiteralOperation (OperationKind.Literal, Type: System.Int32, Constant: 1) (Syntax: '1')
        Right: 
          ILiteralOperation (OperationKind.Literal, Type: System.Int32, Constant: 1, IsImplicit) (Syntax: '1')
  Initializer: 
    IArrayInitializerOperation (0 elements) (OperationKind.ArrayInitializer, Type: System.Int32(,)) (Syntax: '{}')
      Element Values(0)
]]>.Value

            Dim expectedDiagnostics = String.Empty

            VerifyOperationTreeAndDiagnosticsForTest(Of ArrayCreationExpressionSyntax)(source, expectedOperationTree, expectedDiagnostics)
        End Sub

        <Fact, WorkItem(17596, "https://github.com/dotnet/roslyn/issues/17596")>
        Public Sub ArrayCreationOfMultiDimensionalArraysErrorCase_InitializerMissingElements()
            Dim source = <![CDATA[
Class C
    Public Sub F()
        Dim y = New Integer(1, 1) {{}}'BIND:"New Integer(1, 1) {{}}"
    End Sub
End Class]]>.Value

            Dim expectedOperationTree = <![CDATA[
IArrayCreationOperation (OperationKind.ArrayCreation, Type: System.Int32(,), IsInvalid) (Syntax: 'New Integer(1, 1) {{}}')
  Dimension Sizes(2):
      IBinaryOperation (BinaryOperatorKind.Add, Checked) (OperationKind.BinaryOperator, Type: System.Int32, Constant: 2, IsImplicit) (Syntax: '1')
        Left: 
          ILiteralOperation (OperationKind.Literal, Type: System.Int32, Constant: 1) (Syntax: '1')
        Right: 
          ILiteralOperation (OperationKind.Literal, Type: System.Int32, Constant: 1, IsImplicit) (Syntax: '1')
      IBinaryOperation (BinaryOperatorKind.Add, Checked) (OperationKind.BinaryOperator, Type: System.Int32, Constant: 2, IsImplicit) (Syntax: '1')
        Left: 
          ILiteralOperation (OperationKind.Literal, Type: System.Int32, Constant: 1) (Syntax: '1')
        Right: 
          ILiteralOperation (OperationKind.Literal, Type: System.Int32, Constant: 1, IsImplicit) (Syntax: '1')
  Initializer: 
    IArrayInitializerOperation (1 elements) (OperationKind.ArrayInitializer, Type: System.Int32(,), IsInvalid) (Syntax: '{{}}')
      Element Values(1):
          IArrayInitializerOperation (0 elements) (OperationKind.ArrayInitializer, Type: null, IsInvalid) (Syntax: '{}')
            Element Values(0)
]]>.Value

            Dim expectedDiagnostics = <![CDATA[
BC30567: Array initializer is missing 1 elements.
        Dim y = New Integer(1, 1) {{}}'BIND:"New Integer(1, 1) {{}}"
                                  ~~~~
BC30567: Array initializer is missing 2 elements.
        Dim y = New Integer(1, 1) {{}}'BIND:"New Integer(1, 1) {{}}"
                                   ~~
]]>.Value

            VerifyOperationTreeAndDiagnosticsForTest(Of ArrayCreationExpressionSyntax)(source, expectedOperationTree, expectedDiagnostics)
        End Sub

        <Fact, WorkItem(17596, "https://github.com/dotnet/roslyn/issues/17596")>
        Public Sub ArrayCreationOfMultiDimensionalArraysErrorCase_InitializerMissingElements02()
            Dim source = <![CDATA[
Class C
    Public Sub F()
        Dim y = New Integer(1, 1) {{}, {}}'BIND:"New Integer(1, 1) {{}, {}}"
    End Sub
End Class]]>.Value

            Dim expectedOperationTree = <![CDATA[
IArrayCreationOperation (OperationKind.ArrayCreation, Type: System.Int32(,), IsInvalid) (Syntax: 'New Integer ... 1) {{}, {}}')
  Dimension Sizes(2):
      IBinaryOperation (BinaryOperatorKind.Add, Checked) (OperationKind.BinaryOperator, Type: System.Int32, Constant: 2, IsImplicit) (Syntax: '1')
        Left: 
          ILiteralOperation (OperationKind.Literal, Type: System.Int32, Constant: 1) (Syntax: '1')
        Right: 
          ILiteralOperation (OperationKind.Literal, Type: System.Int32, Constant: 1, IsImplicit) (Syntax: '1')
      IBinaryOperation (BinaryOperatorKind.Add, Checked) (OperationKind.BinaryOperator, Type: System.Int32, Constant: 2, IsImplicit) (Syntax: '1')
        Left: 
          ILiteralOperation (OperationKind.Literal, Type: System.Int32, Constant: 1) (Syntax: '1')
        Right: 
          ILiteralOperation (OperationKind.Literal, Type: System.Int32, Constant: 1, IsImplicit) (Syntax: '1')
  Initializer: 
    IArrayInitializerOperation (2 elements) (OperationKind.ArrayInitializer, Type: System.Int32(,), IsInvalid) (Syntax: '{{}, {}}')
      Element Values(2):
          IArrayInitializerOperation (0 elements) (OperationKind.ArrayInitializer, Type: null, IsInvalid) (Syntax: '{}')
            Element Values(0)
          IArrayInitializerOperation (0 elements) (OperationKind.ArrayInitializer, Type: null, IsInvalid) (Syntax: '{}')
            Element Values(0)
]]>.Value

            Dim expectedDiagnostics = <![CDATA[
BC30567: Array initializer is missing 2 elements.
        Dim y = New Integer(1, 1) {{}, {}}'BIND:"New Integer(1, 1) {{}, {}}"
                                   ~~
BC30567: Array initializer is missing 2 elements.
        Dim y = New Integer(1, 1) {{}, {}}'BIND:"New Integer(1, 1) {{}, {}}"
                                       ~~
]]>.Value

            VerifyOperationTreeAndDiagnosticsForTest(Of ArrayCreationExpressionSyntax)(source, expectedOperationTree, expectedDiagnostics)
        End Sub

        <Fact, WorkItem(17596, "https://github.com/dotnet/roslyn/issues/17596")>
        Public Sub ArrayCreationOfMultiDimensionalArraysErrorCase_InitializerMissingElements03()
            Dim source = <![CDATA[
Class C
    Public Sub F()
        Dim y = New Integer(1, 1) {{1, 2}}'BIND:"New Integer(1, 1) {{1, 2}}"
    End Sub
End Class]]>.Value

            Dim expectedOperationTree = <![CDATA[
IArrayCreationOperation (OperationKind.ArrayCreation, Type: System.Int32(,), IsInvalid) (Syntax: 'New Integer ... 1) {{1, 2}}')
  Dimension Sizes(2):
      IBinaryOperation (BinaryOperatorKind.Add, Checked) (OperationKind.BinaryOperator, Type: System.Int32, Constant: 2, IsImplicit) (Syntax: '1')
        Left: 
          ILiteralOperation (OperationKind.Literal, Type: System.Int32, Constant: 1) (Syntax: '1')
        Right: 
          ILiteralOperation (OperationKind.Literal, Type: System.Int32, Constant: 1, IsImplicit) (Syntax: '1')
      IBinaryOperation (BinaryOperatorKind.Add, Checked) (OperationKind.BinaryOperator, Type: System.Int32, Constant: 2, IsImplicit) (Syntax: '1')
        Left: 
          ILiteralOperation (OperationKind.Literal, Type: System.Int32, Constant: 1) (Syntax: '1')
        Right: 
          ILiteralOperation (OperationKind.Literal, Type: System.Int32, Constant: 1, IsImplicit) (Syntax: '1')
  Initializer: 
    IArrayInitializerOperation (1 elements) (OperationKind.ArrayInitializer, Type: System.Int32(,), IsInvalid) (Syntax: '{{1, 2}}')
      Element Values(1):
          IArrayInitializerOperation (2 elements) (OperationKind.ArrayInitializer, Type: null, IsInvalid) (Syntax: '{1, 2}')
            Element Values(2):
                ILiteralOperation (OperationKind.Literal, Type: System.Int32, Constant: 1, IsInvalid) (Syntax: '1')
                ILiteralOperation (OperationKind.Literal, Type: System.Int32, Constant: 2, IsInvalid) (Syntax: '2')
]]>.Value

            Dim expectedDiagnostics = <![CDATA[
BC30567: Array initializer is missing 1 elements.
        Dim y = New Integer(1, 1) {{1, 2}}'BIND:"New Integer(1, 1) {{1, 2}}"
                                  ~~~~~~~~
]]>.Value

            VerifyOperationTreeAndDiagnosticsForTest(Of ArrayCreationExpressionSyntax)(source, expectedOperationTree, expectedDiagnostics)
        End Sub

        <Fact, WorkItem(17596, "https://github.com/dotnet/roslyn/issues/17596")>
        Public Sub ArrayCreationOfMultiDimensionalArraysErrorCase_InitializerMissingElements04()
            Dim source = <![CDATA[
Class C
    Public Sub F()
        Dim y = New Integer(1, 1) {{1, 2}, {}}'BIND:"New Integer(1, 1) {{1, 2}, {}}"
    End Sub
End Class]]>.Value

            Dim expectedOperationTree = <![CDATA[
IArrayCreationOperation (OperationKind.ArrayCreation, Type: System.Int32(,), IsInvalid) (Syntax: 'New Integer ... {1, 2}, {}}')
  Dimension Sizes(2):
      IBinaryOperation (BinaryOperatorKind.Add, Checked) (OperationKind.BinaryOperator, Type: System.Int32, Constant: 2, IsImplicit) (Syntax: '1')
        Left: 
          ILiteralOperation (OperationKind.Literal, Type: System.Int32, Constant: 1) (Syntax: '1')
        Right: 
          ILiteralOperation (OperationKind.Literal, Type: System.Int32, Constant: 1, IsImplicit) (Syntax: '1')
      IBinaryOperation (BinaryOperatorKind.Add, Checked) (OperationKind.BinaryOperator, Type: System.Int32, Constant: 2, IsImplicit) (Syntax: '1')
        Left: 
          ILiteralOperation (OperationKind.Literal, Type: System.Int32, Constant: 1) (Syntax: '1')
        Right: 
          ILiteralOperation (OperationKind.Literal, Type: System.Int32, Constant: 1, IsImplicit) (Syntax: '1')
  Initializer: 
    IArrayInitializerOperation (2 elements) (OperationKind.ArrayInitializer, Type: System.Int32(,), IsInvalid) (Syntax: '{{1, 2}, {}}')
      Element Values(2):
          IArrayInitializerOperation (2 elements) (OperationKind.ArrayInitializer, Type: null) (Syntax: '{1, 2}')
            Element Values(2):
                ILiteralOperation (OperationKind.Literal, Type: System.Int32, Constant: 1) (Syntax: '1')
                ILiteralOperation (OperationKind.Literal, Type: System.Int32, Constant: 2) (Syntax: '2')
          IArrayInitializerOperation (0 elements) (OperationKind.ArrayInitializer, Type: null, IsInvalid) (Syntax: '{}')
            Element Values(0)
]]>.Value

            Dim expectedDiagnostics = <![CDATA[
BC30567: Array initializer is missing 2 elements.
        Dim y = New Integer(1, 1) {{1, 2}, {}}'BIND:"New Integer(1, 1) {{1, 2}, {}}"
                                           ~~
]]>.Value

            VerifyOperationTreeAndDiagnosticsForTest(Of ArrayCreationExpressionSyntax)(source, expectedOperationTree, expectedDiagnostics)
        End Sub

        <Fact, WorkItem(17596, "https://github.com/dotnet/roslyn/issues/17596")>
        Public Sub ArrayCreationOfMultiDimensionalArrays_InitializerWithNestedArrayInitializers()
            Dim source = <![CDATA[
Class C
    Public Sub F()
        Dim y = New Integer(1, 1) {{1, 2}, {1, 2}}'BIND:"New Integer(1, 1) {{1, 2}, {1, 2}}"
    End Sub
End Class]]>.Value

            Dim expectedOperationTree = <![CDATA[
IArrayCreationOperation (OperationKind.ArrayCreation, Type: System.Int32(,)) (Syntax: 'New Integer ... 2}, {1, 2}}')
  Dimension Sizes(2):
      IBinaryOperation (BinaryOperatorKind.Add, Checked) (OperationKind.BinaryOperator, Type: System.Int32, Constant: 2, IsImplicit) (Syntax: '1')
        Left: 
          ILiteralOperation (OperationKind.Literal, Type: System.Int32, Constant: 1) (Syntax: '1')
        Right: 
          ILiteralOperation (OperationKind.Literal, Type: System.Int32, Constant: 1, IsImplicit) (Syntax: '1')
      IBinaryOperation (BinaryOperatorKind.Add, Checked) (OperationKind.BinaryOperator, Type: System.Int32, Constant: 2, IsImplicit) (Syntax: '1')
        Left: 
          ILiteralOperation (OperationKind.Literal, Type: System.Int32, Constant: 1) (Syntax: '1')
        Right: 
          ILiteralOperation (OperationKind.Literal, Type: System.Int32, Constant: 1, IsImplicit) (Syntax: '1')
  Initializer: 
    IArrayInitializerOperation (2 elements) (OperationKind.ArrayInitializer, Type: System.Int32(,)) (Syntax: '{{1, 2}, {1, 2}}')
      Element Values(2):
          IArrayInitializerOperation (2 elements) (OperationKind.ArrayInitializer, Type: null) (Syntax: '{1, 2}')
            Element Values(2):
                ILiteralOperation (OperationKind.Literal, Type: System.Int32, Constant: 1) (Syntax: '1')
                ILiteralOperation (OperationKind.Literal, Type: System.Int32, Constant: 2) (Syntax: '2')
          IArrayInitializerOperation (2 elements) (OperationKind.ArrayInitializer, Type: null) (Syntax: '{1, 2}')
            Element Values(2):
                ILiteralOperation (OperationKind.Literal, Type: System.Int32, Constant: 1) (Syntax: '1')
                ILiteralOperation (OperationKind.Literal, Type: System.Int32, Constant: 2) (Syntax: '2')
]]>.Value

            Dim expectedDiagnostics = String.Empty

            VerifyOperationTreeAndDiagnosticsForTest(Of ArrayCreationExpressionSyntax)(source, expectedOperationTree, expectedDiagnostics)
        End Sub

        <Fact, WorkItem(17596, "https://github.com/dotnet/roslyn/issues/17596")>
        Public Sub ArrayCreationOfImplicitlyTypedMultiDimensionalArrays_WithInitializer()
            Dim source = <![CDATA[
Class C
    Public Sub F()
        Dim a = {{{{1, 2}}}, {{{3, 4}}}}'BIND:"{{{{1, 2}}}, {{{3, 4}}}}"
    End Sub
End Class
    ]]>.Value

            Dim expectedOperationTree = <![CDATA[
IArrayCreationOperation (OperationKind.ArrayCreation, Type: System.Int32(,,,)) (Syntax: '{{{{1, 2}}}, {{{3, 4}}}}')
  Dimension Sizes(4):
      ILiteralOperation (OperationKind.Literal, Type: System.Int32, Constant: 2, IsImplicit) (Syntax: '{{{{1, 2}}}, {{{3, 4}}}}')
      ILiteralOperation (OperationKind.Literal, Type: System.Int32, Constant: 1, IsImplicit) (Syntax: '{{{{1, 2}}}, {{{3, 4}}}}')
      ILiteralOperation (OperationKind.Literal, Type: System.Int32, Constant: 1, IsImplicit) (Syntax: '{{{{1, 2}}}, {{{3, 4}}}}')
      ILiteralOperation (OperationKind.Literal, Type: System.Int32, Constant: 2, IsImplicit) (Syntax: '{{{{1, 2}}}, {{{3, 4}}}}')
  Initializer: 
    IArrayInitializerOperation (2 elements) (OperationKind.ArrayInitializer, Type: null, IsImplicit) (Syntax: '{{{{1, 2}}}, {{{3, 4}}}}')
      Element Values(2):
          IArrayInitializerOperation (1 elements) (OperationKind.ArrayInitializer, Type: null) (Syntax: '{{{1, 2}}}')
            Element Values(1):
                IArrayInitializerOperation (1 elements) (OperationKind.ArrayInitializer, Type: null) (Syntax: '{{1, 2}}')
                  Element Values(1):
                      IArrayInitializerOperation (2 elements) (OperationKind.ArrayInitializer, Type: null) (Syntax: '{1, 2}')
                        Element Values(2):
                            ILiteralOperation (OperationKind.Literal, Type: System.Int32, Constant: 1) (Syntax: '1')
                            ILiteralOperation (OperationKind.Literal, Type: System.Int32, Constant: 2) (Syntax: '2')
          IArrayInitializerOperation (1 elements) (OperationKind.ArrayInitializer, Type: null) (Syntax: '{{{3, 4}}}')
            Element Values(1):
                IArrayInitializerOperation (1 elements) (OperationKind.ArrayInitializer, Type: null) (Syntax: '{{3, 4}}')
                  Element Values(1):
                      IArrayInitializerOperation (2 elements) (OperationKind.ArrayInitializer, Type: null) (Syntax: '{3, 4}')
                        Element Values(2):
                            ILiteralOperation (OperationKind.Literal, Type: System.Int32, Constant: 3) (Syntax: '3')
                            ILiteralOperation (OperationKind.Literal, Type: System.Int32, Constant: 4) (Syntax: '4')
]]>.Value

            Dim expectedDiagnostics = String.Empty

            VerifyOperationTreeAndDiagnosticsForTest(Of CollectionInitializerSyntax)(source, expectedOperationTree, expectedDiagnostics)
        End Sub

        <Fact, WorkItem(17596, "https://github.com/dotnet/roslyn/issues/17596")>
        Public Sub ArrayCreationErrorCase_MissingDimension()
            Dim source = <![CDATA[
Class C
    Public Sub F()
        Dim a = New String(1,) {}'BIND:"New String(1,) {}"
    End Sub
End Class]]>.Value

            Dim expectedOperationTree = <![CDATA[
IArrayCreationOperation (OperationKind.ArrayCreation, Type: System.String(,), IsInvalid) (Syntax: 'New String(1,) {}')
  Dimension Sizes(2):
      IBinaryOperation (BinaryOperatorKind.Add, Checked) (OperationKind.BinaryOperator, Type: System.Int32, Constant: 2, IsImplicit) (Syntax: '1')
        Left: 
          ILiteralOperation (OperationKind.Literal, Type: System.Int32, Constant: 1) (Syntax: '1')
        Right: 
          ILiteralOperation (OperationKind.Literal, Type: System.Int32, Constant: 1, IsImplicit) (Syntax: '1')
      IBinaryOperation (BinaryOperatorKind.Add, Checked) (OperationKind.BinaryOperator, Type: System.Int32, IsInvalid, IsImplicit) (Syntax: '')
        Left: 
          IInvalidOperation (OperationKind.Invalid, Type: ?, IsInvalid) (Syntax: '')
            Children(0)
        Right: 
          ILiteralOperation (OperationKind.Literal, Type: System.Int32, Constant: 1, IsInvalid, IsImplicit) (Syntax: '')
  Initializer: 
    IArrayInitializerOperation (0 elements) (OperationKind.ArrayInitializer, Type: System.String(,)) (Syntax: '{}')
      Element Values(0)
]]>.Value

            Dim expectedDiagnostics = <![CDATA[
BC30306: Array subscript expression missing.
        Dim a = New String(1,) {}'BIND:"New String(1,) {}"
                             ~
]]>.Value

            VerifyOperationTreeAndDiagnosticsForTest(Of ArrayCreationExpressionSyntax)(source, expectedOperationTree, expectedDiagnostics)
        End Sub

        <Fact, WorkItem(17596, "https://github.com/dotnet/roslyn/issues/17596")>
        Public Sub ArrayCreationErrorCase_InvalidInitializer()
            Dim source = <![CDATA[
Class C
    Public Sub F()
        Dim a = New C() {1}'BIND:"New C() {1}"
    End Sub
End Class]]>.Value

            Dim expectedOperationTree = <![CDATA[
IArrayCreationOperation (OperationKind.ArrayCreation, Type: C(), IsInvalid) (Syntax: 'New C() {1}')
  Dimension Sizes(1):
      ILiteralOperation (OperationKind.Literal, Type: System.Int32, Constant: 1, IsInvalid, IsImplicit) (Syntax: 'New C() {1}')
  Initializer: 
    IArrayInitializerOperation (1 elements) (OperationKind.ArrayInitializer, Type: C(), IsInvalid) (Syntax: '{1}')
      Element Values(1):
          IConversionOperation (Implicit, TryCast: False, Unchecked) (OperationKind.Conversion, Type: C, IsInvalid, IsImplicit) (Syntax: '1')
            Conversion: CommonConversion (Exists: False, IsIdentity: False, IsNumeric: False, IsReference: False, IsUserDefined: False) (MethodSymbol: null)
            Operand: 
              ILiteralOperation (OperationKind.Literal, Type: System.Int32, Constant: 1, IsInvalid) (Syntax: '1')
]]>.Value

            Dim expectedDiagnostics = <![CDATA[
BC30311: Value of type 'Integer' cannot be converted to 'C'.
        Dim a = New C() {1}'BIND:"New C() {1}"
                         ~
]]>.Value

            VerifyOperationTreeAndDiagnosticsForTest(Of ArrayCreationExpressionSyntax)(source, expectedOperationTree, expectedDiagnostics)
        End Sub

        <Fact, WorkItem(17596, "https://github.com/dotnet/roslyn/issues/17596")>
        Public Sub ArrayCreationErrorCase_MissingExplicitCast()
            Dim source = <![CDATA[
Class C
    Public Sub F(c As C)
        Dim a = New C(c) {}'BIND:"New C(c) {}"
    End Sub
End Class]]>.Value

            Dim expectedOperationTree = <![CDATA[
IArrayCreationOperation (OperationKind.ArrayCreation, Type: C(), IsInvalid) (Syntax: 'New C(c) {}')
  Dimension Sizes(1):
      IBinaryOperation (BinaryOperatorKind.Add, Checked) (OperationKind.BinaryOperator, Type: System.Int32, IsInvalid, IsImplicit) (Syntax: 'c')
        Left: 
          IConversionOperation (Implicit, TryCast: False, Unchecked) (OperationKind.Conversion, Type: System.Int32, IsInvalid, IsImplicit) (Syntax: 'c')
            Conversion: CommonConversion (Exists: False, IsIdentity: False, IsNumeric: False, IsReference: False, IsUserDefined: False) (MethodSymbol: null)
            Operand: 
              IParameterReferenceOperation: c (OperationKind.ParameterReference, Type: C, IsInvalid) (Syntax: 'c')
        Right: 
          ILiteralOperation (OperationKind.Literal, Type: System.Int32, Constant: 1, IsInvalid, IsImplicit) (Syntax: 'c')
  Initializer: 
    IArrayInitializerOperation (0 elements) (OperationKind.ArrayInitializer, Type: C()) (Syntax: '{}')
      Element Values(0)
]]>.Value

            Dim expectedDiagnostics = <![CDATA[
BC30311: Value of type 'C' cannot be converted to 'Integer'.
        Dim a = New C(c) {}'BIND:"New C(c) {}"
                      ~
]]>.Value

            VerifyOperationTreeAndDiagnosticsForTest(Of ArrayCreationExpressionSyntax)(source, expectedOperationTree, expectedDiagnostics)
        End Sub

        <Fact, WorkItem(17596, "https://github.com/dotnet/roslyn/issues/17596")>
        Public Sub ArrayCreation_InvocationExpressionAsDimension()
            Dim source = <![CDATA[
Class C
    Public Sub F(c As C)
        Dim a = New C(M()) {}'BIND:"New C(M()) {}"
    End Sub

    Public Function M() As Integer
        Return 1
    End Function
End Class]]>.Value

            Dim expectedOperationTree = <![CDATA[
IArrayCreationOperation (OperationKind.ArrayCreation, Type: C()) (Syntax: 'New C(M()) {}')
  Dimension Sizes(1):
      IBinaryOperation (BinaryOperatorKind.Add, Checked) (OperationKind.BinaryOperator, Type: System.Int32, IsImplicit) (Syntax: 'M()')
        Left: 
          IInvocationOperation ( Function C.M() As System.Int32) (OperationKind.Invocation, Type: System.Int32) (Syntax: 'M()')
            Instance Receiver: 
              IInstanceReferenceOperation (OperationKind.InstanceReference, Type: C, IsImplicit) (Syntax: 'M')
            Arguments(0)
        Right: 
          ILiteralOperation (OperationKind.Literal, Type: System.Int32, Constant: 1, IsImplicit) (Syntax: 'M()')
  Initializer: 
    IArrayInitializerOperation (0 elements) (OperationKind.ArrayInitializer, Type: C()) (Syntax: '{}')
      Element Values(0)
]]>.Value

            Dim expectedDiagnostics = String.Empty

            VerifyOperationTreeAndDiagnosticsForTest(Of ArrayCreationExpressionSyntax)(source, expectedOperationTree, expectedDiagnostics)
        End Sub

        <Fact, WorkItem(17596, "https://github.com/dotnet/roslyn/issues/17596")>
        Public Sub ArrayCreation_InvocationExpressionWithConversionAsDimension()
            Dim source = <![CDATA[
Option Strict On
Class C
    Public Sub F(c As C)
        Dim a = New C(DirectCast(M(), Integer)) {}'BIND:"New C(DirectCast(M(), Integer)) {}"
    End Sub

    Public Function M() As Object
        Return 1
    End Function
End Class]]>.Value

            Dim expectedOperationTree = <![CDATA[
IArrayCreationOperation (OperationKind.ArrayCreation, Type: C()) (Syntax: 'New C(Direc ... nteger)) {}')
  Dimension Sizes(1):
      IBinaryOperation (BinaryOperatorKind.Add, Checked) (OperationKind.BinaryOperator, Type: System.Int32, IsImplicit) (Syntax: 'DirectCast(M(), Integer)')
        Left: 
          IConversionOperation (Explicit, TryCast: False, Unchecked) (OperationKind.Conversion, Type: System.Int32) (Syntax: 'DirectCast(M(), Integer)')
            Conversion: CommonConversion (Exists: True, IsIdentity: False, IsNumeric: False, IsReference: False, IsUserDefined: False) (MethodSymbol: null)
            Operand: 
              IInvocationOperation ( Function C.M() As System.Object) (OperationKind.Invocation, Type: System.Object) (Syntax: 'M()')
                Instance Receiver: 
                  IInstanceReferenceOperation (OperationKind.InstanceReference, Type: C, IsImplicit) (Syntax: 'M')
                Arguments(0)
        Right: 
          ILiteralOperation (OperationKind.Literal, Type: System.Int32, Constant: 1, IsImplicit) (Syntax: 'DirectCast(M(), Integer)')
  Initializer: 
    IArrayInitializerOperation (0 elements) (OperationKind.ArrayInitializer, Type: C()) (Syntax: '{}')
      Element Values(0)
]]>.Value

            Dim expectedDiagnostics = String.Empty

            VerifyOperationTreeAndDiagnosticsForTest(Of ArrayCreationExpressionSyntax)(source, expectedOperationTree, expectedDiagnostics)
        End Sub

        <Fact, WorkItem(17596, "https://github.com/dotnet/roslyn/issues/17596")>
        Public Sub ArrayCreationErrorCase_InvocationExpressionAsDimension()
            Dim source = <![CDATA[
Option Strict On
Class C
    Public Sub F(c As C)
        Dim a = New C(M()) {}'BIND:"New C(M()) {}"
    End Sub

    Public Function M() As Object
        Return 1
    End Function
End Class]]>.Value

            Dim expectedOperationTree = <![CDATA[
IArrayCreationOperation (OperationKind.ArrayCreation, Type: C(), IsInvalid) (Syntax: 'New C(M()) {}')
  Dimension Sizes(1):
      IBinaryOperation (BinaryOperatorKind.Add, Checked) (OperationKind.BinaryOperator, Type: System.Int32, IsInvalid, IsImplicit) (Syntax: 'M()')
        Left: 
          IConversionOperation (Implicit, TryCast: False, Unchecked) (OperationKind.Conversion, Type: System.Int32, IsInvalid, IsImplicit) (Syntax: 'M()')
            Conversion: CommonConversion (Exists: True, IsIdentity: False, IsNumeric: False, IsReference: False, IsUserDefined: False) (MethodSymbol: null)
            Operand: 
              IInvocationOperation ( Function C.M() As System.Object) (OperationKind.Invocation, Type: System.Object, IsInvalid) (Syntax: 'M()')
                Instance Receiver: 
                  IInstanceReferenceOperation (OperationKind.InstanceReference, Type: C, IsInvalid, IsImplicit) (Syntax: 'M')
                Arguments(0)
        Right: 
          ILiteralOperation (OperationKind.Literal, Type: System.Int32, Constant: 1, IsInvalid, IsImplicit) (Syntax: 'M()')
  Initializer: 
    IArrayInitializerOperation (0 elements) (OperationKind.ArrayInitializer, Type: C()) (Syntax: '{}')
      Element Values(0)
]]>.Value

            Dim expectedDiagnostics = <![CDATA[
BC30512: Option Strict On disallows implicit conversions from 'Object' to 'Integer'.
        Dim a = New C(M()) {}'BIND:"New C(M()) {}"
                      ~~~
]]>.Value

            VerifyOperationTreeAndDiagnosticsForTest(Of ArrayCreationExpressionSyntax)(source, expectedOperationTree, expectedDiagnostics)
        End Sub

        <Fact, WorkItem(17596, "https://github.com/dotnet/roslyn/issues/17596")>
        Public Sub ArrayCreationErrorCase_InvocationExpressionWithConversionAsDimension()
            Dim source = <![CDATA[
Option Strict On
Class C
    Public Sub F(c As C)
        Dim a = New C(DirectCast(M(), Integer)) {}'BIND:"New C(DirectCast(M(), Integer)) {}"
    End Sub

    Public Function M() As C
        Return New C
    End Function
End Class]]>.Value

            Dim expectedOperationTree = <![CDATA[
IArrayCreationOperation (OperationKind.ArrayCreation, Type: C(), IsInvalid) (Syntax: 'New C(Direc ... nteger)) {}')
  Dimension Sizes(1):
      IBinaryOperation (BinaryOperatorKind.Add, Checked) (OperationKind.BinaryOperator, Type: System.Int32, IsInvalid, IsImplicit) (Syntax: 'DirectCast(M(), Integer)')
        Left: 
          IConversionOperation (Explicit, TryCast: False, Unchecked) (OperationKind.Conversion, Type: System.Int32, IsInvalid) (Syntax: 'DirectCast(M(), Integer)')
            Conversion: CommonConversion (Exists: False, IsIdentity: False, IsNumeric: False, IsReference: False, IsUserDefined: False) (MethodSymbol: null)
            Operand: 
              IInvocationOperation ( Function C.M() As C) (OperationKind.Invocation, Type: C, IsInvalid) (Syntax: 'M()')
                Instance Receiver: 
                  IInstanceReferenceOperation (OperationKind.InstanceReference, Type: C, IsInvalid, IsImplicit) (Syntax: 'M')
                Arguments(0)
        Right: 
          ILiteralOperation (OperationKind.Literal, Type: System.Int32, Constant: 1, IsInvalid, IsImplicit) (Syntax: 'DirectCast(M(), Integer)')
  Initializer: 
    IArrayInitializerOperation (0 elements) (OperationKind.ArrayInitializer, Type: C()) (Syntax: '{}')
      Element Values(0)
]]>.Value

            Dim expectedDiagnostics = <![CDATA[
BC30311: Value of type 'C' cannot be converted to 'Integer'.
        Dim a = New C(DirectCast(M(), Integer)) {}'BIND:"New C(DirectCast(M(), Integer)) {}"
                                 ~~~
]]>.Value

            VerifyOperationTreeAndDiagnosticsForTest(Of ArrayCreationExpressionSyntax)(source, expectedOperationTree, expectedDiagnostics)
        End Sub

        <Fact, WorkItem(17596, "https://github.com/dotnet/roslyn/issues/17596")>
        Public Sub ArrayCreation_DeclarationWithExplicitDimension()
            Dim source = <![CDATA[
Class C
    Public Sub F()
        Dim x(2) As Integer'BIND:"Dim x(2) As Integer"
    End Sub
End Class]]>.Value

            Dim expectedOperationTree = <![CDATA[
<<<<<<< HEAD
IVariableDeclarationGroup (1 declarations) (OperationKind.VariableDeclarationStatement) (Syntax: 'Dim x(2) As Integer')
  IMultiVariableDeclaration (1 declarations) (OperationKind.MultiVariableDeclaration) (Syntax: 'x(2) As Integer')
    Declarations:
        ISingleVariableDeclaration (Symbol: x As System.Int32()) (OperationKind.SingleVariableDeclaration) (Syntax: 'x(2)')
=======
IVariableDeclarationsOperation (1 declarations) (OperationKind.VariableDeclarations, Type: null) (Syntax: 'Dim x(2) As Integer')
  IVariableDeclarationOperation (1 variables) (OperationKind.VariableDeclaration, Type: null) (Syntax: 'x(2)')
    Variables: Local_1: x As System.Int32()
    Initializer: 
      IVariableInitializerOperation (OperationKind.VariableInitializer, Type: null, IsImplicit) (Syntax: 'x(2)')
        IArrayCreationOperation (OperationKind.ArrayCreation, Type: System.Int32(), IsImplicit) (Syntax: 'x(2)')
          Dimension Sizes(1):
              IBinaryOperation (BinaryOperatorKind.Add, Checked) (OperationKind.BinaryOperator, Type: System.Int32, Constant: 3, IsImplicit) (Syntax: '2')
                Left: 
                  ILiteralOperation (OperationKind.Literal, Type: System.Int32, Constant: 2) (Syntax: '2')
                Right: 
                  ILiteralOperation (OperationKind.Literal, Type: System.Int32, Constant: 1, IsImplicit) (Syntax: '2')
>>>>>>> 19f49b0f
          Initializer: 
            IVariableInitializer (OperationKind.VariableInitializer, IsImplicit) (Syntax: 'x(2)')
              IArrayCreationExpression (OperationKind.ArrayCreationExpression, Type: System.Int32(), IsImplicit) (Syntax: 'x(2)')
                Dimension Sizes(1):
                    IBinaryOperatorExpression (BinaryOperatorKind.Add, Checked) (OperationKind.BinaryOperatorExpression, Type: System.Int32, Constant: 3, IsImplicit) (Syntax: '2')
                      Left: 
                        ILiteralExpression (OperationKind.LiteralExpression, Type: System.Int32, Constant: 2) (Syntax: '2')
                      Right: 
                        ILiteralExpression (OperationKind.LiteralExpression, Type: System.Int32, Constant: 1, IsImplicit) (Syntax: '2')
                Initializer: 
                  null
    Initializer: 
      null
]]>.Value

            Dim expectedDiagnostics = String.Empty

            VerifyOperationTreeAndDiagnosticsForTest(Of LocalDeclarationStatementSyntax)(source, expectedOperationTree, expectedDiagnostics)
        End Sub

        <Fact, WorkItem(7299, "https://github.com/dotnet/roslyn/issues/7299")>
        Public Sub SimpleArrayCreation_ConstantConversion()
            Dim source = <![CDATA[
Option Strict On
Class C
    Public Sub F()
        Dim a = New String(0.0) {}'BIND:"New String(0.0) {}"
    End Sub
End Class
    ]]>.Value

            Dim expectedOperationTree = <![CDATA[
IArrayCreationOperation (OperationKind.ArrayCreation, Type: System.String(), IsInvalid) (Syntax: 'New String(0.0) {}')
  Dimension Sizes(1):
      IBinaryOperation (BinaryOperatorKind.Add, Checked) (OperationKind.BinaryOperator, Type: System.Int32, Constant: 1, IsInvalid, IsImplicit) (Syntax: '0.0')
        Left: 
          IConversionOperation (Implicit, TryCast: False, Unchecked) (OperationKind.Conversion, Type: System.Int32, Constant: 0, IsInvalid, IsImplicit) (Syntax: '0.0')
            Conversion: CommonConversion (Exists: True, IsIdentity: False, IsNumeric: True, IsReference: False, IsUserDefined: False) (MethodSymbol: null)
            Operand: 
              ILiteralOperation (OperationKind.Literal, Type: System.Double, Constant: 0, IsInvalid) (Syntax: '0.0')
        Right: 
          ILiteralOperation (OperationKind.Literal, Type: System.Int32, Constant: 1, IsInvalid, IsImplicit) (Syntax: '0.0')
  Initializer: 
    IArrayInitializerOperation (0 elements) (OperationKind.ArrayInitializer, Type: System.String()) (Syntax: '{}')
      Element Values(0)
]]>.Value

            Dim expectedDiagnostics = <![CDATA[
BC30512: Option Strict On disallows implicit conversions from 'Double' to 'Integer'.
        Dim a = New String(0.0) {}'BIND:"New String(0.0) {}"
                           ~~~
]]>.Value

            VerifyOperationTreeAndDiagnosticsForTest(Of ArrayCreationExpressionSyntax)(source, expectedOperationTree, expectedDiagnostics)
        End Sub
    End Class
End Namespace<|MERGE_RESOLUTION|>--- conflicted
+++ resolved
@@ -402,18 +402,12 @@
 End Class]]>.Value
 
             Dim expectedOperationTree = <![CDATA[
-<<<<<<< HEAD
-IVariableDeclarationGroup (1 declarations) (OperationKind.VariableDeclarationStatement) (Syntax: 'Dim a = {}')
-  IMultiVariableDeclaration (1 declarations) (OperationKind.MultiVariableDeclaration) (Syntax: 'a = {}')
+IVariableDeclarationGroupOperation (1 declarations) (OperationKind.VariableDeclarationGroup, Type: null) (Syntax: 'Dim a = {}')
+  IMultiVariableDeclarationOperation (1 declarations) (OperationKind.MultiVariableDeclaration, Type: null) (Syntax: 'a = {}')
     Declarations:
-        ISingleVariableDeclaration (Symbol: a As System.Object()) (OperationKind.SingleVariableDeclaration) (Syntax: 'a')
+        ISingleVariableDeclarationOperation (Symbol: a As System.Object()) (OperationKind.SingleVariableDeclaration, Type: null) (Syntax: 'a')
           Initializer: 
             null
-=======
-IVariableDeclarationsOperation (1 declarations) (OperationKind.VariableDeclarations, Type: null) (Syntax: 'Dim a = {}')
-  IVariableDeclarationOperation (1 variables) (OperationKind.VariableDeclaration, Type: null) (Syntax: 'a')
-    Variables: Local_1: a As System.Object()
->>>>>>> 19f49b0f
     Initializer: 
       IVariableInitializerOperation (OperationKind.VariableInitializer, Type: null) (Syntax: '= {}')
         IArrayCreationOperation (OperationKind.ArrayCreation, Type: System.Object()) (Syntax: '{}')
@@ -1210,34 +1204,19 @@
 End Class]]>.Value
 
             Dim expectedOperationTree = <![CDATA[
-<<<<<<< HEAD
-IVariableDeclarationGroup (1 declarations) (OperationKind.VariableDeclarationStatement) (Syntax: 'Dim x(2) As Integer')
-  IMultiVariableDeclaration (1 declarations) (OperationKind.MultiVariableDeclaration) (Syntax: 'x(2) As Integer')
+IVariableDeclarationGroupOperation (1 declarations) (OperationKind.VariableDeclarationGroup, Type: null) (Syntax: 'Dim x(2) As Integer')
+  IMultiVariableDeclarationOperation (1 declarations) (OperationKind.MultiVariableDeclaration, Type: null) (Syntax: 'x(2) As Integer')
     Declarations:
-        ISingleVariableDeclaration (Symbol: x As System.Int32()) (OperationKind.SingleVariableDeclaration) (Syntax: 'x(2)')
-=======
-IVariableDeclarationsOperation (1 declarations) (OperationKind.VariableDeclarations, Type: null) (Syntax: 'Dim x(2) As Integer')
-  IVariableDeclarationOperation (1 variables) (OperationKind.VariableDeclaration, Type: null) (Syntax: 'x(2)')
-    Variables: Local_1: x As System.Int32()
-    Initializer: 
-      IVariableInitializerOperation (OperationKind.VariableInitializer, Type: null, IsImplicit) (Syntax: 'x(2)')
-        IArrayCreationOperation (OperationKind.ArrayCreation, Type: System.Int32(), IsImplicit) (Syntax: 'x(2)')
-          Dimension Sizes(1):
-              IBinaryOperation (BinaryOperatorKind.Add, Checked) (OperationKind.BinaryOperator, Type: System.Int32, Constant: 3, IsImplicit) (Syntax: '2')
-                Left: 
-                  ILiteralOperation (OperationKind.Literal, Type: System.Int32, Constant: 2) (Syntax: '2')
-                Right: 
-                  ILiteralOperation (OperationKind.Literal, Type: System.Int32, Constant: 1, IsImplicit) (Syntax: '2')
->>>>>>> 19f49b0f
+        ISingleVariableDeclarationOperation (Symbol: x As System.Int32()) (OperationKind.SingleVariableDeclaration, Type: null) (Syntax: 'x(2)')
           Initializer: 
-            IVariableInitializer (OperationKind.VariableInitializer, IsImplicit) (Syntax: 'x(2)')
-              IArrayCreationExpression (OperationKind.ArrayCreationExpression, Type: System.Int32(), IsImplicit) (Syntax: 'x(2)')
+            IVariableInitializerOperation (OperationKind.VariableInitializer, Type: null, IsImplicit) (Syntax: 'x(2)')
+              IArrayCreationOperation (OperationKind.ArrayCreation, Type: System.Int32(), IsImplicit) (Syntax: 'x(2)')
                 Dimension Sizes(1):
-                    IBinaryOperatorExpression (BinaryOperatorKind.Add, Checked) (OperationKind.BinaryOperatorExpression, Type: System.Int32, Constant: 3, IsImplicit) (Syntax: '2')
+                    IBinaryOperation (BinaryOperatorKind.Add, Checked) (OperationKind.BinaryOperator, Type: System.Int32, Constant: 3, IsImplicit) (Syntax: '2')
                       Left: 
-                        ILiteralExpression (OperationKind.LiteralExpression, Type: System.Int32, Constant: 2) (Syntax: '2')
+                        ILiteralOperation (OperationKind.Literal, Type: System.Int32, Constant: 2) (Syntax: '2')
                       Right: 
-                        ILiteralExpression (OperationKind.LiteralExpression, Type: System.Int32, Constant: 1, IsImplicit) (Syntax: '2')
+                        ILiteralOperation (OperationKind.Literal, Type: System.Int32, Constant: 1, IsImplicit) (Syntax: '2')
                 Initializer: 
                   null
     Initializer: 
