--- conflicted
+++ resolved
@@ -158,21 +158,16 @@
 
 Dim expectedOperationTree = <![CDATA[
 IIfStatement (OperationKind.IfStatement) (Syntax: 'If 1 = 1 Th ... End If')
-<<<<<<< HEAD
   Condition: IBinaryOperatorExpression (BinaryOperatorKind.Equals, Checked) (OperationKind.BinaryOperatorExpression, Type: System.Boolean, Constant: True) (Syntax: '1 = 1')
-      Left: ILiteralExpression (Text: 1) (OperationKind.LiteralExpression, Type: System.Int32, Constant: 1) (Syntax: '1')
-      Right: ILiteralExpression (Text: 1) (OperationKind.LiteralExpression, Type: System.Int32, Constant: 1) (Syntax: '1')
-=======
-  Condition: IBinaryOperatorExpression (BinaryOperationKind.IntegerEquals) (OperationKind.BinaryOperatorExpression, Type: System.Boolean, Constant: True) (Syntax: '1 = 1')
       Left: ILiteralExpression (OperationKind.LiteralExpression, Type: System.Int32, Constant: 1) (Syntax: '1')
       Right: ILiteralExpression (OperationKind.LiteralExpression, Type: System.Int32, Constant: 1) (Syntax: '1')
->>>>>>> 5d2d334b
   IfTrue: IBlockStatement (1 statements) (OperationKind.BlockStatement) (Syntax: 'If 1 = 1 Th ... End If')
       IExpressionStatement (OperationKind.ExpressionStatement) (Syntax: 'condition = True')
         Expression: ISimpleAssignmentExpression (OperationKind.SimpleAssignmentExpression, Type: System.Boolean) (Syntax: 'condition = True')
             Left: ILocalReferenceExpression: condition (OperationKind.LocalReferenceExpression, Type: System.Boolean) (Syntax: 'condition')
             Right: ILiteralExpression (OperationKind.LiteralExpression, Type: System.Boolean, Constant: True) (Syntax: 'True')
-  IfFalse: null]]>.Value
+  IfFalse: null
+]]>.Value
 
             Dim expectedDiagnostics = String.Empty
 
@@ -226,13 +221,8 @@
       Operand: IBinaryOperatorExpression (BinaryOperatorKind.And, Checked) (OperationKind.BinaryOperatorExpression, Type: System.Boolean) (Syntax: 'm > 10 And n > 20')
           Left: IBinaryOperatorExpression (BinaryOperatorKind.GreaterThan, Checked) (OperationKind.BinaryOperatorExpression, Type: System.Boolean) (Syntax: 'm > 10')
               Left: ILocalReferenceExpression: m (OperationKind.LocalReferenceExpression, Type: System.Int32) (Syntax: 'm')
-<<<<<<< HEAD
-              Right: ILiteralExpression (Text: 10) (OperationKind.LiteralExpression, Type: System.Int32, Constant: 10) (Syntax: '10')
+              Right: ILiteralExpression (OperationKind.LiteralExpression, Type: System.Int32, Constant: 10) (Syntax: '10')
           Right: IBinaryOperatorExpression (BinaryOperatorKind.GreaterThan, Checked) (OperationKind.BinaryOperatorExpression, Type: System.Boolean) (Syntax: 'n > 20')
-=======
-              Right: ILiteralExpression (OperationKind.LiteralExpression, Type: System.Int32, Constant: 10) (Syntax: '10')
-          Right: IBinaryOperatorExpression (BinaryOperationKind.IntegerGreaterThan) (OperationKind.BinaryOperatorExpression, Type: System.Boolean) (Syntax: 'n > 20')
->>>>>>> 5d2d334b
               Left: ILocalReferenceExpression: n (OperationKind.LocalReferenceExpression, Type: System.Int32) (Syntax: 'n')
               Right: ILiteralExpression (OperationKind.LiteralExpression, Type: System.Int32, Constant: 20) (Syntax: '20')
   IfTrue: IBlockStatement (1 statements) (OperationKind.BlockStatement) (Syntax: 'If (m > 10  ... rnValue = n')
@@ -240,7 +230,8 @@
         Expression: ISimpleAssignmentExpression (OperationKind.SimpleAssignmentExpression, Type: System.Int32) (Syntax: 'returnValue = n')
             Left: ILocalReferenceExpression: returnValue (OperationKind.LocalReferenceExpression, Type: System.Int32) (Syntax: 'returnValue')
             Right: ILocalReferenceExpression: n (OperationKind.LocalReferenceExpression, Type: System.Int32) (Syntax: 'n')
-  IfFalse: null]]>.Value
+  IfFalse: null
+]]>.Value
 
             Dim expectedDiagnostics = String.Empty
 
@@ -263,7 +254,7 @@
     End Sub
 End Module]]>.Value
 
-Dim expectedOperationTree = <![CDATA[
+            Dim expectedOperationTree = <![CDATA[
 IIfStatement (OperationKind.IfStatement) (Syntax: 'If count >  ... End If')
   Condition: IBinaryOperatorExpression (BinaryOperatorKind.GreaterThan, Checked) (OperationKind.BinaryOperatorExpression, Type: System.Boolean) (Syntax: 'count > 0')
       Left: ILocalReferenceExpression: count (OperationKind.LocalReferenceExpression, Type: System.Int32) (Syntax: 'count')
@@ -277,14 +268,9 @@
       IExpressionStatement (OperationKind.ExpressionStatement) (Syntax: 'returnValue = -1')
         Expression: ISimpleAssignmentExpression (OperationKind.SimpleAssignmentExpression, Type: System.Int32) (Syntax: 'returnValue = -1')
             Left: ILocalReferenceExpression: returnValue (OperationKind.LocalReferenceExpression, Type: System.Int32) (Syntax: 'returnValue')
-<<<<<<< HEAD
             Right: IUnaryOperatorExpression (UnaryOperatorKind.Minus, Checked) (OperationKind.UnaryOperatorExpression, Type: System.Int32, Constant: -1) (Syntax: '-1')
-                Operand: ILiteralExpression (Text: 1) (OperationKind.LiteralExpression, Type: System.Int32, Constant: 1) (Syntax: '1')
-]]>.Value
-=======
-            Right: IUnaryOperatorExpression (UnaryOperationKind.IntegerMinus) (OperationKind.UnaryOperatorExpression, Type: System.Int32, Constant: -1) (Syntax: '-1')
-                Operand: ILiteralExpression (OperationKind.LiteralExpression, Type: System.Int32, Constant: 1) (Syntax: '1')]]>.Value
->>>>>>> 5d2d334b
+                Operand: ILiteralExpression (OperationKind.LiteralExpression, Type: System.Int32, Constant: 1) (Syntax: '1')
+]]>.Value
 
             Dim expectedDiagnostics = String.Empty
 
