--- conflicted
+++ resolved
@@ -20,7 +20,7 @@
     End Sub
 End Class]]>.Value
 
-Dim expectedOperationTree = <![CDATA[
+            Dim expectedOperationTree = <![CDATA[
 ITupleExpression (OperationKind.TupleExpression, Type: (x As System.Int32, System.Int32)) (Syntax: '(x, x + y)')
   Elements(2):
       IParameterReferenceExpression: x (OperationKind.ParameterReferenceExpression, Type: System.Int32) (Syntax: 'x')
@@ -287,13 +287,8 @@
             Right: IParameterReferenceExpression: x (OperationKind.ParameterReferenceExpression, Type: System.Int32) (Syntax: 'x')
           ISimpleAssignmentExpression (OperationKind.SimpleAssignmentExpression, Type: System.Void) (Syntax: '.Y = {x, y, 3}')
             Left: IPropertyReferenceExpression: Property [Class].Y As System.Int32() (OperationKind.PropertyReferenceExpression, Type: System.Int32()) (Syntax: 'Y')
-<<<<<<< HEAD
                 Instance Receiver: IInstanceReferenceExpression (OperationKind.InstanceReferenceExpression, Type: [Class]) (Syntax: 'New [Class] ... }')
-            Right: IArrayCreationExpression (Element Type: System.Int32) (OperationKind.ArrayCreationExpression, Type: System.Int32()) (Syntax: '{x, y, 3}')
-=======
-                Instance Receiver: IOperation:  (OperationKind.None) (Syntax: 'New [Class] ... }')
             Right: IArrayCreationExpression (OperationKind.ArrayCreationExpression, Type: System.Int32()) (Syntax: '{x, y, 3}')
->>>>>>> a9a64095
                 Dimension Sizes(1):
                     ILiteralExpression (OperationKind.LiteralExpression, Type: System.Int32, Constant: 3) (Syntax: '{x, y, 3}')
                 Initializer: IArrayInitializer (3 elements) (OperationKind.ArrayInitializer) (Syntax: '{x, y, 3}')
@@ -321,11 +316,7 @@
                     Initializers(1):
                         ISimpleAssignmentExpression (OperationKind.SimpleAssignmentExpression, Type: System.Void) (Syntax: '.X = z')
                           Left: IPropertyReferenceExpression: Property [Class].X As System.Int32 (OperationKind.PropertyReferenceExpression, Type: System.Int32) (Syntax: 'X')
-<<<<<<< HEAD
                               Instance Receiver: IInstanceReferenceExpression (OperationKind.InstanceReferenceExpression, Type: [Class]) (Syntax: 'New [Class] ... th {.X = z}')
-=======
-                              Instance Receiver: IOperation:  (OperationKind.None) (Syntax: 'New [Class] ... th {.X = z}')
->>>>>>> a9a64095
                           Right: IParameterReferenceExpression: z (OperationKind.ParameterReferenceExpression, Type: System.Int32) (Syntax: 'z')
 ]]>.Value
 
@@ -451,7 +442,7 @@
     End Function
 End Class]]>.Value
 
-Dim expectedOperationTree = <![CDATA[
+            Dim expectedOperationTree = <![CDATA[
 INameOfExpression (OperationKind.NameOfExpression, Type: System.String, Constant: null, IsInvalid) (Syntax: 'NameOf(x + y)')
   IBinaryOperatorExpression (BinaryOperatorKind.Add, Checked) (OperationKind.BinaryOperatorExpression, Type: System.Int32, IsInvalid) (Syntax: 'x + y')
     Left: IParameterReferenceExpression: x (OperationKind.ParameterReferenceExpression, Type: System.Int32, IsInvalid) (Syntax: 'x')
@@ -665,7 +656,7 @@
     End Sub
 End Class]]>.Value
 
-Dim expectedOperationTree = <![CDATA[
+            Dim expectedOperationTree = <![CDATA[
 IOperation:  (OperationKind.None) (Syntax: 'ReDim intArray(x, x, x)')
   Children(1):
       IOperation:  (OperationKind.None) (Syntax: 'intArray(x, x, x)')
