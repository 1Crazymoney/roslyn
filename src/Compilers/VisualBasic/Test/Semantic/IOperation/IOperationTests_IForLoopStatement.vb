' Copyright (c) Microsoft.  All Rights Reserved.  Licensed under the Apache License, Version 2.0.  See License.txt in the project root for license information.

Imports Microsoft.CodeAnalysis.Semantics
Imports Microsoft.CodeAnalysis.Test.Utilities
Imports Microsoft.CodeAnalysis.VisualBasic.Syntax
Imports Roslyn.Test.Utilities

Namespace Microsoft.CodeAnalysis.VisualBasic.UnitTests.Semantics

    Partial Public Class IOperationTests
        Inherits SemanticModelTestBase
        <CompilerTrait(CompilerFeature.IOperation)>
        <Fact(), WorkItem(17602, "https://github.com/dotnet/roslyn/issues/17602")>
        Public Sub IForLoopStatement_SimpleForLoopsTest()
            Dim source = <![CDATA[
Public Class MyClass1
    Public Shared Sub Main()
        Dim myarray As Integer() = New Integer(2) {1, 2, 3}
        For i As Integer = 0 To myarray.Length - 1'BIND:"For i As Integer = 0 To myarray.Length - 1"
            System.Console.WriteLine(myarray(i))
        Next
    End Sub
End Class
    ]]>.Value

            Dim expectedOperationTree = <![CDATA[
IForToLoopStatement (LoopKind.ForTo) (OperationKind.LoopStatement) (Syntax: 'For i As In ... Next')
  Locals: Local_1: i As System.Int32
  LoopControlVariable: ILocalReferenceExpression: i (OperationKind.LocalReferenceExpression, Type: System.Int32) (Syntax: 'i As Integer')
  InitialValue: ILiteralExpression (OperationKind.LiteralExpression, Type: System.Int32, Constant: 0) (Syntax: '0')
  LimitValue: IBinaryOperatorExpression (BinaryOperatorKind.Subtract, Checked) (OperationKind.BinaryOperatorExpression, Type: System.Int32) (Syntax: 'myarray.Length - 1')
      Left: IPropertyReferenceExpression: ReadOnly Property System.Array.Length As System.Int32 (OperationKind.PropertyReferenceExpression, Type: System.Int32) (Syntax: 'myarray.Length')
          Instance Receiver: ILocalReferenceExpression: myarray (OperationKind.LocalReferenceExpression, Type: System.Int32()) (Syntax: 'myarray')
      Right: ILiteralExpression (OperationKind.LiteralExpression, Type: System.Int32, Constant: 1) (Syntax: '1')
  StepValue: IConversionExpression (Explicit, TryCast: False, Unchecked) (OperationKind.ConversionExpression, Type: System.Int32, Constant: 1) (Syntax: 'For i As In ... Next')
      Conversion: CommonConversion (Exists: True, IsIdentity: True, IsNumeric: False, IsReference: False, IsUserDefined: False) (MethodSymbol: null)
      Operand: ILiteralExpression (OperationKind.LiteralExpression, Type: System.Int32, Constant: 1) (Syntax: 'For i As In ... Next')
  Body: IBlockStatement (1 statements) (OperationKind.BlockStatement) (Syntax: 'For i As In ... Next')
      IExpressionStatement (OperationKind.ExpressionStatement) (Syntax: 'System.Cons ... myarray(i))')
        Expression: IInvocationExpression (Sub System.Console.WriteLine(value As System.Int32)) (OperationKind.InvocationExpression, Type: System.Void) (Syntax: 'System.Cons ... myarray(i))')
            Instance Receiver: null
            Arguments(1):
                IArgument (ArgumentKind.Explicit, Matching Parameter: value) (OperationKind.Argument) (Syntax: 'myarray(i)')
                  IArrayElementReferenceExpression (OperationKind.ArrayElementReferenceExpression, Type: System.Int32) (Syntax: 'myarray(i)')
                    Array reference: ILocalReferenceExpression: myarray (OperationKind.LocalReferenceExpression, Type: System.Int32()) (Syntax: 'myarray')
                    Indices(1):
                        ILocalReferenceExpression: i (OperationKind.LocalReferenceExpression, Type: System.Int32) (Syntax: 'i')
<<<<<<< HEAD
                  InConversion: null
                  OutConversion: null
  NextVariables(0)
=======
                  InConversion: CommonConversion (Exists: True, IsIdentity: True, IsNumeric: False, IsReference: False, IsUserDefined: False) (MethodSymbol: null)
                  OutConversion: CommonConversion (Exists: True, IsIdentity: True, IsNumeric: False, IsReference: False, IsUserDefined: False) (MethodSymbol: null)
>>>>>>> 98075e1b
]]>.Value

            VerifyOperationTreeForTest(Of ForBlockSyntax)(source, expectedOperationTree)
        End Sub

        <CompilerTrait(CompilerFeature.IOperation)>
        <Fact(), WorkItem(17602, "https://github.com/dotnet/roslyn/issues/17602")>
        Public Sub IForLoopStatement_SimpleForLoopsTestConversion()
            Dim source = <![CDATA[
Option Strict Off
Public Class MyClass1
    Public Shared Sub Main()
        Dim myarray As Integer() = New Integer(1) {}
        myarray(0) = 1
        myarray(1) = 2

        Dim s As Double = 1.1

        For i As Integer = 0 To "1" Step s'BIND:"For i As Integer = 0 To "1" Step s"
            System.Console.WriteLine(myarray(i))
        Next

    End Sub
End Class
    ]]>.Value

            Dim expectedOperationTree = <![CDATA[
IForToLoopStatement (LoopKind.ForTo) (OperationKind.LoopStatement) (Syntax: 'For i As In ... Next')
  Locals: Local_1: i As System.Int32
  LoopControlVariable: ILocalReferenceExpression: i (OperationKind.LocalReferenceExpression, Type: System.Int32) (Syntax: 'i As Integer')
  InitialValue: ILiteralExpression (OperationKind.LiteralExpression, Type: System.Int32, Constant: 0) (Syntax: '0')
  LimitValue: IConversionExpression (Implicit, TryCast: False, Unchecked) (OperationKind.ConversionExpression, Type: System.Int32) (Syntax: '"1"')
      Conversion: CommonConversion (Exists: True, IsIdentity: False, IsNumeric: False, IsReference: False, IsUserDefined: False) (MethodSymbol: null)
      Operand: ILiteralExpression (OperationKind.LiteralExpression, Type: System.String, Constant: "1") (Syntax: '"1"')
  StepValue: IConversionExpression (Implicit, TryCast: False, Unchecked) (OperationKind.ConversionExpression, Type: System.Int32) (Syntax: 's')
      Conversion: CommonConversion (Exists: True, IsIdentity: False, IsNumeric: True, IsReference: False, IsUserDefined: False) (MethodSymbol: null)
      Operand: ILocalReferenceExpression: s (OperationKind.LocalReferenceExpression, Type: System.Double) (Syntax: 's')
  Body: IBlockStatement (1 statements) (OperationKind.BlockStatement) (Syntax: 'For i As In ... Next')
      IExpressionStatement (OperationKind.ExpressionStatement) (Syntax: 'System.Cons ... myarray(i))')
        Expression: IInvocationExpression (Sub System.Console.WriteLine(value As System.Int32)) (OperationKind.InvocationExpression, Type: System.Void) (Syntax: 'System.Cons ... myarray(i))')
            Instance Receiver: null
            Arguments(1):
                IArgument (ArgumentKind.Explicit, Matching Parameter: value) (OperationKind.Argument) (Syntax: 'myarray(i)')
                  IArrayElementReferenceExpression (OperationKind.ArrayElementReferenceExpression, Type: System.Int32) (Syntax: 'myarray(i)')
                    Array reference: ILocalReferenceExpression: myarray (OperationKind.LocalReferenceExpression, Type: System.Int32()) (Syntax: 'myarray')
                    Indices(1):
                        ILocalReferenceExpression: i (OperationKind.LocalReferenceExpression, Type: System.Int32) (Syntax: 'i')
<<<<<<< HEAD
                  InConversion: null
                  OutConversion: null
  NextVariables(0)
=======
                  InConversion: CommonConversion (Exists: True, IsIdentity: True, IsNumeric: False, IsReference: False, IsUserDefined: False) (MethodSymbol: null)
                  OutConversion: CommonConversion (Exists: True, IsIdentity: True, IsNumeric: False, IsReference: False, IsUserDefined: False) (MethodSymbol: null)
>>>>>>> 98075e1b
]]>.Value

            VerifyOperationTreeForTest(Of ForBlockSyntax)(source, expectedOperationTree)
        End Sub

        <CompilerTrait(CompilerFeature.IOperation)>
        <Fact(), WorkItem(17602, "https://github.com/dotnet/roslyn/issues/17602")>
        Public Sub IForLoopStatement_ForLoopStepIsFloatNegativeVar()
            Dim source = <![CDATA[
Option Strict On
Public Class MyClass1
    Public Shared Sub Main()
        Dim s As Double = -1.1

        For i As Double = 2 To 0 Step s'BIND:"For i As Double = 2 To 0 Step s"
            System.Console.WriteLine(i)
        Next

    End Sub
End Class
    ]]>.Value

            Dim expectedOperationTree = <![CDATA[
IForToLoopStatement (LoopKind.ForTo) (OperationKind.LoopStatement) (Syntax: 'For i As Do ... Next')
  Locals: Local_1: i As System.Double
  LoopControlVariable: ILocalReferenceExpression: i (OperationKind.LocalReferenceExpression, Type: System.Double) (Syntax: 'i As Double')
  InitialValue: IConversionExpression (Implicit, TryCast: False, Unchecked) (OperationKind.ConversionExpression, Type: System.Double, Constant: 2) (Syntax: '2')
      Conversion: CommonConversion (Exists: True, IsIdentity: False, IsNumeric: True, IsReference: False, IsUserDefined: False) (MethodSymbol: null)
      Operand: ILiteralExpression (OperationKind.LiteralExpression, Type: System.Int32, Constant: 2) (Syntax: '2')
  LimitValue: IConversionExpression (Implicit, TryCast: False, Unchecked) (OperationKind.ConversionExpression, Type: System.Double, Constant: 0) (Syntax: '0')
      Conversion: CommonConversion (Exists: True, IsIdentity: False, IsNumeric: True, IsReference: False, IsUserDefined: False) (MethodSymbol: null)
      Operand: ILiteralExpression (OperationKind.LiteralExpression, Type: System.Int32, Constant: 0) (Syntax: '0')
  StepValue: ILocalReferenceExpression: s (OperationKind.LocalReferenceExpression, Type: System.Double) (Syntax: 's')
  Body: IBlockStatement (1 statements) (OperationKind.BlockStatement) (Syntax: 'For i As Do ... Next')
      IExpressionStatement (OperationKind.ExpressionStatement) (Syntax: 'System.Cons ... riteLine(i)')
        Expression: IInvocationExpression (Sub System.Console.WriteLine(value As System.Double)) (OperationKind.InvocationExpression, Type: System.Void) (Syntax: 'System.Cons ... riteLine(i)')
            Instance Receiver: null
            Arguments(1):
                IArgument (ArgumentKind.Explicit, Matching Parameter: value) (OperationKind.Argument) (Syntax: 'i')
                  ILocalReferenceExpression: i (OperationKind.LocalReferenceExpression, Type: System.Double) (Syntax: 'i')
<<<<<<< HEAD
                  InConversion: null
                  OutConversion: null
  NextVariables(0)
=======
                  InConversion: CommonConversion (Exists: True, IsIdentity: True, IsNumeric: False, IsReference: False, IsUserDefined: False) (MethodSymbol: null)
                  OutConversion: CommonConversion (Exists: True, IsIdentity: True, IsNumeric: False, IsReference: False, IsUserDefined: False) (MethodSymbol: null)
>>>>>>> 98075e1b
]]>.Value

            VerifyOperationTreeForTest(Of ForBlockSyntax)(source, expectedOperationTree)
        End Sub

        <CompilerTrait(CompilerFeature.IOperation)>
        <Fact(), WorkItem(17602, "https://github.com/dotnet/roslyn/issues/17602")>
        Public Sub IForLoopStatement_ForLoopObject()
            Dim source = <![CDATA[
Option Strict On
Public Class MyClass1
    Public Shared Sub Main()

        Dim ctrlVar As Object
        Dim initValue As Object = 0
        Dim limit As Object = 2
        Dim stp As Object = 1

        For ctrlVar = initValue To limit Step stp'BIND:"For ctrlVar = initValue To limit Step stp"
            System.Console.WriteLine(ctrlVar)
        Next

    End Sub
End Class
    ]]>.Value

            Dim expectedOperationTree = <![CDATA[
IForToLoopStatement (LoopKind.ForTo) (OperationKind.LoopStatement) (Syntax: 'For ctrlVar ... Next')
  LoopControlVariable: ILocalReferenceExpression: ctrlVar (OperationKind.LocalReferenceExpression, Type: System.Object) (Syntax: 'ctrlVar')
  InitialValue: ILocalReferenceExpression: initValue (OperationKind.LocalReferenceExpression, Type: System.Object) (Syntax: 'initValue')
  LimitValue: ILocalReferenceExpression: limit (OperationKind.LocalReferenceExpression, Type: System.Object) (Syntax: 'limit')
  StepValue: ILocalReferenceExpression: stp (OperationKind.LocalReferenceExpression, Type: System.Object) (Syntax: 'stp')
  Body: IBlockStatement (1 statements) (OperationKind.BlockStatement) (Syntax: 'For ctrlVar ... Next')
      IExpressionStatement (OperationKind.ExpressionStatement) (Syntax: 'System.Cons ... ne(ctrlVar)')
        Expression: IInvocationExpression (Sub System.Console.WriteLine(value As System.Object)) (OperationKind.InvocationExpression, Type: System.Void) (Syntax: 'System.Cons ... ne(ctrlVar)')
            Instance Receiver: null
            Arguments(1):
                IArgument (ArgumentKind.Explicit, Matching Parameter: value) (OperationKind.Argument) (Syntax: 'ctrlVar')
                  ILocalReferenceExpression: ctrlVar (OperationKind.LocalReferenceExpression, Type: System.Object) (Syntax: 'ctrlVar')
<<<<<<< HEAD
                  InConversion: null
                  OutConversion: null
  NextVariables(0)
=======
                  InConversion: CommonConversion (Exists: True, IsIdentity: True, IsNumeric: False, IsReference: False, IsUserDefined: False) (MethodSymbol: null)
                  OutConversion: CommonConversion (Exists: True, IsIdentity: True, IsNumeric: False, IsReference: False, IsUserDefined: False) (MethodSymbol: null)
>>>>>>> 98075e1b
]]>.Value

            VerifyOperationTreeForTest(Of ForBlockSyntax)(source, expectedOperationTree)
        End Sub

        <CompilerTrait(CompilerFeature.IOperation)>
        <Fact(), WorkItem(17602, "https://github.com/dotnet/roslyn/issues/17602")>
        Public Sub IForLoopStatement_ForLoopNested()
            Dim source = <![CDATA[
Option Strict On
Option Infer On
Public Class MyClass1
    Public Shared Sub Main()
        For AVarName = 1 To 2'BIND:"For AVarName = 1 To 2"
            For B = 1 To 2
                For C = 1 To 2
                    For D = 1 To 2
                    Next D
                Next C
            Next B
        Next AVarName
    End Sub
End Class

    ]]>.Value

            Dim expectedOperationTree = <![CDATA[
IForToLoopStatement (LoopKind.ForTo) (OperationKind.LoopStatement) (Syntax: 'For AVarNam ... xt AVarName')
  Locals: Local_1: AVarName As System.Int32
  LoopControlVariable: ILocalReferenceExpression: AVarName (OperationKind.LocalReferenceExpression, Type: System.Int32) (Syntax: 'AVarName')
  InitialValue: ILiteralExpression (OperationKind.LiteralExpression, Type: System.Int32, Constant: 1) (Syntax: '1')
  LimitValue: ILiteralExpression (OperationKind.LiteralExpression, Type: System.Int32, Constant: 2) (Syntax: '2')
  StepValue: IConversionExpression (Explicit, TryCast: False, Unchecked) (OperationKind.ConversionExpression, Type: System.Int32, Constant: 1) (Syntax: 'For AVarNam ... xt AVarName')
      Conversion: CommonConversion (Exists: True, IsIdentity: True, IsNumeric: False, IsReference: False, IsUserDefined: False) (MethodSymbol: null)
      Operand: ILiteralExpression (OperationKind.LiteralExpression, Type: System.Int32, Constant: 1) (Syntax: 'For AVarNam ... xt AVarName')
  Body: IBlockStatement (1 statements) (OperationKind.BlockStatement) (Syntax: 'For AVarNam ... xt AVarName')
      IForToLoopStatement (LoopKind.ForTo) (OperationKind.LoopStatement) (Syntax: 'For B = 1 T ... Next B')
        Locals: Local_1: B As System.Int32
        LoopControlVariable: ILocalReferenceExpression: B (OperationKind.LocalReferenceExpression, Type: System.Int32) (Syntax: 'B')
        InitialValue: ILiteralExpression (OperationKind.LiteralExpression, Type: System.Int32, Constant: 1) (Syntax: '1')
        LimitValue: ILiteralExpression (OperationKind.LiteralExpression, Type: System.Int32, Constant: 2) (Syntax: '2')
        StepValue: IConversionExpression (Explicit, TryCast: False, Unchecked) (OperationKind.ConversionExpression, Type: System.Int32, Constant: 1) (Syntax: 'For B = 1 T ... Next B')
            Conversion: CommonConversion (Exists: True, IsIdentity: True, IsNumeric: False, IsReference: False, IsUserDefined: False) (MethodSymbol: null)
            Operand: ILiteralExpression (OperationKind.LiteralExpression, Type: System.Int32, Constant: 1) (Syntax: 'For B = 1 T ... Next B')
        Body: IBlockStatement (1 statements) (OperationKind.BlockStatement) (Syntax: 'For B = 1 T ... Next B')
            IForToLoopStatement (LoopKind.ForTo) (OperationKind.LoopStatement) (Syntax: 'For C = 1 T ... Next C')
              Locals: Local_1: C As System.Int32
              LoopControlVariable: ILocalReferenceExpression: C (OperationKind.LocalReferenceExpression, Type: System.Int32) (Syntax: 'C')
              InitialValue: ILiteralExpression (OperationKind.LiteralExpression, Type: System.Int32, Constant: 1) (Syntax: '1')
              LimitValue: ILiteralExpression (OperationKind.LiteralExpression, Type: System.Int32, Constant: 2) (Syntax: '2')
              StepValue: IConversionExpression (Explicit, TryCast: False, Unchecked) (OperationKind.ConversionExpression, Type: System.Int32, Constant: 1) (Syntax: 'For C = 1 T ... Next C')
                  Conversion: CommonConversion (Exists: True, IsIdentity: True, IsNumeric: False, IsReference: False, IsUserDefined: False) (MethodSymbol: null)
                  Operand: ILiteralExpression (OperationKind.LiteralExpression, Type: System.Int32, Constant: 1) (Syntax: 'For C = 1 T ... Next C')
              Body: IBlockStatement (1 statements) (OperationKind.BlockStatement) (Syntax: 'For C = 1 T ... Next C')
                  IForToLoopStatement (LoopKind.ForTo) (OperationKind.LoopStatement) (Syntax: 'For D = 1 T ... Next D')
                    Locals: Local_1: D As System.Int32
                    LoopControlVariable: ILocalReferenceExpression: D (OperationKind.LocalReferenceExpression, Type: System.Int32) (Syntax: 'D')
                    InitialValue: ILiteralExpression (OperationKind.LiteralExpression, Type: System.Int32, Constant: 1) (Syntax: '1')
                    LimitValue: ILiteralExpression (OperationKind.LiteralExpression, Type: System.Int32, Constant: 2) (Syntax: '2')
                    StepValue: IConversionExpression (Explicit, TryCast: False, Unchecked) (OperationKind.ConversionExpression, Type: System.Int32, Constant: 1) (Syntax: 'For D = 1 T ... Next D')
                        Conversion: CommonConversion (Exists: True, IsIdentity: True, IsNumeric: False, IsReference: False, IsUserDefined: False) (MethodSymbol: null)
                        Operand: ILiteralExpression (OperationKind.LiteralExpression, Type: System.Int32, Constant: 1) (Syntax: 'For D = 1 T ... Next D')
                    Body: IBlockStatement (0 statements) (OperationKind.BlockStatement) (Syntax: 'For D = 1 T ... Next D')
                    NextVariables(1):
                        ILocalReferenceExpression: D (OperationKind.LocalReferenceExpression, Type: System.Int32) (Syntax: 'D')
              NextVariables(1):
                  ILocalReferenceExpression: C (OperationKind.LocalReferenceExpression, Type: System.Int32) (Syntax: 'C')
        NextVariables(1):
            ILocalReferenceExpression: B (OperationKind.LocalReferenceExpression, Type: System.Int32) (Syntax: 'B')
  NextVariables(1):
      ILocalReferenceExpression: AVarName (OperationKind.LocalReferenceExpression, Type: System.Int32) (Syntax: 'AVarName')
]]>.Value

            VerifyOperationTreeForTest(Of ForBlockSyntax)(source, expectedOperationTree)
        End Sub

        <CompilerTrait(CompilerFeature.IOperation)>
        <Fact(), WorkItem(17602, "https://github.com/dotnet/roslyn/issues/17602")>
        Public Sub IForLoopStatement_ChangeOuterVarInInnerFor()
            Dim source = <![CDATA[
Option Strict On
Option Infer On
Public Class MyClass1
    Public Shared Sub Main()
        For I = 1 To 2'BIND:"For I = 1 To 2"
            For J = 1 To 2
                I = 3
                System.Console.WriteLine(I)
            Next
        Next
    End Sub
End Class


    ]]>.Value

            Dim expectedOperationTree = <![CDATA[
IForToLoopStatement (LoopKind.ForTo) (OperationKind.LoopStatement) (Syntax: 'For I = 1 T ... Next')
  Locals: Local_1: I As System.Int32
  LoopControlVariable: ILocalReferenceExpression: I (OperationKind.LocalReferenceExpression, Type: System.Int32) (Syntax: 'I')
  InitialValue: ILiteralExpression (OperationKind.LiteralExpression, Type: System.Int32, Constant: 1) (Syntax: '1')
  LimitValue: ILiteralExpression (OperationKind.LiteralExpression, Type: System.Int32, Constant: 2) (Syntax: '2')
  StepValue: IConversionExpression (Explicit, TryCast: False, Unchecked) (OperationKind.ConversionExpression, Type: System.Int32, Constant: 1) (Syntax: 'For I = 1 T ... Next')
      Conversion: CommonConversion (Exists: True, IsIdentity: True, IsNumeric: False, IsReference: False, IsUserDefined: False) (MethodSymbol: null)
      Operand: ILiteralExpression (OperationKind.LiteralExpression, Type: System.Int32, Constant: 1) (Syntax: 'For I = 1 T ... Next')
  Body: IBlockStatement (1 statements) (OperationKind.BlockStatement) (Syntax: 'For I = 1 T ... Next')
      IForToLoopStatement (LoopKind.ForTo) (OperationKind.LoopStatement) (Syntax: 'For J = 1 T ... Next')
        Locals: Local_1: J As System.Int32
        LoopControlVariable: ILocalReferenceExpression: J (OperationKind.LocalReferenceExpression, Type: System.Int32) (Syntax: 'J')
        InitialValue: ILiteralExpression (OperationKind.LiteralExpression, Type: System.Int32, Constant: 1) (Syntax: '1')
        LimitValue: ILiteralExpression (OperationKind.LiteralExpression, Type: System.Int32, Constant: 2) (Syntax: '2')
        StepValue: IConversionExpression (Explicit, TryCast: False, Unchecked) (OperationKind.ConversionExpression, Type: System.Int32, Constant: 1) (Syntax: 'For J = 1 T ... Next')
            Conversion: CommonConversion (Exists: True, IsIdentity: True, IsNumeric: False, IsReference: False, IsUserDefined: False) (MethodSymbol: null)
            Operand: ILiteralExpression (OperationKind.LiteralExpression, Type: System.Int32, Constant: 1) (Syntax: 'For J = 1 T ... Next')
        Body: IBlockStatement (2 statements) (OperationKind.BlockStatement) (Syntax: 'For J = 1 T ... Next')
            IExpressionStatement (OperationKind.ExpressionStatement) (Syntax: 'I = 3')
              Expression: ISimpleAssignmentExpression (OperationKind.SimpleAssignmentExpression, Type: System.Int32) (Syntax: 'I = 3')
                  Left: ILocalReferenceExpression: I (OperationKind.LocalReferenceExpression, Type: System.Int32) (Syntax: 'I')
                  Right: ILiteralExpression (OperationKind.LiteralExpression, Type: System.Int32, Constant: 3) (Syntax: '3')
            IExpressionStatement (OperationKind.ExpressionStatement) (Syntax: 'System.Cons ... riteLine(I)')
              Expression: IInvocationExpression (Sub System.Console.WriteLine(value As System.Int32)) (OperationKind.InvocationExpression, Type: System.Void) (Syntax: 'System.Cons ... riteLine(I)')
                  Instance Receiver: null
                  Arguments(1):
                      IArgument (ArgumentKind.Explicit, Matching Parameter: value) (OperationKind.Argument) (Syntax: 'I')
                        ILocalReferenceExpression: I (OperationKind.LocalReferenceExpression, Type: System.Int32) (Syntax: 'I')
<<<<<<< HEAD
                        InConversion: null
                        OutConversion: null
        NextVariables(0)
  NextVariables(0)
=======
                        InConversion: CommonConversion (Exists: True, IsIdentity: True, IsNumeric: False, IsReference: False, IsUserDefined: False) (MethodSymbol: null)
                        OutConversion: CommonConversion (Exists: True, IsIdentity: True, IsNumeric: False, IsReference: False, IsUserDefined: False) (MethodSymbol: null)
>>>>>>> 98075e1b
]]>.Value

            VerifyOperationTreeForTest(Of ForBlockSyntax)(source, expectedOperationTree)
        End Sub

        <CompilerTrait(CompilerFeature.IOperation)>
        <Fact(), WorkItem(17602, "https://github.com/dotnet/roslyn/issues/17602")>
        Public Sub IForLoopStatement_InnerForRefOuterForVar()
            Dim source = <![CDATA[
Option Strict On
Option Infer On
Public Class MyClass1
    Public Shared Sub Main()
        For I = 1 To 2'BIND:"For I = 1 To 2"
            For J = I + 1 To 2
                System.Console.WriteLine(J)
            Next
        Next
    End Sub
End Class


    ]]>.Value

            Dim expectedOperationTree = <![CDATA[
IForToLoopStatement (LoopKind.ForTo) (OperationKind.LoopStatement) (Syntax: 'For I = 1 T ... Next')
  Locals: Local_1: I As System.Int32
  LoopControlVariable: ILocalReferenceExpression: I (OperationKind.LocalReferenceExpression, Type: System.Int32) (Syntax: 'I')
  InitialValue: ILiteralExpression (OperationKind.LiteralExpression, Type: System.Int32, Constant: 1) (Syntax: '1')
  LimitValue: ILiteralExpression (OperationKind.LiteralExpression, Type: System.Int32, Constant: 2) (Syntax: '2')
  StepValue: IConversionExpression (Explicit, TryCast: False, Unchecked) (OperationKind.ConversionExpression, Type: System.Int32, Constant: 1) (Syntax: 'For I = 1 T ... Next')
      Conversion: CommonConversion (Exists: True, IsIdentity: True, IsNumeric: False, IsReference: False, IsUserDefined: False) (MethodSymbol: null)
      Operand: ILiteralExpression (OperationKind.LiteralExpression, Type: System.Int32, Constant: 1) (Syntax: 'For I = 1 T ... Next')
  Body: IBlockStatement (1 statements) (OperationKind.BlockStatement) (Syntax: 'For I = 1 T ... Next')
      IForToLoopStatement (LoopKind.ForTo) (OperationKind.LoopStatement) (Syntax: 'For J = I + ... Next')
        Locals: Local_1: J As System.Int32
        LoopControlVariable: ILocalReferenceExpression: J (OperationKind.LocalReferenceExpression, Type: System.Int32) (Syntax: 'J')
        InitialValue: IBinaryOperatorExpression (BinaryOperatorKind.Add, Checked) (OperationKind.BinaryOperatorExpression, Type: System.Int32) (Syntax: 'I + 1')
            Left: ILocalReferenceExpression: I (OperationKind.LocalReferenceExpression, Type: System.Int32) (Syntax: 'I')
            Right: ILiteralExpression (OperationKind.LiteralExpression, Type: System.Int32, Constant: 1) (Syntax: '1')
        LimitValue: ILiteralExpression (OperationKind.LiteralExpression, Type: System.Int32, Constant: 2) (Syntax: '2')
        StepValue: IConversionExpression (Explicit, TryCast: False, Unchecked) (OperationKind.ConversionExpression, Type: System.Int32, Constant: 1) (Syntax: 'For J = I + ... Next')
            Conversion: CommonConversion (Exists: True, IsIdentity: True, IsNumeric: False, IsReference: False, IsUserDefined: False) (MethodSymbol: null)
            Operand: ILiteralExpression (OperationKind.LiteralExpression, Type: System.Int32, Constant: 1) (Syntax: 'For J = I + ... Next')
        Body: IBlockStatement (1 statements) (OperationKind.BlockStatement) (Syntax: 'For J = I + ... Next')
            IExpressionStatement (OperationKind.ExpressionStatement) (Syntax: 'System.Cons ... riteLine(J)')
              Expression: IInvocationExpression (Sub System.Console.WriteLine(value As System.Int32)) (OperationKind.InvocationExpression, Type: System.Void) (Syntax: 'System.Cons ... riteLine(J)')
                  Instance Receiver: null
                  Arguments(1):
                      IArgument (ArgumentKind.Explicit, Matching Parameter: value) (OperationKind.Argument) (Syntax: 'J')
                        ILocalReferenceExpression: J (OperationKind.LocalReferenceExpression, Type: System.Int32) (Syntax: 'J')
<<<<<<< HEAD
                        InConversion: null
                        OutConversion: null
        NextVariables(0)
  NextVariables(0)
=======
                        InConversion: CommonConversion (Exists: True, IsIdentity: True, IsNumeric: False, IsReference: False, IsUserDefined: False) (MethodSymbol: null)
                        OutConversion: CommonConversion (Exists: True, IsIdentity: True, IsNumeric: False, IsReference: False, IsUserDefined: False) (MethodSymbol: null)
>>>>>>> 98075e1b
]]>.Value

            VerifyOperationTreeForTest(Of ForBlockSyntax)(source, expectedOperationTree)
        End Sub

        <CompilerTrait(CompilerFeature.IOperation)>
        <Fact(), WorkItem(17602, "https://github.com/dotnet/roslyn/issues/17602")>
        Public Sub IForLoopStatement_ExitNestedFor()
            Dim source = <![CDATA[
Option Strict On
Option Infer On
Public Class MyClass1
    Public Shared Sub Main()
        For I = 1 To 2'BIND:"For I = 1 To 2"
            For J = 1 To 2
                Exit For
            Next
            System.Console.WriteLine(I)
        Next
    End Sub
End Class

    ]]>.Value

            Dim expectedOperationTree = <![CDATA[
IForToLoopStatement (LoopKind.ForTo) (OperationKind.LoopStatement) (Syntax: 'For I = 1 T ... Next')
  Locals: Local_1: I As System.Int32
  LoopControlVariable: ILocalReferenceExpression: I (OperationKind.LocalReferenceExpression, Type: System.Int32) (Syntax: 'I')
  InitialValue: ILiteralExpression (OperationKind.LiteralExpression, Type: System.Int32, Constant: 1) (Syntax: '1')
  LimitValue: ILiteralExpression (OperationKind.LiteralExpression, Type: System.Int32, Constant: 2) (Syntax: '2')
  StepValue: IConversionExpression (Explicit, TryCast: False, Unchecked) (OperationKind.ConversionExpression, Type: System.Int32, Constant: 1) (Syntax: 'For I = 1 T ... Next')
      Conversion: CommonConversion (Exists: True, IsIdentity: True, IsNumeric: False, IsReference: False, IsUserDefined: False) (MethodSymbol: null)
      Operand: ILiteralExpression (OperationKind.LiteralExpression, Type: System.Int32, Constant: 1) (Syntax: 'For I = 1 T ... Next')
  Body: IBlockStatement (2 statements) (OperationKind.BlockStatement) (Syntax: 'For I = 1 T ... Next')
      IForToLoopStatement (LoopKind.ForTo) (OperationKind.LoopStatement) (Syntax: 'For J = 1 T ... Next')
        Locals: Local_1: J As System.Int32
        LoopControlVariable: ILocalReferenceExpression: J (OperationKind.LocalReferenceExpression, Type: System.Int32) (Syntax: 'J')
        InitialValue: ILiteralExpression (OperationKind.LiteralExpression, Type: System.Int32, Constant: 1) (Syntax: '1')
        LimitValue: ILiteralExpression (OperationKind.LiteralExpression, Type: System.Int32, Constant: 2) (Syntax: '2')
        StepValue: IConversionExpression (Explicit, TryCast: False, Unchecked) (OperationKind.ConversionExpression, Type: System.Int32, Constant: 1) (Syntax: 'For J = 1 T ... Next')
            Conversion: CommonConversion (Exists: True, IsIdentity: True, IsNumeric: False, IsReference: False, IsUserDefined: False) (MethodSymbol: null)
            Operand: ILiteralExpression (OperationKind.LiteralExpression, Type: System.Int32, Constant: 1) (Syntax: 'For J = 1 T ... Next')
        Body: IBlockStatement (1 statements) (OperationKind.BlockStatement) (Syntax: 'For J = 1 T ... Next')
            IBranchStatement (BranchKind.Break, Label: exit) (OperationKind.BranchStatement) (Syntax: 'Exit For')
        NextVariables(0)
      IExpressionStatement (OperationKind.ExpressionStatement) (Syntax: 'System.Cons ... riteLine(I)')
        Expression: IInvocationExpression (Sub System.Console.WriteLine(value As System.Int32)) (OperationKind.InvocationExpression, Type: System.Void) (Syntax: 'System.Cons ... riteLine(I)')
            Instance Receiver: null
            Arguments(1):
                IArgument (ArgumentKind.Explicit, Matching Parameter: value) (OperationKind.Argument) (Syntax: 'I')
                  ILocalReferenceExpression: I (OperationKind.LocalReferenceExpression, Type: System.Int32) (Syntax: 'I')
<<<<<<< HEAD
                  InConversion: null
                  OutConversion: null
  NextVariables(0)
=======
                  InConversion: CommonConversion (Exists: True, IsIdentity: True, IsNumeric: False, IsReference: False, IsUserDefined: False) (MethodSymbol: null)
                  OutConversion: CommonConversion (Exists: True, IsIdentity: True, IsNumeric: False, IsReference: False, IsUserDefined: False) (MethodSymbol: null)
>>>>>>> 98075e1b
]]>.Value

            VerifyOperationTreeForTest(Of ForBlockSyntax)(source, expectedOperationTree)
        End Sub

        <CompilerTrait(CompilerFeature.IOperation)>
        <Fact(), WorkItem(17602, "https://github.com/dotnet/roslyn/issues/17602")>
        Public Sub IForLoopStatement_EnumAsStart()
            Dim source = <![CDATA[
Option Strict Off
Option Infer Off
Public Class MyClass1
    Public Shared Sub Main()
        For x As e1 = e1.a To e1.c'BIND:"For x As e1 = e1.a To e1.c"
        Next
    End Sub
End Class
Enum e1
    a
    b
    c
End Enum
    ]]>.Value

            Dim expectedOperationTree = <![CDATA[
IForToLoopStatement (LoopKind.ForTo) (OperationKind.LoopStatement) (Syntax: 'For x As e1 ... Next')
  Locals: Local_1: x As e1
  LoopControlVariable: ILocalReferenceExpression: x (OperationKind.LocalReferenceExpression, Type: e1) (Syntax: 'x As e1')
  InitialValue: IFieldReferenceExpression: e1.a (Static) (OperationKind.FieldReferenceExpression, Type: e1, Constant: 0) (Syntax: 'e1.a')
      Instance Receiver: null
  LimitValue: IFieldReferenceExpression: e1.c (Static) (OperationKind.FieldReferenceExpression, Type: e1, Constant: 2) (Syntax: 'e1.c')
      Instance Receiver: null
  StepValue: IConversionExpression (Explicit, TryCast: False, Unchecked) (OperationKind.ConversionExpression, Type: e1, Constant: 1) (Syntax: 'For x As e1 ... Next')
      Conversion: CommonConversion (Exists: True, IsIdentity: False, IsNumeric: True, IsReference: False, IsUserDefined: False) (MethodSymbol: null)
      Operand: ILiteralExpression (OperationKind.LiteralExpression, Type: System.Int32, Constant: 1) (Syntax: 'For x As e1 ... Next')
  Body: IBlockStatement (0 statements) (OperationKind.BlockStatement) (Syntax: 'For x As e1 ... Next')
  NextVariables(0)
]]>.Value

            VerifyOperationTreeForTest(Of ForBlockSyntax)(source, expectedOperationTree)
        End Sub

        <CompilerTrait(CompilerFeature.IOperation)>
        <Fact(), WorkItem(17602, "https://github.com/dotnet/roslyn/issues/17602")>
        Public Sub IForLoopStatement_PropertyAsStart()
            Dim source = <![CDATA[
Option Strict Off
Option Infer Off
Public Class MyClass1
    Property P1(ByVal x As Long) As Byte
        Get
            Return x - 10
        End Get
        Set(ByVal Value As Byte)
        End Set
    End Property
    Public Shared Sub Main()
    End Sub
    Public Sub F()
        For i As Integer = P1(30 + i) To 30'BIND:"For i As Integer = P1(30 + i) To 30"
        Next
    End Sub
End Class
    ]]>.Value

            Dim expectedOperationTree = <![CDATA[
<<<<<<< HEAD
IForToLoopStatement (LoopKind.ForTo) (OperationKind.LoopStatement) (Syntax: 'For i As In ... Next')
  Locals: Local_1: i As System.Int32
  LoopControlVariable: ILocalReferenceExpression: i (OperationKind.LocalReferenceExpression, Type: System.Int32) (Syntax: 'i As Integer')
  InitialValue: IConversionExpression (Implicit, TryCast: False, Unchecked) (OperationKind.ConversionExpression, Type: System.Int32) (Syntax: 'P1(30 + i)')
      Conversion: CommonConversion (Exists: True, IsIdentity: False, IsNumeric: True, IsReference: False, IsUserDefined: False) (MethodSymbol: null)
      Operand: IPropertyReferenceExpression: Property MyClass1.P1(x As System.Int64) As System.Byte (OperationKind.PropertyReferenceExpression, Type: System.Byte) (Syntax: 'P1(30 + i)')
          Instance Receiver: IInstanceReferenceExpression (OperationKind.InstanceReferenceExpression, Type: MyClass1) (Syntax: 'P1')
          Arguments(1):
              IArgument (ArgumentKind.Explicit, Matching Parameter: x) (OperationKind.Argument) (Syntax: '30 + i')
                IConversionExpression (Implicit, TryCast: False, Unchecked) (OperationKind.ConversionExpression, Type: System.Int64) (Syntax: '30 + i')
                  Conversion: CommonConversion (Exists: True, IsIdentity: False, IsNumeric: True, IsReference: False, IsUserDefined: False) (MethodSymbol: null)
                  Operand: IBinaryOperatorExpression (BinaryOperatorKind.Add, Checked) (OperationKind.BinaryOperatorExpression, Type: System.Int32) (Syntax: '30 + i')
                      Left: ILiteralExpression (OperationKind.LiteralExpression, Type: System.Int32, Constant: 30) (Syntax: '30')
                      Right: ILocalReferenceExpression: i (OperationKind.LocalReferenceExpression, Type: System.Int32) (Syntax: 'i')
                InConversion: null
                OutConversion: null
  LimitValue: ILiteralExpression (OperationKind.LiteralExpression, Type: System.Int32, Constant: 30) (Syntax: '30')
  StepValue: IConversionExpression (Explicit, TryCast: False, Unchecked) (OperationKind.ConversionExpression, Type: System.Int32, Constant: 1) (Syntax: 'For i As In ... Next')
      Conversion: CommonConversion (Exists: True, IsIdentity: True, IsNumeric: False, IsReference: False, IsUserDefined: False) (MethodSymbol: null)
      Operand: ILiteralExpression (OperationKind.LiteralExpression, Type: System.Int32, Constant: 1) (Syntax: 'For i As In ... Next')
=======
IForLoopStatement (LoopKind.For) (OperationKind.LoopStatement) (Syntax: 'For i As In ... Next')
  Condition: IBinaryOperatorExpression (BinaryOperatorKind.LessThanOrEqual) (OperationKind.BinaryOperatorExpression, Type: System.Boolean) (Syntax: '30')
      Left: ILocalReferenceExpression: i (OperationKind.LocalReferenceExpression, Type: System.Int32) (Syntax: 'i As Integer')
      Right: ILiteralExpression (OperationKind.LiteralExpression, Type: System.Int32, Constant: 30) (Syntax: '30')
  Before:
      IExpressionStatement (OperationKind.ExpressionStatement) (Syntax: 'P1(30 + i)')
        Expression: ISimpleAssignmentExpression (OperationKind.SimpleAssignmentExpression, Type: System.Int32) (Syntax: 'P1(30 + i)')
            Left: ILocalReferenceExpression: i (OperationKind.LocalReferenceExpression, Type: System.Int32) (Syntax: 'i As Integer')
            Right: IConversionExpression (Implicit, TryCast: False, Unchecked) (OperationKind.ConversionExpression, Type: System.Int32) (Syntax: 'P1(30 + i)')
                Conversion: CommonConversion (Exists: True, IsIdentity: False, IsNumeric: True, IsReference: False, IsUserDefined: False) (MethodSymbol: null)
                Operand: IPropertyReferenceExpression: Property MyClass1.P1(x As System.Int64) As System.Byte (OperationKind.PropertyReferenceExpression, Type: System.Byte) (Syntax: 'P1(30 + i)')
                    Instance Receiver: IInstanceReferenceExpression (OperationKind.InstanceReferenceExpression, Type: MyClass1) (Syntax: 'P1')
                    Arguments(1):
                        IArgument (ArgumentKind.Explicit, Matching Parameter: x) (OperationKind.Argument) (Syntax: '30 + i')
                          IConversionExpression (Implicit, TryCast: False, Unchecked) (OperationKind.ConversionExpression, Type: System.Int64) (Syntax: '30 + i')
                            Conversion: CommonConversion (Exists: True, IsIdentity: False, IsNumeric: True, IsReference: False, IsUserDefined: False) (MethodSymbol: null)
                            Operand: IBinaryOperatorExpression (BinaryOperatorKind.Add, Checked) (OperationKind.BinaryOperatorExpression, Type: System.Int32) (Syntax: '30 + i')
                                Left: ILiteralExpression (OperationKind.LiteralExpression, Type: System.Int32, Constant: 30) (Syntax: '30')
                                Right: ILocalReferenceExpression: i (OperationKind.LocalReferenceExpression, Type: System.Int32) (Syntax: 'i')
                          InConversion: CommonConversion (Exists: True, IsIdentity: True, IsNumeric: False, IsReference: False, IsUserDefined: False) (MethodSymbol: null)
                          OutConversion: CommonConversion (Exists: True, IsIdentity: True, IsNumeric: False, IsReference: False, IsUserDefined: False) (MethodSymbol: null)
  AtLoopBottom:
      IExpressionStatement (OperationKind.ExpressionStatement) (Syntax: 'For i As In ... Next')
        Expression: ICompoundAssignmentExpression (BinaryOperatorKind.Add) (OperationKind.CompoundAssignmentExpression, Type: System.Int32) (Syntax: 'For i As In ... Next')
            Left: ILocalReferenceExpression: i (OperationKind.LocalReferenceExpression, Type: System.Int32) (Syntax: 'i As Integer')
            Right: IConversionExpression (Explicit, TryCast: False, Unchecked) (OperationKind.ConversionExpression, Type: System.Int32, Constant: 1) (Syntax: 'For i As In ... Next')
                Conversion: CommonConversion (Exists: True, IsIdentity: True, IsNumeric: False, IsReference: False, IsUserDefined: False) (MethodSymbol: null)
                Operand: ILiteralExpression (OperationKind.LiteralExpression, Type: System.Int32, Constant: 1) (Syntax: 'For i As In ... Next')
>>>>>>> 98075e1b
  Body: IBlockStatement (0 statements) (OperationKind.BlockStatement) (Syntax: 'For i As In ... Next')
  NextVariables(0)
]]>.Value

            VerifyOperationTreeForTest(Of ForBlockSyntax)(source, expectedOperationTree)
        End Sub

        <CompilerTrait(CompilerFeature.IOperation)>
        <Fact(), WorkItem(17602, "https://github.com/dotnet/roslyn/issues/17602")>
        Public Sub IForLoopStatement_FieldNameAsIteration()
            Dim source = <![CDATA[
Option Strict Off
Option Infer On
Public Class MyClass1
    Dim global_x As Integer = 10
    Const global_y As Long = 20
    Public Shared Sub Main()
        For global_x As Integer = global_y To 10'BIND:"For global_x As Integer = global_y To 10"
        Next
    End Sub
End Class

    ]]>.Value

            Dim expectedOperationTree = <![CDATA[
IForToLoopStatement (LoopKind.ForTo) (OperationKind.LoopStatement) (Syntax: 'For global_ ... Next')
  Locals: Local_1: global_x As System.Int32
  LoopControlVariable: ILocalReferenceExpression: global_x (OperationKind.LocalReferenceExpression, Type: System.Int32) (Syntax: 'global_x As Integer')
  InitialValue: IConversionExpression (Implicit, TryCast: False, Unchecked) (OperationKind.ConversionExpression, Type: System.Int32, Constant: 20) (Syntax: 'global_y')
      Conversion: CommonConversion (Exists: True, IsIdentity: False, IsNumeric: True, IsReference: False, IsUserDefined: False) (MethodSymbol: null)
      Operand: IFieldReferenceExpression: MyClass1.global_y As System.Int64 (Static) (OperationKind.FieldReferenceExpression, Type: System.Int64, Constant: 20) (Syntax: 'global_y')
          Instance Receiver: null
  LimitValue: ILiteralExpression (OperationKind.LiteralExpression, Type: System.Int32, Constant: 10) (Syntax: '10')
  StepValue: IConversionExpression (Explicit, TryCast: False, Unchecked) (OperationKind.ConversionExpression, Type: System.Int32, Constant: 1) (Syntax: 'For global_ ... Next')
      Conversion: CommonConversion (Exists: True, IsIdentity: True, IsNumeric: False, IsReference: False, IsUserDefined: False) (MethodSymbol: null)
      Operand: ILiteralExpression (OperationKind.LiteralExpression, Type: System.Int32, Constant: 1) (Syntax: 'For global_ ... Next')
  Body: IBlockStatement (0 statements) (OperationKind.BlockStatement) (Syntax: 'For global_ ... Next')
  NextVariables(0)
]]>.Value

            VerifyOperationTreeForTest(Of ForBlockSyntax)(source, expectedOperationTree)
        End Sub

        <CompilerTrait(CompilerFeature.IOperation)>
        <Fact(), WorkItem(17602, "https://github.com/dotnet/roslyn/issues/17602")>
        Public Sub IForLoopStatement_SingleLine()
            Dim source = <![CDATA[
Option Strict On
Public Class MyClass1
    Public Shared Sub Main()
        For x As Integer = 0 To 10 : Next'BIND:"For x As Integer = 0 To 10 : Next"
    End Sub
End Class

    ]]>.Value

            Dim expectedOperationTree = <![CDATA[
IForToLoopStatement (LoopKind.ForTo) (OperationKind.LoopStatement) (Syntax: 'For x As In ... o 10 : Next')
  Locals: Local_1: x As System.Int32
  LoopControlVariable: ILocalReferenceExpression: x (OperationKind.LocalReferenceExpression, Type: System.Int32) (Syntax: 'x As Integer')
  InitialValue: ILiteralExpression (OperationKind.LiteralExpression, Type: System.Int32, Constant: 0) (Syntax: '0')
  LimitValue: ILiteralExpression (OperationKind.LiteralExpression, Type: System.Int32, Constant: 10) (Syntax: '10')
  StepValue: IConversionExpression (Explicit, TryCast: False, Unchecked) (OperationKind.ConversionExpression, Type: System.Int32, Constant: 1) (Syntax: 'For x As In ... o 10 : Next')
      Conversion: CommonConversion (Exists: True, IsIdentity: True, IsNumeric: False, IsReference: False, IsUserDefined: False) (MethodSymbol: null)
      Operand: ILiteralExpression (OperationKind.LiteralExpression, Type: System.Int32, Constant: 1) (Syntax: 'For x As In ... o 10 : Next')
  Body: IBlockStatement (0 statements) (OperationKind.BlockStatement) (Syntax: 'For x As In ... o 10 : Next')
  NextVariables(0)
]]>.Value

            VerifyOperationTreeForTest(Of ForBlockSyntax)(source, expectedOperationTree)
        End Sub

        <CompilerTrait(CompilerFeature.IOperation)>
        <Fact(), WorkItem(17602, "https://github.com/dotnet/roslyn/issues/17602")>
        Public Sub IForLoopStatement_VarDeclOutOfForeach()
            Dim source = <![CDATA[
Option Strict On
Option Infer On
Public Class MyClass1
    Public Shared Sub Main()
        Dim Y As Integer
        For Y = 1 To 2'BIND:"For Y = 1 To 2"
        Next
    End Sub
End Class
    ]]>.Value

            Dim expectedOperationTree = <![CDATA[
IForToLoopStatement (LoopKind.ForTo) (OperationKind.LoopStatement) (Syntax: 'For Y = 1 T ... Next')
  LoopControlVariable: ILocalReferenceExpression: Y (OperationKind.LocalReferenceExpression, Type: System.Int32) (Syntax: 'Y')
  InitialValue: ILiteralExpression (OperationKind.LiteralExpression, Type: System.Int32, Constant: 1) (Syntax: '1')
  LimitValue: ILiteralExpression (OperationKind.LiteralExpression, Type: System.Int32, Constant: 2) (Syntax: '2')
  StepValue: IConversionExpression (Explicit, TryCast: False, Unchecked) (OperationKind.ConversionExpression, Type: System.Int32, Constant: 1) (Syntax: 'For Y = 1 T ... Next')
      Conversion: CommonConversion (Exists: True, IsIdentity: True, IsNumeric: False, IsReference: False, IsUserDefined: False) (MethodSymbol: null)
      Operand: ILiteralExpression (OperationKind.LiteralExpression, Type: System.Int32, Constant: 1) (Syntax: 'For Y = 1 T ... Next')
  Body: IBlockStatement (0 statements) (OperationKind.BlockStatement) (Syntax: 'For Y = 1 T ... Next')
  NextVariables(0)
]]>.Value

            VerifyOperationTreeForTest(Of ForBlockSyntax)(source, expectedOperationTree)
        End Sub

        <CompilerTrait(CompilerFeature.IOperation)>
        <Fact(), WorkItem(17602, "https://github.com/dotnet/roslyn/issues/17602")>
        Public Sub IForLoopStatement_GetDeclaredSymbolOfForStatement()
            Dim source = <![CDATA[
Option Strict On
Option Infer On

Imports System
Imports System.Collection

Class C1
    Public Shared Sub Main()
        For element1 = 23 To 42'BIND:"For element1 = 23 To 42"
        Next

        For element2 As Integer = 23 To 42
        Next
    End Sub
End Class

    ]]>.Value

            Dim expectedOperationTree = <![CDATA[
IForToLoopStatement (LoopKind.ForTo) (OperationKind.LoopStatement) (Syntax: 'For element ... Next')
  Locals: Local_1: element1 As System.Int32
  LoopControlVariable: ILocalReferenceExpression: element1 (OperationKind.LocalReferenceExpression, Type: System.Int32) (Syntax: 'element1')
  InitialValue: ILiteralExpression (OperationKind.LiteralExpression, Type: System.Int32, Constant: 23) (Syntax: '23')
  LimitValue: ILiteralExpression (OperationKind.LiteralExpression, Type: System.Int32, Constant: 42) (Syntax: '42')
  StepValue: IConversionExpression (Explicit, TryCast: False, Unchecked) (OperationKind.ConversionExpression, Type: System.Int32, Constant: 1) (Syntax: 'For element ... Next')
      Conversion: CommonConversion (Exists: True, IsIdentity: True, IsNumeric: False, IsReference: False, IsUserDefined: False) (MethodSymbol: null)
      Operand: ILiteralExpression (OperationKind.LiteralExpression, Type: System.Int32, Constant: 1) (Syntax: 'For element ... Next')
  Body: IBlockStatement (0 statements) (OperationKind.BlockStatement) (Syntax: 'For element ... Next')
  NextVariables(0)
]]>.Value

            VerifyOperationTreeForTest(Of ForBlockSyntax)(source, expectedOperationTree)
        End Sub

        <CompilerTrait(CompilerFeature.IOperation)>
        <Fact(), WorkItem(17602, "https://github.com/dotnet/roslyn/issues/17602")>
        Public Sub IForLoopStatement_ForLoopContinue()
            Dim source = <![CDATA[
Option Strict On
Option Infer On

Imports System
Imports System.Collection

Class C1
    Public Shared Sub Main()
        For i As Integer = 0 To 5'BIND:"For i As Integer = 0 To 5"
            If i Mod 2 = 0 Then
                Continue For
            End If
        Next
    End Sub
End Class

    ]]>.Value

            Dim expectedOperationTree = <![CDATA[
IForToLoopStatement (LoopKind.ForTo) (OperationKind.LoopStatement) (Syntax: 'For i As In ... Next')
  Locals: Local_1: i As System.Int32
  LoopControlVariable: ILocalReferenceExpression: i (OperationKind.LocalReferenceExpression, Type: System.Int32) (Syntax: 'i As Integer')
  InitialValue: ILiteralExpression (OperationKind.LiteralExpression, Type: System.Int32, Constant: 0) (Syntax: '0')
  LimitValue: ILiteralExpression (OperationKind.LiteralExpression, Type: System.Int32, Constant: 5) (Syntax: '5')
  StepValue: IConversionExpression (Explicit, TryCast: False, Unchecked) (OperationKind.ConversionExpression, Type: System.Int32, Constant: 1) (Syntax: 'For i As In ... Next')
      Conversion: CommonConversion (Exists: True, IsIdentity: True, IsNumeric: False, IsReference: False, IsUserDefined: False) (MethodSymbol: null)
      Operand: ILiteralExpression (OperationKind.LiteralExpression, Type: System.Int32, Constant: 1) (Syntax: 'For i As In ... Next')
  Body: IBlockStatement (1 statements) (OperationKind.BlockStatement) (Syntax: 'For i As In ... Next')
      IIfStatement (OperationKind.IfStatement) (Syntax: 'If i Mod 2  ... End If')
        Condition: IBinaryOperatorExpression (BinaryOperatorKind.Equals, Checked) (OperationKind.BinaryOperatorExpression, Type: System.Boolean) (Syntax: 'i Mod 2 = 0')
            Left: IBinaryOperatorExpression (BinaryOperatorKind.Remainder, Checked) (OperationKind.BinaryOperatorExpression, Type: System.Int32) (Syntax: 'i Mod 2')
                Left: ILocalReferenceExpression: i (OperationKind.LocalReferenceExpression, Type: System.Int32) (Syntax: 'i')
                Right: ILiteralExpression (OperationKind.LiteralExpression, Type: System.Int32, Constant: 2) (Syntax: '2')
            Right: ILiteralExpression (OperationKind.LiteralExpression, Type: System.Int32, Constant: 0) (Syntax: '0')
        IfTrue: IBlockStatement (1 statements) (OperationKind.BlockStatement) (Syntax: 'If i Mod 2  ... End If')
            IBranchStatement (BranchKind.Continue, Label: continue) (OperationKind.BranchStatement) (Syntax: 'Continue For')
        IfFalse: null
  NextVariables(0)
]]>.Value

            VerifyOperationTreeForTest(Of ForBlockSyntax)(source, expectedOperationTree)
        End Sub

        <CompilerTrait(CompilerFeature.IOperation)>
        <Fact(), WorkItem(17602, "https://github.com/dotnet/roslyn/issues/17602")>
        Public Sub IForLoopStatement_ForReverse()
            Dim source = <![CDATA[
Option Infer On

Module Program
    Sub Main()
        For X = 10 To 0'BIND:"For X = 10 To 0"
        Next
    End Sub
End Module

Module M
    Public X As Integer
End Module

]]>.Value

            Dim expectedOperationTree = <![CDATA[
IForToLoopStatement (LoopKind.ForTo) (OperationKind.LoopStatement) (Syntax: 'For X = 10  ... Next')
  LoopControlVariable: IFieldReferenceExpression: M.X As System.Int32 (Static) (OperationKind.FieldReferenceExpression, Type: System.Int32) (Syntax: 'X')
      Instance Receiver: null
  InitialValue: ILiteralExpression (OperationKind.LiteralExpression, Type: System.Int32, Constant: 10) (Syntax: '10')
  LimitValue: ILiteralExpression (OperationKind.LiteralExpression, Type: System.Int32, Constant: 0) (Syntax: '0')
  StepValue: IConversionExpression (Explicit, TryCast: False, Unchecked) (OperationKind.ConversionExpression, Type: System.Int32, Constant: 1) (Syntax: 'For X = 10  ... Next')
      Conversion: CommonConversion (Exists: True, IsIdentity: True, IsNumeric: False, IsReference: False, IsUserDefined: False) (MethodSymbol: null)
      Operand: ILiteralExpression (OperationKind.LiteralExpression, Type: System.Int32, Constant: 1) (Syntax: 'For X = 10  ... Next')
  Body: IBlockStatement (0 statements) (OperationKind.BlockStatement) (Syntax: 'For X = 10  ... Next')
  NextVariables(0)
]]>.Value

            Dim expectedDiagnostics = String.Empty

            VerifyOperationTreeAndDiagnosticsForTest(Of ForBlockSyntax)(source, expectedOperationTree, expectedDiagnostics)
        End Sub

        <CompilerTrait(CompilerFeature.IOperation)>
        <Fact(), WorkItem(17602, "https://github.com/dotnet/roslyn/issues/17602")>
        Public Sub IForLoopStatement_InValid()
            Dim source = <![CDATA[
Option Infer On

Module Program
    Sub Main()
        For X = 10 To 0'BIND:"For X = 10 To 0"
        Next
    End Sub
End Module

Module M
    Public X As String
End Module

]]>.Value

            Dim expectedOperationTree = <![CDATA[
IForToLoopStatement (LoopKind.ForTo) (OperationKind.LoopStatement, IsInvalid) (Syntax: 'For X = 10  ... Next')
  LoopControlVariable: IFieldReferenceExpression: M.X As System.String (Static) (OperationKind.FieldReferenceExpression, Type: System.String, IsInvalid) (Syntax: 'X')
      Instance Receiver: null
  InitialValue: ILiteralExpression (OperationKind.LiteralExpression, Type: System.Int32, Constant: 10) (Syntax: '10')
  LimitValue: ILiteralExpression (OperationKind.LiteralExpression, Type: System.Int32, Constant: 0) (Syntax: '0')
  StepValue: ILiteralExpression (OperationKind.LiteralExpression, Type: System.Int32, Constant: 1, IsInvalid) (Syntax: 'For X = 10  ... Next')
  Body: IBlockStatement (0 statements) (OperationKind.BlockStatement, IsInvalid) (Syntax: 'For X = 10  ... Next')
  NextVariables(0)
]]>.Value

            Dim expectedDiagnostics = <![CDATA[
BC30337: 'For' loop control variable cannot be of type 'String' because the type does not support the required operators.
        For X = 10 To 0'BIND:"For X = 10 To 0"
            ~
]]>.Value

            VerifyOperationTreeAndDiagnosticsForTest(Of ForBlockSyntax)(source, expectedOperationTree, expectedDiagnostics)
        End Sub

        <CompilerTrait(CompilerFeature.IOperation)>
        <Fact(), WorkItem(17602, "https://github.com/dotnet/roslyn/issues/17602")>
        Public Sub IForLoopStatement_ForCombined()
            Dim source = <![CDATA[
Option Infer On

Module Program
    Sub Main(args As String())
        For A = 1 To 2'BIND:"For A = 1 To 2"
            For B = A To 2
        Next B, A
    End Sub
End Module]]>.Value

            Dim expectedOperationTree = <![CDATA[
IForToLoopStatement (LoopKind.ForTo) (OperationKind.LoopStatement) (Syntax: 'For A = 1 T ... Next B, A')
  Locals: Local_1: A As System.Int32
  LoopControlVariable: ILocalReferenceExpression: A (OperationKind.LocalReferenceExpression, Type: System.Int32) (Syntax: 'A')
  InitialValue: ILiteralExpression (OperationKind.LiteralExpression, Type: System.Int32, Constant: 1) (Syntax: '1')
  LimitValue: ILiteralExpression (OperationKind.LiteralExpression, Type: System.Int32, Constant: 2) (Syntax: '2')
  StepValue: IConversionExpression (Explicit, TryCast: False, Unchecked) (OperationKind.ConversionExpression, Type: System.Int32, Constant: 1) (Syntax: 'For A = 1 T ... Next B, A')
      Conversion: CommonConversion (Exists: True, IsIdentity: True, IsNumeric: False, IsReference: False, IsUserDefined: False) (MethodSymbol: null)
      Operand: ILiteralExpression (OperationKind.LiteralExpression, Type: System.Int32, Constant: 1) (Syntax: 'For A = 1 T ... Next B, A')
  Body: IBlockStatement (1 statements) (OperationKind.BlockStatement) (Syntax: 'For A = 1 T ... Next B, A')
      IForToLoopStatement (LoopKind.ForTo) (OperationKind.LoopStatement) (Syntax: 'For B = A T ... Next B, A')
        Locals: Local_1: B As System.Int32
        LoopControlVariable: ILocalReferenceExpression: B (OperationKind.LocalReferenceExpression, Type: System.Int32) (Syntax: 'B')
        InitialValue: ILocalReferenceExpression: A (OperationKind.LocalReferenceExpression, Type: System.Int32) (Syntax: 'A')
        LimitValue: ILiteralExpression (OperationKind.LiteralExpression, Type: System.Int32, Constant: 2) (Syntax: '2')
        StepValue: IConversionExpression (Explicit, TryCast: False, Unchecked) (OperationKind.ConversionExpression, Type: System.Int32, Constant: 1) (Syntax: 'For B = A T ... Next B, A')
            Conversion: CommonConversion (Exists: True, IsIdentity: True, IsNumeric: False, IsReference: False, IsUserDefined: False) (MethodSymbol: null)
            Operand: ILiteralExpression (OperationKind.LiteralExpression, Type: System.Int32, Constant: 1) (Syntax: 'For B = A T ... Next B, A')
        Body: IBlockStatement (0 statements) (OperationKind.BlockStatement) (Syntax: 'For B = A T ... Next B, A')
        NextVariables(2):
            ILocalReferenceExpression: B (OperationKind.LocalReferenceExpression, Type: System.Int32) (Syntax: 'B')
            ILocalReferenceExpression: A (OperationKind.LocalReferenceExpression, Type: System.Int32) (Syntax: 'A')
  NextVariables(0)
]]>.Value

            Dim expectedDiagnostics = String.Empty

            VerifyOperationTreeAndDiagnosticsForTest(Of ForBlockSyntax)(source, expectedOperationTree, expectedDiagnostics)
        End Sub

        <CompilerTrait(CompilerFeature.IOperation)>
        <Fact>
        Public Sub VerifyForToLoop1()
            Dim source = <![CDATA[
Structure C
    Sub F()
        Dim x As Integer
        Dim y As Integer = 16
        For x = 12 To y 'BIND:"For x = 12 To y"
        Next
    End Sub
End Structure
]]>.Value

            Dim expectedOperationTree = <![CDATA[
IForToLoopStatement (LoopKind.ForTo) (OperationKind.LoopStatement) (Syntax: 'For x = 12  ... Next')
  LoopControlVariable: ILocalReferenceExpression: x (OperationKind.LocalReferenceExpression, Type: System.Int32) (Syntax: 'x')
  InitialValue: ILiteralExpression (OperationKind.LiteralExpression, Type: System.Int32, Constant: 12) (Syntax: '12')
  LimitValue: ILocalReferenceExpression: y (OperationKind.LocalReferenceExpression, Type: System.Int32) (Syntax: 'y')
  StepValue: IConversionExpression (Explicit, TryCast: False, Unchecked) (OperationKind.ConversionExpression, Type: System.Int32, Constant: 1) (Syntax: 'For x = 12  ... Next')
      Conversion: CommonConversion (Exists: True, IsIdentity: True, IsNumeric: False, IsReference: False, IsUserDefined: False) (MethodSymbol: null)
      Operand: ILiteralExpression (OperationKind.LiteralExpression, Type: System.Int32, Constant: 1) (Syntax: 'For x = 12  ... Next')
  Body: IBlockStatement (0 statements) (OperationKind.BlockStatement) (Syntax: 'For x = 12  ... Next')
  NextVariables(0)
]]>.Value

            VerifyOperationTreeForTest(Of ForBlockSyntax)(source, expectedOperationTree)
        End Sub

        <CompilerTrait(CompilerFeature.IOperation)>
        <Fact>
        Public Sub VerifyForToLoop2()
            Dim source = <![CDATA[
Structure C
    Sub F()
        Dim x As Integer?
        Dim y As Integer = 16
        For x = 12 To y 'BIND:"For x = 12 To y"
        Next
    End Sub
End Structure
]]>.Value

            Dim expectedOperationTree = <![CDATA[
IForToLoopStatement (LoopKind.ForTo) (OperationKind.LoopStatement) (Syntax: 'For x = 12  ... Next')
  LoopControlVariable: ILocalReferenceExpression: x (OperationKind.LocalReferenceExpression, Type: System.Nullable(Of System.Int32)) (Syntax: 'x')
  InitialValue: IConversionExpression (Implicit, TryCast: False, Unchecked) (OperationKind.ConversionExpression, Type: System.Nullable(Of System.Int32)) (Syntax: '12')
      Conversion: CommonConversion (Exists: True, IsIdentity: False, IsNumeric: False, IsReference: False, IsUserDefined: False) (MethodSymbol: null)
      Operand: ILiteralExpression (OperationKind.LiteralExpression, Type: System.Int32, Constant: 12) (Syntax: '12')
  LimitValue: IConversionExpression (Implicit, TryCast: False, Unchecked) (OperationKind.ConversionExpression, Type: System.Nullable(Of System.Int32)) (Syntax: 'y')
      Conversion: CommonConversion (Exists: True, IsIdentity: False, IsNumeric: False, IsReference: False, IsUserDefined: False) (MethodSymbol: null)
      Operand: ILocalReferenceExpression: y (OperationKind.LocalReferenceExpression, Type: System.Int32) (Syntax: 'y')
  StepValue: IConversionExpression (Explicit, TryCast: False, Unchecked) (OperationKind.ConversionExpression, Type: System.Nullable(Of System.Int32)) (Syntax: 'For x = 12  ... Next')
      Conversion: CommonConversion (Exists: True, IsIdentity: False, IsNumeric: False, IsReference: False, IsUserDefined: False) (MethodSymbol: null)
      Operand: ILiteralExpression (OperationKind.LiteralExpression, Type: System.Int32, Constant: 1) (Syntax: 'For x = 12  ... Next')
  Body: IBlockStatement (0 statements) (OperationKind.BlockStatement) (Syntax: 'For x = 12  ... Next')
  NextVariables(0)
]]>.Value

            VerifyOperationTreeForTest(Of ForBlockSyntax)(source, expectedOperationTree)
        End Sub

        <CompilerTrait(CompilerFeature.IOperation)>
        <Fact>
        Public Sub VerifyForToLoop3()
            Dim source = <![CDATA[
Structure C
    Sub F()
        Dim x As Integer
        Dim y As Integer? = 16
        For x = 12 To y 'BIND:"For x = 12 To y"
        Next
    End Sub
End Structure
]]>.Value

            Dim expectedOperationTree = <![CDATA[
IForToLoopStatement (LoopKind.ForTo) (OperationKind.LoopStatement) (Syntax: 'For x = 12  ... Next')
  LoopControlVariable: ILocalReferenceExpression: x (OperationKind.LocalReferenceExpression, Type: System.Int32) (Syntax: 'x')
  InitialValue: ILiteralExpression (OperationKind.LiteralExpression, Type: System.Int32, Constant: 12) (Syntax: '12')
  LimitValue: IConversionExpression (Implicit, TryCast: False, Unchecked) (OperationKind.ConversionExpression, Type: System.Int32) (Syntax: 'y')
      Conversion: CommonConversion (Exists: True, IsIdentity: False, IsNumeric: False, IsReference: False, IsUserDefined: False) (MethodSymbol: null)
      Operand: ILocalReferenceExpression: y (OperationKind.LocalReferenceExpression, Type: System.Nullable(Of System.Int32)) (Syntax: 'y')
  StepValue: IConversionExpression (Explicit, TryCast: False, Unchecked) (OperationKind.ConversionExpression, Type: System.Int32, Constant: 1) (Syntax: 'For x = 12  ... Next')
      Conversion: CommonConversion (Exists: True, IsIdentity: True, IsNumeric: False, IsReference: False, IsUserDefined: False) (MethodSymbol: null)
      Operand: ILiteralExpression (OperationKind.LiteralExpression, Type: System.Int32, Constant: 1) (Syntax: 'For x = 12  ... Next')
  Body: IBlockStatement (0 statements) (OperationKind.BlockStatement) (Syntax: 'For x = 12  ... Next')
  NextVariables(0)
]]>.Value

            VerifyOperationTreeForTest(Of ForBlockSyntax)(source, expectedOperationTree)
        End Sub

        <CompilerTrait(CompilerFeature.IOperation)>
        <Fact>
        Public Sub VerifyForToLoop4()
            Dim source = <![CDATA[
Structure C
    Sub F()
        Dim x As Integer?
        Dim y As Integer? = 16
        For x = 12 To y 'BIND:"For x = 12 To y"
        Next
    End Sub
End Structure
]]>.Value

            Dim expectedOperationTree = <![CDATA[
IForToLoopStatement (LoopKind.ForTo) (OperationKind.LoopStatement) (Syntax: 'For x = 12  ... Next')
  LoopControlVariable: ILocalReferenceExpression: x (OperationKind.LocalReferenceExpression, Type: System.Nullable(Of System.Int32)) (Syntax: 'x')
  InitialValue: IConversionExpression (Implicit, TryCast: False, Unchecked) (OperationKind.ConversionExpression, Type: System.Nullable(Of System.Int32)) (Syntax: '12')
      Conversion: CommonConversion (Exists: True, IsIdentity: False, IsNumeric: False, IsReference: False, IsUserDefined: False) (MethodSymbol: null)
      Operand: ILiteralExpression (OperationKind.LiteralExpression, Type: System.Int32, Constant: 12) (Syntax: '12')
  LimitValue: ILocalReferenceExpression: y (OperationKind.LocalReferenceExpression, Type: System.Nullable(Of System.Int32)) (Syntax: 'y')
  StepValue: IConversionExpression (Explicit, TryCast: False, Unchecked) (OperationKind.ConversionExpression, Type: System.Nullable(Of System.Int32)) (Syntax: 'For x = 12  ... Next')
      Conversion: CommonConversion (Exists: True, IsIdentity: False, IsNumeric: False, IsReference: False, IsUserDefined: False) (MethodSymbol: null)
      Operand: ILiteralExpression (OperationKind.LiteralExpression, Type: System.Int32, Constant: 1) (Syntax: 'For x = 12  ... Next')
  Body: IBlockStatement (0 statements) (OperationKind.BlockStatement) (Syntax: 'For x = 12  ... Next')
  NextVariables(0)
]]>.Value

            VerifyOperationTreeForTest(Of ForBlockSyntax)(source, expectedOperationTree)
        End Sub

        <CompilerTrait(CompilerFeature.IOperation)>
        <Fact>
        Public Sub VerifyForToLoop5()
            Dim source = <![CDATA[
Structure C
    Sub F()
        Dim x As Integer
        Dim y As Integer = 16
        Dim s As Integer? = nothing
        For x = 12 To y Step s 'BIND:"For x = 12 To y Step s"
        Next
    End Sub
End Structure
]]>.Value

            Dim expectedOperationTree = <![CDATA[
IForToLoopStatement (LoopKind.ForTo) (OperationKind.LoopStatement) (Syntax: 'For x = 12  ... Next')
  LoopControlVariable: ILocalReferenceExpression: x (OperationKind.LocalReferenceExpression, Type: System.Int32) (Syntax: 'x')
  InitialValue: ILiteralExpression (OperationKind.LiteralExpression, Type: System.Int32, Constant: 12) (Syntax: '12')
  LimitValue: ILocalReferenceExpression: y (OperationKind.LocalReferenceExpression, Type: System.Int32) (Syntax: 'y')
  StepValue: IConversionExpression (Implicit, TryCast: False, Unchecked) (OperationKind.ConversionExpression, Type: System.Int32) (Syntax: 's')
      Conversion: CommonConversion (Exists: True, IsIdentity: False, IsNumeric: False, IsReference: False, IsUserDefined: False) (MethodSymbol: null)
      Operand: ILocalReferenceExpression: s (OperationKind.LocalReferenceExpression, Type: System.Nullable(Of System.Int32)) (Syntax: 's')
  Body: IBlockStatement (0 statements) (OperationKind.BlockStatement) (Syntax: 'For x = 12  ... Next')
  NextVariables(0)
]]>.Value

            VerifyOperationTreeForTest(Of ForBlockSyntax)(source, expectedOperationTree)
        End Sub

        <CompilerTrait(CompilerFeature.IOperation)>
        <Fact>
        Public Sub VerifyForToLoop6()
            Dim source = <![CDATA[
Structure C
    Sub F()
        Dim x As Integer?
        Dim y As Integer = 16
        Dim s As Integer? = nothing
        For x = 12 To y Step s 'BIND:"For x = 12 To y Step s"
        Next
    End Sub
End Structure
]]>.Value

            Dim expectedOperationTree = <![CDATA[
IForToLoopStatement (LoopKind.ForTo) (OperationKind.LoopStatement) (Syntax: 'For x = 12  ... Next')
  LoopControlVariable: ILocalReferenceExpression: x (OperationKind.LocalReferenceExpression, Type: System.Nullable(Of System.Int32)) (Syntax: 'x')
  InitialValue: IConversionExpression (Implicit, TryCast: False, Unchecked) (OperationKind.ConversionExpression, Type: System.Nullable(Of System.Int32)) (Syntax: '12')
      Conversion: CommonConversion (Exists: True, IsIdentity: False, IsNumeric: False, IsReference: False, IsUserDefined: False) (MethodSymbol: null)
      Operand: ILiteralExpression (OperationKind.LiteralExpression, Type: System.Int32, Constant: 12) (Syntax: '12')
  LimitValue: IConversionExpression (Implicit, TryCast: False, Unchecked) (OperationKind.ConversionExpression, Type: System.Nullable(Of System.Int32)) (Syntax: 'y')
      Conversion: CommonConversion (Exists: True, IsIdentity: False, IsNumeric: False, IsReference: False, IsUserDefined: False) (MethodSymbol: null)
      Operand: ILocalReferenceExpression: y (OperationKind.LocalReferenceExpression, Type: System.Int32) (Syntax: 'y')
  StepValue: ILocalReferenceExpression: s (OperationKind.LocalReferenceExpression, Type: System.Nullable(Of System.Int32)) (Syntax: 's')
  Body: IBlockStatement (0 statements) (OperationKind.BlockStatement) (Syntax: 'For x = 12  ... Next')
  NextVariables(0)
]]>.Value

            VerifyOperationTreeForTest(Of ForBlockSyntax)(source, expectedOperationTree)
        End Sub

        <CompilerTrait(CompilerFeature.IOperation)>
        <Fact>
        Public Sub VerifyForToLoop7()
            Dim source = <![CDATA[
Structure C
    Sub F()
        Dim x As Integer
        Dim y As Integer? = 16
        Dim s As Integer? = nothing
        For x = 12 To y Step s 'BIND:"For x = 12 To y Step s"
        Next
    End Sub
End Structure
]]>.Value

            Dim expectedOperationTree = <![CDATA[
IForToLoopStatement (LoopKind.ForTo) (OperationKind.LoopStatement) (Syntax: 'For x = 12  ... Next')
  LoopControlVariable: ILocalReferenceExpression: x (OperationKind.LocalReferenceExpression, Type: System.Int32) (Syntax: 'x')
  InitialValue: ILiteralExpression (OperationKind.LiteralExpression, Type: System.Int32, Constant: 12) (Syntax: '12')
  LimitValue: IConversionExpression (Implicit, TryCast: False, Unchecked) (OperationKind.ConversionExpression, Type: System.Int32) (Syntax: 'y')
      Conversion: CommonConversion (Exists: True, IsIdentity: False, IsNumeric: False, IsReference: False, IsUserDefined: False) (MethodSymbol: null)
      Operand: ILocalReferenceExpression: y (OperationKind.LocalReferenceExpression, Type: System.Nullable(Of System.Int32)) (Syntax: 'y')
  StepValue: IConversionExpression (Implicit, TryCast: False, Unchecked) (OperationKind.ConversionExpression, Type: System.Int32) (Syntax: 's')
      Conversion: CommonConversion (Exists: True, IsIdentity: False, IsNumeric: False, IsReference: False, IsUserDefined: False) (MethodSymbol: null)
      Operand: ILocalReferenceExpression: s (OperationKind.LocalReferenceExpression, Type: System.Nullable(Of System.Int32)) (Syntax: 's')
  Body: IBlockStatement (0 statements) (OperationKind.BlockStatement) (Syntax: 'For x = 12  ... Next')
  NextVariables(0)
]]>.Value

            VerifyOperationTreeForTest(Of ForBlockSyntax)(source, expectedOperationTree)
        End Sub

        <CompilerTrait(CompilerFeature.IOperation)>
        <Fact>
        Public Sub VerifyForToLoop8()
            Dim source = <![CDATA[
Structure C
    Sub F()
        Dim x As Integer?
        Dim y As Integer? = 16
        Dim s As Integer? = nothing
        For x = 12 To y Step s 'BIND:"For x = 12 To y Step s"
        Next
    End Sub
End Structure
]]>.Value

            Dim expectedOperationTree = <![CDATA[
IForToLoopStatement (LoopKind.ForTo) (OperationKind.LoopStatement) (Syntax: 'For x = 12  ... Next')
  LoopControlVariable: ILocalReferenceExpression: x (OperationKind.LocalReferenceExpression, Type: System.Nullable(Of System.Int32)) (Syntax: 'x')
  InitialValue: IConversionExpression (Implicit, TryCast: False, Unchecked) (OperationKind.ConversionExpression, Type: System.Nullable(Of System.Int32)) (Syntax: '12')
      Conversion: CommonConversion (Exists: True, IsIdentity: False, IsNumeric: False, IsReference: False, IsUserDefined: False) (MethodSymbol: null)
      Operand: ILiteralExpression (OperationKind.LiteralExpression, Type: System.Int32, Constant: 12) (Syntax: '12')
  LimitValue: ILocalReferenceExpression: y (OperationKind.LocalReferenceExpression, Type: System.Nullable(Of System.Int32)) (Syntax: 'y')
  StepValue: ILocalReferenceExpression: s (OperationKind.LocalReferenceExpression, Type: System.Nullable(Of System.Int32)) (Syntax: 's')
  Body: IBlockStatement (0 statements) (OperationKind.BlockStatement) (Syntax: 'For x = 12  ... Next')
  NextVariables(0)
]]>.Value

            VerifyOperationTreeForTest(Of ForBlockSyntax)(source, expectedOperationTree)
        End Sub        

        <CompilerTrait(CompilerFeature.IOperation)>
        <Fact>
        Public Sub VerifyForToLoop_FieldAsIterationVariable()
            Dim source = <![CDATA[
Imports System
Imports System.Collections.Generic
Imports System.Linq

Class C
    Private X As Integer = 0
    Sub M()
        For X = 0 To 10'BIND:"For X = 0 To 10"
        Next X
    End Sub
End Class]]>.Value

            Dim expectedOperationTree = <![CDATA[
IForToLoopStatement (LoopKind.ForTo) (OperationKind.LoopStatement) (Syntax: 'For X = 0 T ... Next X')
  LoopControlVariable: IFieldReferenceExpression: C.X As System.Int32 (OperationKind.FieldReferenceExpression, Type: System.Int32) (Syntax: 'X')
      Instance Receiver: IInstanceReferenceExpression (OperationKind.InstanceReferenceExpression, Type: C) (Syntax: 'X')
  InitialValue: ILiteralExpression (OperationKind.LiteralExpression, Type: System.Int32, Constant: 0) (Syntax: '0')
  LimitValue: ILiteralExpression (OperationKind.LiteralExpression, Type: System.Int32, Constant: 10) (Syntax: '10')
  StepValue: IConversionExpression (Explicit, TryCast: False, Unchecked) (OperationKind.ConversionExpression, Type: System.Int32, Constant: 1) (Syntax: 'For X = 0 T ... Next X')
      Conversion: CommonConversion (Exists: True, IsIdentity: True, IsNumeric: False, IsReference: False, IsUserDefined: False) (MethodSymbol: null)
      Operand: ILiteralExpression (OperationKind.LiteralExpression, Type: System.Int32, Constant: 1) (Syntax: 'For X = 0 T ... Next X')
  Body: IBlockStatement (0 statements) (OperationKind.BlockStatement) (Syntax: 'For X = 0 T ... Next X')
  NextVariables(1):
      IFieldReferenceExpression: C.X As System.Int32 (OperationKind.FieldReferenceExpression, Type: System.Int32) (Syntax: 'X')
        Instance Receiver: IInstanceReferenceExpression (OperationKind.InstanceReferenceExpression, Type: C) (Syntax: 'X')
]]>.Value

            Dim expectedDiagnostics = String.Empty

            VerifyOperationTreeAndDiagnosticsForTest(Of ForBlockSyntax)(source, expectedOperationTree, expectedDiagnostics)
        End Sub

        <CompilerTrait(CompilerFeature.IOperation)>
        <Fact>
        Public Sub VerifyForToLoop_FieldWithExplicitReceiverAsIterationVariable()
            Dim source = <![CDATA[
Imports System
Imports System.Collections.Generic
Imports System.Linq

Class C
    Private X As Integer = 0
    Sub M(c As C)
        For c.X = 0 To 10'BIND:"For c.X = 0 To 10"
        Next c.X
    End Sub
End Class]]>.Value

            Dim expectedOperationTree = <![CDATA[
IForToLoopStatement (LoopKind.ForTo) (OperationKind.LoopStatement) (Syntax: 'For c.X = 0 ... Next c.X')
  LoopControlVariable: IFieldReferenceExpression: C.X As System.Int32 (OperationKind.FieldReferenceExpression, Type: System.Int32) (Syntax: 'c.X')
      Instance Receiver: IParameterReferenceExpression: c (OperationKind.ParameterReferenceExpression, Type: C) (Syntax: 'c')
  InitialValue: ILiteralExpression (OperationKind.LiteralExpression, Type: System.Int32, Constant: 0) (Syntax: '0')
  LimitValue: ILiteralExpression (OperationKind.LiteralExpression, Type: System.Int32, Constant: 10) (Syntax: '10')
  StepValue: IConversionExpression (Explicit, TryCast: False, Unchecked) (OperationKind.ConversionExpression, Type: System.Int32, Constant: 1) (Syntax: 'For c.X = 0 ... Next c.X')
      Conversion: CommonConversion (Exists: True, IsIdentity: True, IsNumeric: False, IsReference: False, IsUserDefined: False) (MethodSymbol: null)
      Operand: ILiteralExpression (OperationKind.LiteralExpression, Type: System.Int32, Constant: 1) (Syntax: 'For c.X = 0 ... Next c.X')
  Body: IBlockStatement (0 statements) (OperationKind.BlockStatement) (Syntax: 'For c.X = 0 ... Next c.X')
  NextVariables(1):
      IFieldReferenceExpression: C.X As System.Int32 (OperationKind.FieldReferenceExpression, Type: System.Int32) (Syntax: 'c.X')
        Instance Receiver: IParameterReferenceExpression: c (OperationKind.ParameterReferenceExpression, Type: C) (Syntax: 'c')
]]>.Value

            Dim expectedDiagnostics = String.Empty

            VerifyOperationTreeAndDiagnosticsForTest(Of ForBlockSyntax)(source, expectedOperationTree, expectedDiagnostics)
        End Sub
    End Class
End Namespace<|MERGE_RESOLUTION|>--- conflicted
+++ resolved
@@ -45,14 +45,9 @@
                     Array reference: ILocalReferenceExpression: myarray (OperationKind.LocalReferenceExpression, Type: System.Int32()) (Syntax: 'myarray')
                     Indices(1):
                         ILocalReferenceExpression: i (OperationKind.LocalReferenceExpression, Type: System.Int32) (Syntax: 'i')
-<<<<<<< HEAD
-                  InConversion: null
-                  OutConversion: null
-  NextVariables(0)
-=======
                   InConversion: CommonConversion (Exists: True, IsIdentity: True, IsNumeric: False, IsReference: False, IsUserDefined: False) (MethodSymbol: null)
                   OutConversion: CommonConversion (Exists: True, IsIdentity: True, IsNumeric: False, IsReference: False, IsUserDefined: False) (MethodSymbol: null)
->>>>>>> 98075e1b
+  NextVariables(0)
 ]]>.Value
 
             VerifyOperationTreeForTest(Of ForBlockSyntax)(source, expectedOperationTree)
@@ -100,14 +95,9 @@
                     Array reference: ILocalReferenceExpression: myarray (OperationKind.LocalReferenceExpression, Type: System.Int32()) (Syntax: 'myarray')
                     Indices(1):
                         ILocalReferenceExpression: i (OperationKind.LocalReferenceExpression, Type: System.Int32) (Syntax: 'i')
-<<<<<<< HEAD
-                  InConversion: null
-                  OutConversion: null
-  NextVariables(0)
-=======
                   InConversion: CommonConversion (Exists: True, IsIdentity: True, IsNumeric: False, IsReference: False, IsUserDefined: False) (MethodSymbol: null)
                   OutConversion: CommonConversion (Exists: True, IsIdentity: True, IsNumeric: False, IsReference: False, IsUserDefined: False) (MethodSymbol: null)
->>>>>>> 98075e1b
+  NextVariables(0)
 ]]>.Value
 
             VerifyOperationTreeForTest(Of ForBlockSyntax)(source, expectedOperationTree)
@@ -148,14 +138,9 @@
             Arguments(1):
                 IArgument (ArgumentKind.Explicit, Matching Parameter: value) (OperationKind.Argument) (Syntax: 'i')
                   ILocalReferenceExpression: i (OperationKind.LocalReferenceExpression, Type: System.Double) (Syntax: 'i')
-<<<<<<< HEAD
-                  InConversion: null
-                  OutConversion: null
-  NextVariables(0)
-=======
                   InConversion: CommonConversion (Exists: True, IsIdentity: True, IsNumeric: False, IsReference: False, IsUserDefined: False) (MethodSymbol: null)
                   OutConversion: CommonConversion (Exists: True, IsIdentity: True, IsNumeric: False, IsReference: False, IsUserDefined: False) (MethodSymbol: null)
->>>>>>> 98075e1b
+  NextVariables(0)
 ]]>.Value
 
             VerifyOperationTreeForTest(Of ForBlockSyntax)(source, expectedOperationTree)
@@ -195,14 +180,9 @@
             Arguments(1):
                 IArgument (ArgumentKind.Explicit, Matching Parameter: value) (OperationKind.Argument) (Syntax: 'ctrlVar')
                   ILocalReferenceExpression: ctrlVar (OperationKind.LocalReferenceExpression, Type: System.Object) (Syntax: 'ctrlVar')
-<<<<<<< HEAD
-                  InConversion: null
-                  OutConversion: null
-  NextVariables(0)
-=======
                   InConversion: CommonConversion (Exists: True, IsIdentity: True, IsNumeric: False, IsReference: False, IsUserDefined: False) (MethodSymbol: null)
                   OutConversion: CommonConversion (Exists: True, IsIdentity: True, IsNumeric: False, IsReference: False, IsUserDefined: False) (MethodSymbol: null)
->>>>>>> 98075e1b
+  NextVariables(0)
 ]]>.Value
 
             VerifyOperationTreeForTest(Of ForBlockSyntax)(source, expectedOperationTree)
@@ -328,15 +308,10 @@
                   Arguments(1):
                       IArgument (ArgumentKind.Explicit, Matching Parameter: value) (OperationKind.Argument) (Syntax: 'I')
                         ILocalReferenceExpression: I (OperationKind.LocalReferenceExpression, Type: System.Int32) (Syntax: 'I')
-<<<<<<< HEAD
-                        InConversion: null
-                        OutConversion: null
-        NextVariables(0)
-  NextVariables(0)
-=======
                         InConversion: CommonConversion (Exists: True, IsIdentity: True, IsNumeric: False, IsReference: False, IsUserDefined: False) (MethodSymbol: null)
                         OutConversion: CommonConversion (Exists: True, IsIdentity: True, IsNumeric: False, IsReference: False, IsUserDefined: False) (MethodSymbol: null)
->>>>>>> 98075e1b
+        NextVariables(0)
+  NextVariables(0)
 ]]>.Value
 
             VerifyOperationTreeForTest(Of ForBlockSyntax)(source, expectedOperationTree)
@@ -388,15 +363,10 @@
                   Arguments(1):
                       IArgument (ArgumentKind.Explicit, Matching Parameter: value) (OperationKind.Argument) (Syntax: 'J')
                         ILocalReferenceExpression: J (OperationKind.LocalReferenceExpression, Type: System.Int32) (Syntax: 'J')
-<<<<<<< HEAD
-                        InConversion: null
-                        OutConversion: null
-        NextVariables(0)
-  NextVariables(0)
-=======
                         InConversion: CommonConversion (Exists: True, IsIdentity: True, IsNumeric: False, IsReference: False, IsUserDefined: False) (MethodSymbol: null)
                         OutConversion: CommonConversion (Exists: True, IsIdentity: True, IsNumeric: False, IsReference: False, IsUserDefined: False) (MethodSymbol: null)
->>>>>>> 98075e1b
+        NextVariables(0)
+  NextVariables(0)
 ]]>.Value
 
             VerifyOperationTreeForTest(Of ForBlockSyntax)(source, expectedOperationTree)
@@ -448,14 +418,9 @@
             Arguments(1):
                 IArgument (ArgumentKind.Explicit, Matching Parameter: value) (OperationKind.Argument) (Syntax: 'I')
                   ILocalReferenceExpression: I (OperationKind.LocalReferenceExpression, Type: System.Int32) (Syntax: 'I')
-<<<<<<< HEAD
-                  InConversion: null
-                  OutConversion: null
-  NextVariables(0)
-=======
                   InConversion: CommonConversion (Exists: True, IsIdentity: True, IsNumeric: False, IsReference: False, IsUserDefined: False) (MethodSymbol: null)
                   OutConversion: CommonConversion (Exists: True, IsIdentity: True, IsNumeric: False, IsReference: False, IsUserDefined: False) (MethodSymbol: null)
->>>>>>> 98075e1b
+  NextVariables(0)
 ]]>.Value
 
             VerifyOperationTreeForTest(Of ForBlockSyntax)(source, expectedOperationTree)
@@ -522,7 +487,6 @@
     ]]>.Value
 
             Dim expectedOperationTree = <![CDATA[
-<<<<<<< HEAD
 IForToLoopStatement (LoopKind.ForTo) (OperationKind.LoopStatement) (Syntax: 'For i As In ... Next')
   Locals: Local_1: i As System.Int32
   LoopControlVariable: ILocalReferenceExpression: i (OperationKind.LocalReferenceExpression, Type: System.Int32) (Syntax: 'i As Integer')
@@ -537,42 +501,12 @@
                   Operand: IBinaryOperatorExpression (BinaryOperatorKind.Add, Checked) (OperationKind.BinaryOperatorExpression, Type: System.Int32) (Syntax: '30 + i')
                       Left: ILiteralExpression (OperationKind.LiteralExpression, Type: System.Int32, Constant: 30) (Syntax: '30')
                       Right: ILocalReferenceExpression: i (OperationKind.LocalReferenceExpression, Type: System.Int32) (Syntax: 'i')
-                InConversion: null
-                OutConversion: null
+                InConversion: CommonConversion (Exists: True, IsIdentity: True, IsNumeric: False, IsReference: False, IsUserDefined: False) (MethodSymbol: null)
+                OutConversion: CommonConversion (Exists: True, IsIdentity: True, IsNumeric: False, IsReference: False, IsUserDefined: False) (MethodSymbol: null)
   LimitValue: ILiteralExpression (OperationKind.LiteralExpression, Type: System.Int32, Constant: 30) (Syntax: '30')
   StepValue: IConversionExpression (Explicit, TryCast: False, Unchecked) (OperationKind.ConversionExpression, Type: System.Int32, Constant: 1) (Syntax: 'For i As In ... Next')
       Conversion: CommonConversion (Exists: True, IsIdentity: True, IsNumeric: False, IsReference: False, IsUserDefined: False) (MethodSymbol: null)
       Operand: ILiteralExpression (OperationKind.LiteralExpression, Type: System.Int32, Constant: 1) (Syntax: 'For i As In ... Next')
-=======
-IForLoopStatement (LoopKind.For) (OperationKind.LoopStatement) (Syntax: 'For i As In ... Next')
-  Condition: IBinaryOperatorExpression (BinaryOperatorKind.LessThanOrEqual) (OperationKind.BinaryOperatorExpression, Type: System.Boolean) (Syntax: '30')
-      Left: ILocalReferenceExpression: i (OperationKind.LocalReferenceExpression, Type: System.Int32) (Syntax: 'i As Integer')
-      Right: ILiteralExpression (OperationKind.LiteralExpression, Type: System.Int32, Constant: 30) (Syntax: '30')
-  Before:
-      IExpressionStatement (OperationKind.ExpressionStatement) (Syntax: 'P1(30 + i)')
-        Expression: ISimpleAssignmentExpression (OperationKind.SimpleAssignmentExpression, Type: System.Int32) (Syntax: 'P1(30 + i)')
-            Left: ILocalReferenceExpression: i (OperationKind.LocalReferenceExpression, Type: System.Int32) (Syntax: 'i As Integer')
-            Right: IConversionExpression (Implicit, TryCast: False, Unchecked) (OperationKind.ConversionExpression, Type: System.Int32) (Syntax: 'P1(30 + i)')
-                Conversion: CommonConversion (Exists: True, IsIdentity: False, IsNumeric: True, IsReference: False, IsUserDefined: False) (MethodSymbol: null)
-                Operand: IPropertyReferenceExpression: Property MyClass1.P1(x As System.Int64) As System.Byte (OperationKind.PropertyReferenceExpression, Type: System.Byte) (Syntax: 'P1(30 + i)')
-                    Instance Receiver: IInstanceReferenceExpression (OperationKind.InstanceReferenceExpression, Type: MyClass1) (Syntax: 'P1')
-                    Arguments(1):
-                        IArgument (ArgumentKind.Explicit, Matching Parameter: x) (OperationKind.Argument) (Syntax: '30 + i')
-                          IConversionExpression (Implicit, TryCast: False, Unchecked) (OperationKind.ConversionExpression, Type: System.Int64) (Syntax: '30 + i')
-                            Conversion: CommonConversion (Exists: True, IsIdentity: False, IsNumeric: True, IsReference: False, IsUserDefined: False) (MethodSymbol: null)
-                            Operand: IBinaryOperatorExpression (BinaryOperatorKind.Add, Checked) (OperationKind.BinaryOperatorExpression, Type: System.Int32) (Syntax: '30 + i')
-                                Left: ILiteralExpression (OperationKind.LiteralExpression, Type: System.Int32, Constant: 30) (Syntax: '30')
-                                Right: ILocalReferenceExpression: i (OperationKind.LocalReferenceExpression, Type: System.Int32) (Syntax: 'i')
-                          InConversion: CommonConversion (Exists: True, IsIdentity: True, IsNumeric: False, IsReference: False, IsUserDefined: False) (MethodSymbol: null)
-                          OutConversion: CommonConversion (Exists: True, IsIdentity: True, IsNumeric: False, IsReference: False, IsUserDefined: False) (MethodSymbol: null)
-  AtLoopBottom:
-      IExpressionStatement (OperationKind.ExpressionStatement) (Syntax: 'For i As In ... Next')
-        Expression: ICompoundAssignmentExpression (BinaryOperatorKind.Add) (OperationKind.CompoundAssignmentExpression, Type: System.Int32) (Syntax: 'For i As In ... Next')
-            Left: ILocalReferenceExpression: i (OperationKind.LocalReferenceExpression, Type: System.Int32) (Syntax: 'i As Integer')
-            Right: IConversionExpression (Explicit, TryCast: False, Unchecked) (OperationKind.ConversionExpression, Type: System.Int32, Constant: 1) (Syntax: 'For i As In ... Next')
-                Conversion: CommonConversion (Exists: True, IsIdentity: True, IsNumeric: False, IsReference: False, IsUserDefined: False) (MethodSymbol: null)
-                Operand: ILiteralExpression (OperationKind.LiteralExpression, Type: System.Int32, Constant: 1) (Syntax: 'For i As In ... Next')
->>>>>>> 98075e1b
   Body: IBlockStatement (0 statements) (OperationKind.BlockStatement) (Syntax: 'For i As In ... Next')
   NextVariables(0)
 ]]>.Value
