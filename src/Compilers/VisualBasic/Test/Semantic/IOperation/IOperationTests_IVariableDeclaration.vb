--- conflicted
+++ resolved
@@ -677,13 +677,8 @@
             Instance Receiver: 
               null
             Arguments(1):
-<<<<<<< HEAD
-                IArgument (ArgumentKind.Explicit, Matching Parameter: value) (OperationKind.Argument) (Syntax: 'c1')
-                  IConversionExpression (TryCast: False, Unchecked) (OperationKind.ConversionExpression, Type: System.Object, IsImplicit) (Syntax: 'c1')
-=======
                 IArgumentOperation (ArgumentKind.Explicit, Matching Parameter: value) (OperationKind.Argument, Type: null) (Syntax: 'c1')
-                  IConversionOperation (Implicit, TryCast: False, Unchecked) (OperationKind.Conversion, Type: System.Object, IsImplicit) (Syntax: 'c1')
->>>>>>> 9c82aed5
+                  IConversionOperation (TryCast: False, Unchecked) (OperationKind.Conversion, Type: System.Object, IsImplicit) (Syntax: 'c1')
                     Conversion: CommonConversion (Exists: True, IsIdentity: False, IsNumeric: False, IsReference: True, IsUserDefined: False) (MethodSymbol: null)
                     Operand: 
                       ILocalReferenceOperation: c1 (OperationKind.LocalReference, Type: Program.C) (Syntax: 'c1')
@@ -1390,13 +1385,8 @@
   IVariableDeclarationOperation (1 variables) (OperationKind.VariableDeclaration, Type: null) (Syntax: 'i1')
     Variables: Local_1: i1 As System.Object
     Initializer: 
-<<<<<<< HEAD
-      IVariableInitializer (OperationKind.VariableInitializer) (Syntax: '= 1')
-        IConversionExpression (TryCast: False, Unchecked) (OperationKind.ConversionExpression, Type: System.Object, IsImplicit) (Syntax: '1')
-=======
       IVariableInitializerOperation (OperationKind.VariableInitializer, Type: null) (Syntax: '= 1')
-        IConversionOperation (Implicit, TryCast: False, Unchecked) (OperationKind.Conversion, Type: System.Object, IsImplicit) (Syntax: '1')
->>>>>>> 9c82aed5
+        IConversionOperation (TryCast: False, Unchecked) (OperationKind.Conversion, Type: System.Object, IsImplicit) (Syntax: '1')
           Conversion: CommonConversion (Exists: True, IsIdentity: False, IsNumeric: False, IsReference: False, IsUserDefined: False) (MethodSymbol: null)
           Operand: 
             ILiteralOperation (OperationKind.Literal, Type: System.Int32, Constant: 1) (Syntax: '1')
@@ -1422,26 +1412,16 @@
   IVariableDeclarationOperation (1 variables) (OperationKind.VariableDeclaration, Type: null) (Syntax: 'i1')
     Variables: Local_1: i1 As System.Object
     Initializer: 
-<<<<<<< HEAD
-      IVariableInitializer (OperationKind.VariableInitializer) (Syntax: '= 1')
-        IConversionExpression (TryCast: False, Unchecked) (OperationKind.ConversionExpression, Type: System.Object, IsImplicit) (Syntax: '1')
-=======
       IVariableInitializerOperation (OperationKind.VariableInitializer, Type: null) (Syntax: '= 1')
-        IConversionOperation (Implicit, TryCast: False, Unchecked) (OperationKind.Conversion, Type: System.Object, IsImplicit) (Syntax: '1')
->>>>>>> 9c82aed5
+        IConversionOperation (TryCast: False, Unchecked) (OperationKind.Conversion, Type: System.Object, IsImplicit) (Syntax: '1')
           Conversion: CommonConversion (Exists: True, IsIdentity: False, IsNumeric: False, IsReference: False, IsUserDefined: False) (MethodSymbol: null)
           Operand: 
             ILiteralOperation (OperationKind.Literal, Type: System.Int32, Constant: 1) (Syntax: '1')
   IVariableDeclarationOperation (1 variables) (OperationKind.VariableDeclaration, Type: null) (Syntax: 'i2')
     Variables: Local_1: i2 As System.Object
     Initializer: 
-<<<<<<< HEAD
-      IVariableInitializer (OperationKind.VariableInitializer) (Syntax: '= 2')
-        IConversionExpression (TryCast: False, Unchecked) (OperationKind.ConversionExpression, Type: System.Object, IsImplicit) (Syntax: '2')
-=======
       IVariableInitializerOperation (OperationKind.VariableInitializer, Type: null) (Syntax: '= 2')
-        IConversionOperation (Implicit, TryCast: False, Unchecked) (OperationKind.Conversion, Type: System.Object, IsImplicit) (Syntax: '2')
->>>>>>> 9c82aed5
+        IConversionOperation (TryCast: False, Unchecked) (OperationKind.Conversion, Type: System.Object, IsImplicit) (Syntax: '2')
           Conversion: CommonConversion (Exists: True, IsIdentity: False, IsNumeric: False, IsReference: False, IsUserDefined: False) (MethodSymbol: null)
           Operand: 
             ILiteralOperation (OperationKind.Literal, Type: System.Int32, Constant: 2) (Syntax: '2')
@@ -1526,13 +1506,8 @@
   IVariableDeclarationOperation (1 variables) (OperationKind.VariableDeclaration, Type: null) (Syntax: 'i1')
     Variables: Local_1: i1 As System.Object
     Initializer: 
-<<<<<<< HEAD
-      IVariableInitializer (OperationKind.VariableInitializer) (Syntax: '= Int1()')
-        IConversionExpression (TryCast: False, Unchecked) (OperationKind.ConversionExpression, Type: System.Object, IsImplicit) (Syntax: 'Int1()')
-=======
       IVariableInitializerOperation (OperationKind.VariableInitializer, Type: null) (Syntax: '= Int1()')
-        IConversionOperation (Implicit, TryCast: False, Unchecked) (OperationKind.Conversion, Type: System.Object, IsImplicit) (Syntax: 'Int1()')
->>>>>>> 9c82aed5
+        IConversionOperation (TryCast: False, Unchecked) (OperationKind.Conversion, Type: System.Object, IsImplicit) (Syntax: 'Int1()')
           Conversion: CommonConversion (Exists: True, IsIdentity: False, IsNumeric: False, IsReference: False, IsUserDefined: False) (MethodSymbol: null)
           Operand: 
             IInvocationOperation (Function Program.Int1() As System.Int32) (OperationKind.Invocation, Type: System.Int32) (Syntax: 'Int1()')
@@ -1565,13 +1540,8 @@
   IVariableDeclarationOperation (1 variables) (OperationKind.VariableDeclaration, Type: null) (Syntax: 'i1')
     Variables: Local_1: i1 As System.Object
     Initializer: 
-<<<<<<< HEAD
-      IVariableInitializer (OperationKind.VariableInitializer) (Syntax: '= Int1()')
-        IConversionExpression (TryCast: False, Unchecked) (OperationKind.ConversionExpression, Type: System.Object, IsImplicit) (Syntax: 'Int1()')
-=======
       IVariableInitializerOperation (OperationKind.VariableInitializer, Type: null) (Syntax: '= Int1()')
-        IConversionOperation (Implicit, TryCast: False, Unchecked) (OperationKind.Conversion, Type: System.Object, IsImplicit) (Syntax: 'Int1()')
->>>>>>> 9c82aed5
+        IConversionOperation (TryCast: False, Unchecked) (OperationKind.Conversion, Type: System.Object, IsImplicit) (Syntax: 'Int1()')
           Conversion: CommonConversion (Exists: True, IsIdentity: False, IsNumeric: False, IsReference: False, IsUserDefined: False) (MethodSymbol: null)
           Operand: 
             IInvocationOperation (Function Program.Int1() As System.Int32) (OperationKind.Invocation, Type: System.Int32) (Syntax: 'Int1()')
@@ -1581,13 +1551,8 @@
   IVariableDeclarationOperation (1 variables) (OperationKind.VariableDeclaration, Type: null) (Syntax: 'i2')
     Variables: Local_1: i2 As System.Object
     Initializer: 
-<<<<<<< HEAD
-      IVariableInitializer (OperationKind.VariableInitializer) (Syntax: '= Int1()')
-        IConversionExpression (TryCast: False, Unchecked) (OperationKind.ConversionExpression, Type: System.Object, IsImplicit) (Syntax: 'Int1()')
-=======
       IVariableInitializerOperation (OperationKind.VariableInitializer, Type: null) (Syntax: '= Int1()')
-        IConversionOperation (Implicit, TryCast: False, Unchecked) (OperationKind.Conversion, Type: System.Object, IsImplicit) (Syntax: 'Int1()')
->>>>>>> 9c82aed5
+        IConversionOperation (TryCast: False, Unchecked) (OperationKind.Conversion, Type: System.Object, IsImplicit) (Syntax: 'Int1()')
           Conversion: CommonConversion (Exists: True, IsIdentity: False, IsNumeric: False, IsReference: False, IsUserDefined: False) (MethodSymbol: null)
           Operand: 
             IInvocationOperation (Function Program.Int1() As System.Int32) (OperationKind.Invocation, Type: System.Int32) (Syntax: 'Int1()')
