--- conflicted
+++ resolved
@@ -657,13 +657,8 @@
 IAnonymousObjectCreationExpression (OperationKind.AnonymousObjectCreationExpression, Type: <anonymous type: $0 As System.Int32>, IsInvalid) (Syntax: 'New With {a * 2}')
   Initializers(1):
       IBinaryOperatorExpression (BinaryOperationKind.IntegerMultiply) (OperationKind.BinaryOperatorExpression, Type: System.Int32, IsInvalid) (Syntax: 'a * 2')
-<<<<<<< HEAD
         Left: ILocalReferenceExpression: a (IsDeclaration: False) (OperationKind.LocalReferenceExpression, Type: System.Int32, IsInvalid) (Syntax: 'a')
-        Right: ILiteralExpression (Text: 2) (OperationKind.LiteralExpression, Type: System.Int32, Constant: 2, IsInvalid) (Syntax: '2')
-=======
-        Left: ILocalReferenceExpression: a (OperationKind.LocalReferenceExpression, Type: System.Int32, IsInvalid) (Syntax: 'a')
         Right: ILiteralExpression (OperationKind.LiteralExpression, Type: System.Int32, Constant: 2, IsInvalid) (Syntax: '2')
->>>>>>> 5d2d334b
 ]]>.Value
 
             Dim expectedDiagnostics = <![CDATA[
@@ -691,13 +686,8 @@
       ISimpleAssignmentExpression (OperationKind.SimpleAssignmentExpression, Type: System.Int32, Constant: 1) (Syntax: '.a = 1')
         Left: IPropertyReferenceExpression: Property <anonymous type: a As System.Int32, a As System.Int32>.a As System.Int32 (Static) (OperationKind.PropertyReferenceExpression, Type: System.Int32) (Syntax: 'a')
             Instance Receiver: null
-<<<<<<< HEAD
-        Right: ILiteralExpression (Text: 1) (OperationKind.LiteralExpression, Type: System.Int32, Constant: 1) (Syntax: '1')
+        Right: ILiteralExpression (OperationKind.LiteralExpression, Type: System.Int32, Constant: 1) (Syntax: '1')
       ILocalReferenceExpression: a (IsDeclaration: False) (OperationKind.LocalReferenceExpression, Type: System.Int32, IsInvalid) (Syntax: 'a')
-=======
-        Right: ILiteralExpression (OperationKind.LiteralExpression, Type: System.Int32, Constant: 1) (Syntax: '1')
-      ILocalReferenceExpression: a (OperationKind.LocalReferenceExpression, Type: System.Int32, IsInvalid) (Syntax: 'a')
->>>>>>> 5d2d334b
 ]]>.Value
 
             Dim expectedDiagnostics = <![CDATA[
