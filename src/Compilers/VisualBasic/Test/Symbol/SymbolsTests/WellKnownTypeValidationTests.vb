﻿' Copyright (c) Microsoft.  All Rights Reserved.  Licensed under the Apache License, Version 2.0.  See License.txt in the project root for license information.

Imports System.Xml.Linq
Imports Microsoft.CodeAnalysis.Test.Utilities
Imports Roslyn.Test.Utilities

Namespace Microsoft.CodeAnalysis.VisualBasic.UnitTests

    Public Class WellKnownTypeValidationTests
        Inherits BasicTestBase

        <Fact>
        <WorkItem(530436, "http://vstfdevdiv:8080/DevDiv2/DevDiv/_workitems/edit/530436")>
        Public Sub NonPublicSpecialType()
            Dim source = <![CDATA[
Namespace System
    Public Class [Object]
        Public Sub New()
        End Sub
    End Class

    Friend Class [String]
    End Class

    Public Class ValueType
    End Class

    Public Structure Void
    End Structure
End Namespace
]]>.Value.Replace(vbLf, vbCrLf).Trim

            Dim validate As Action(Of VisualBasicCompilation) =
                Sub(comp)
                    Dim special = comp.GetSpecialType(SpecialType.System_String)
                    Assert.Equal(TypeKind.Error, special.TypeKind)
                    Assert.Equal(SpecialType.System_String, special.SpecialType)
                    Assert.Equal(Accessibility.Public, special.DeclaredAccessibility)

                    Dim lookup = comp.GetTypeByMetadataName("System.String")
                    Assert.Equal(TypeKind.Class, lookup.TypeKind)
                    Assert.Equal(SpecialType.None, lookup.SpecialType)
                    Assert.Equal(Accessibility.Internal, lookup.DeclaredAccessibility)
                End Sub

            ValidateSourceAndMetadata(source, validate)
        End Sub

        <Fact>
        <WorkItem(530436, "http://vstfdevdiv:8080/DevDiv2/DevDiv/_workitems/edit/530436")>
        Public Sub NonPublicSpecialTypeMember()
            Dim sourceTemplate = <![CDATA[
Namespace System
    Public Class [Object]
        Public Sub New()
        End Sub

        {0} Overridable Function ToString() As [String]
            Return Nothing
        End Function
    End Class

    {0} Class [String]
        Public Shared Function Concat(s1 As [String], s2 As [String]) As [String]
            Return Nothing
        End Function
    End Class

    Public Class ValueType
    End Class

    Public Structure Void
    End Structure
End Namespace
]]>.Value.Replace(vbLf, vbCrLf).Trim

            Dim validatePresent As Action(Of VisualBasicCompilation) =
                Sub(comp)
                    Assert.NotNull(comp.GetSpecialTypeMember(SpecialMember.System_Object__ToString))
                    Assert.NotNull(comp.GetSpecialTypeMember(SpecialMember.System_String__ConcatStringString))
                    comp.GetDiagnostics()
                End Sub

            Dim validateMissing As Action(Of VisualBasicCompilation) =
                Sub(comp)
                    Assert.Null(comp.GetSpecialTypeMember(SpecialMember.System_Object__ToString))
                    Assert.Null(comp.GetSpecialTypeMember(SpecialMember.System_String__ConcatStringString))
                    comp.GetDiagnostics()
                End Sub

            ValidateSourceAndMetadata(String.Format(sourceTemplate, "Public"), validatePresent)
            ValidateSourceAndMetadata(String.Format(sourceTemplate, "Friend"), validateMissing)
        End Sub

        ' Document the fact that we don't reject type parameters with constraints (yet?).
        <Fact>
        <WorkItem(530436, "http://vstfdevdiv:8080/DevDiv2/DevDiv/_workitems/edit/530436")>
        Public Sub GenericConstraintsOnSpecialType()
            Dim source = <![CDATA[
Namespace System
    Public Class [Object]
        Public Sub New()
        End Sub
    End Class

    Public Structure Nullable(Of T As New)
    End Structure

    Public Class ValueType
    End Class

    Public Structure Void
    End Structure
End Namespace
]]>.Value.Replace(vbLf, vbCrLf).Trim

            Dim validate As Action(Of VisualBasicCompilation) =
                Sub(comp)
                    Dim special = comp.GetSpecialType(SpecialType.System_Nullable_T)
                    Assert.Equal(TypeKind.Structure, special.TypeKind)
                    Assert.Equal(SpecialType.System_Nullable_T, special.SpecialType)

                    Dim lookup = comp.GetTypeByMetadataName("System.Nullable`1")
                    Assert.Equal(TypeKind.Structure, lookup.TypeKind)
                    Assert.Equal(SpecialType.System_Nullable_T, lookup.SpecialType)
                End Sub

            ValidateSourceAndMetadata(source, validate)
        End Sub

        ' No special type members have type parameters that could (incorrectly) be constrained.

        <Fact>
        <WorkItem(530436, "http://vstfdevdiv:8080/DevDiv2/DevDiv/_workitems/edit/530436")>
        Public Sub NonPublicWellKnownType()
            Dim source = <![CDATA[
Namespace System
    Public Class [Object]
        Public Sub New()
        End Sub
    End Class

    Friend Class Type
    End Class

    Public Class ValueType
    End Class

    Public Structure Void
    End Structure
End Namespace
]]>.Value.Replace(vbLf, vbCrLf).Trim

            Dim validate As Action(Of VisualBasicCompilation) =
                Sub(comp)
                    Dim wellKnown = comp.GetWellKnownType(WellKnownType.System_Type)
                    If wellKnown.DeclaringCompilation Is comp Then
                        Assert.Equal(TypeKind.Class, wellKnown.TypeKind)
                        Assert.Equal(Accessibility.Internal, wellKnown.DeclaredAccessibility)
                    Else
                        Assert.Equal(TypeKind.Error, wellKnown.TypeKind)
                        Assert.Equal(Accessibility.Public, wellKnown.DeclaredAccessibility)
                    End If

                    Dim lookup = comp.GetTypeByMetadataName("System.Type")
                    Assert.Equal(TypeKind.Class, lookup.TypeKind)
                    Assert.Equal(Accessibility.Internal, lookup.DeclaredAccessibility)
                End Sub

            ValidateSourceAndMetadata(source, validate)
        End Sub

        <Fact>
        <WorkItem(530436, "http://vstfdevdiv:8080/DevDiv2/DevDiv/_workitems/edit/530436")>
        Public Sub NonPublicWellKnownType_Nested()
            Dim sourceTemplate = <![CDATA[
Namespace System.Diagnostics
    {0} Class DebuggableAttribute
        {1} Enum DebuggingModes
            Mode
        End Enum
    End Class
End Namespace

Namespace System
    Public Class [Object]
        Public Sub New()
        End Sub
    End Class

    Public Class ValueType
    End Class

    Public Class [Enum]
    End Class

    Public Structure Void
    End Structure

    Public Structure [Int32]
    End Structure
End Namespace
]]>.Value.Replace(vbLf, vbCrLf).Trim

            Dim validate As Action(Of VisualBasicCompilation) =
                Sub(comp)
                    Dim wellKnown = comp.GetWellKnownType(WellKnownType.System_Diagnostics_DebuggableAttribute__DebuggingModes)
                    Assert.Equal(If(wellKnown.DeclaringCompilation Is comp, TypeKind.Enum, TypeKind.Error), wellKnown.TypeKind)

                    Dim lookup = comp.GetTypeByMetadataName("System.Diagnostics.DebuggableAttribute+DebuggingModes")
                    Assert.Equal(TypeKind.Enum, lookup.TypeKind)
                End Sub

            ValidateSourceAndMetadata(String.Format(sourceTemplate, "Public", "Friend"), validate)
            ValidateSourceAndMetadata(String.Format(sourceTemplate, "Friend", "Public"), validate)
        End Sub

        <Fact>
        <WorkItem(530436, "http://vstfdevdiv:8080/DevDiv2/DevDiv/_workitems/edit/530436")>
        Public Sub NonPublicWellKnownTypeMember()
            Dim sourceTemplate = <![CDATA[
Namespace System
    Public Class [Object]
        Public Sub New()
        End Sub
    End Class

    Public Class [String]
    End Class

    {0} Class Type
        Public Shared ReadOnly Missing As [Object]
    End Class

    Public Class FlagsAttribute
        {0} Sub New()
        End Sub
    End Class 

    Public Class ValueType
    End Class

    Public Structure Void
    End Structure
End Namespace
]]>.Value.Replace(vbLf, vbCrLf).Trim

            Dim validatePresent As Action(Of VisualBasicCompilation) =
                Sub(comp)
                    Assert.NotNull(comp.GetWellKnownTypeMember(WellKnownMember.System_Type__Missing))
                    Assert.NotNull(comp.GetWellKnownTypeMember(WellKnownMember.System_FlagsAttribute__ctor))
                    comp.GetDiagnostics()
                End Sub

            Dim validateMissing As Action(Of VisualBasicCompilation) =
                Sub(comp)
                    If comp.Assembly.CorLibrary Is comp.Assembly Then
                        Assert.NotNull(comp.GetWellKnownTypeMember(WellKnownMember.System_Type__Missing))
                        Assert.NotNull(comp.GetWellKnownTypeMember(WellKnownMember.System_FlagsAttribute__ctor))
                    Else
                        Assert.Null(comp.GetWellKnownTypeMember(WellKnownMember.System_Type__Missing))
                        Assert.Null(comp.GetWellKnownTypeMember(WellKnownMember.System_FlagsAttribute__ctor))
                    End If
                    comp.GetDiagnostics()
                End Sub

            ValidateSourceAndMetadata(String.Format(sourceTemplate, "Public"), validatePresent)
            ValidateSourceAndMetadata(String.Format(sourceTemplate, "Friend"), validateMissing)
        End Sub

        ' Document the fact that we don't reject type parameters with constraints (yet?).
        <Fact>
        <WorkItem(530436, "http://vstfdevdiv:8080/DevDiv2/DevDiv/_workitems/edit/530436")>
        Public Sub GenericConstraintsOnWellKnownType()
            Dim source = <![CDATA[
Namespace System
    Public Class [Object]
        Public Sub New()
        End Sub
    End Class

    Public Class ValueType
    End Class

    Public Structure Void
    End Structure
End Namespace

Namespace System.Threading.Tasks
    Public Class Task(Of T As New)
    End Class
End Namespace
]]>.Value.Replace(vbLf, vbCrLf).Trim

            Dim validate As Action(Of VisualBasicCompilation) =
                Sub(comp)
                    Dim wellKnown = comp.GetWellKnownType(WellKnownType.System_Threading_Tasks_Task_T)
                    Assert.Equal(TypeKind.Class, wellKnown.TypeKind)

                    Dim lookup = comp.GetTypeByMetadataName("System.Threading.Tasks.Task`1")
                    Assert.Equal(TypeKind.Class, lookup.TypeKind)
                End Sub

            ValidateSourceAndMetadata(source, validate)
        End Sub

        ' Document the fact that we don't reject type parameters with constraints (yet?).
        <Fact>
        <WorkItem(530436, "http://vstfdevdiv:8080/DevDiv2/DevDiv/_workitems/edit/530436")>
        Public Sub GenericConstraintsOnWellKnownTypeMember()
            Dim sourceTemplate = <![CDATA[
Namespace System
    Public Class [Object]
        Public Sub New()
        End Sub
    End Class

    Public Class Activator
        Public Shared Function CreateInstance(Of T{0})() As T
            Throw New Exception()
        End Function
    End Class

    Public Class Exception
        Public Sub New()
        End Sub
    End Class

    Public Class ValueType
    End Class

    Public Structure Void
    End Structure
End Namespace
]]>.Value.Replace(vbLf, vbCrLf).Trim

            Dim validate As Action(Of VisualBasicCompilation) =
                Sub(comp)
                    Assert.NotNull(comp.GetWellKnownTypeMember(WellKnownMember.System_Activator__CreateInstance_T))
                    comp.GetDiagnostics()
                End Sub

            ValidateSourceAndMetadata(String.Format(sourceTemplate, ""), validate)
            ValidateSourceAndMetadata(String.Format(sourceTemplate, " As New"), validate)
        End Sub

        Private Shared Sub ValidateSourceAndMetadata(source As String, validate As Action(Of VisualBasicCompilation))
            Dim comp1 = CreateEmptyCompilation(WrapInCompilationXml(source))
            validate(comp1)

            Dim reference = comp1.EmitToImageReference()
            Dim comp2 = CreateEmptyCompilationWithReferences(<compilation/>, {reference})
            validate(comp2)
        End Sub

        Private Shared Function WrapInCompilationXml(source As String) As XElement
            Return <compilation>
                       <file name="a.vb">
                           <%= source %>
                       </file>
                   </compilation>
        End Function

        <Fact>
        <WorkItem(530436, "http://vstfdevdiv:8080/DevDiv2/DevDiv/_workitems/edit/530436")>
        Public Sub PublicVersusInternalWellKnownType()
            Dim corlibSource =
                <compilation>
                    <file name="a.vb">
Namespace System
    Public Class [Object]
        Public Sub New()
        End Sub
    End Class

    Public Class [String]
    End Class

    Public Class Attribute
    End Class

    Public Class ValueType
    End Class

    Public Structure Void
    End Structure
End Namespace

Namespace System.Runtime.CompilerServices
    Public Class InternalsVisibleToAttribute : Inherits System.Attribute
        Public Sub New(s As [String])
        End Sub
    End Class
End Namespace
                    </file>
                </compilation>

            If True Then
                Dim libSourceTemplate = <![CDATA[
Namespace System
    {0} Class Type
    End Class
End Namespace
]]>.Value.Replace(vbLf, vbCrLf).Trim

                Dim corlibRef = CreateEmptyCompilation(corlibSource).EmitToImageReference()
                Dim publicLibRef = CreateEmptyCompilationWithReferences(WrapInCompilationXml(String.Format(libSourceTemplate, "Public")), {corlibRef}).EmitToImageReference()
                Dim internalLibRef = CreateEmptyCompilationWithReferences(WrapInCompilationXml(String.Format(libSourceTemplate, "Friend")), {corlibRef}).EmitToImageReference()

                Dim comp = CreateEmptyCompilationWithReferences({}, {corlibRef, publicLibRef, internalLibRef}, assemblyName:="Test")

                Dim wellKnown = comp.GetWellKnownType(WellKnownType.System_Type)
                Assert.NotNull(wellKnown)
                Assert.Equal(TypeKind.Class, wellKnown.TypeKind)
                Assert.Equal(Accessibility.Public, wellKnown.DeclaredAccessibility)

                Dim Lookup = comp.GetTypeByMetadataName("System.Type")
                Assert.Null(Lookup) ' Ambiguous
            End If

            If True Then
                Dim libSourceTemplate = <![CDATA[
<Assembly: System.Runtime.CompilerServices.InternalsVisibleTo("Test")>

Namespace System
    {0} Class Type
    End Class
End Namespace
]]>.Value.Replace(vbLf, vbCrLf).Trim

                Dim corlibRef = CreateEmptyCompilation(corlibSource).EmitToImageReference()
                Dim publicLibRef = CreateEmptyCompilationWithReferences(WrapInCompilationXml(String.Format(libSourceTemplate, "Public")), {corlibRef}).EmitToImageReference()
                Dim internalLibRef = CreateEmptyCompilationWithReferences(WrapInCompilationXml(String.Format(libSourceTemplate, "Friend")), {corlibRef}).EmitToImageReference()

                Dim comp = CreateEmptyCompilationWithReferences({}, {corlibRef, publicLibRef, internalLibRef}, assemblyName:="Test")

                Dim wellKnown = comp.GetWellKnownType(WellKnownType.System_Type)
                Assert.NotNull(wellKnown)
                Assert.Equal(TypeKind.Error, wellKnown.TypeKind)

                Dim Lookup = comp.GetTypeByMetadataName("System.Type")
                Assert.Null(Lookup) ' Ambiguous
            End If
        End Sub

        <Fact>
        <WorkItem(530436, "http://vstfdevdiv:8080/DevDiv2/DevDiv/_workitems/edit/530436")>
        Public Sub AllSpecialTypes()
            Dim comp = CreateEmptyCompilationWithReferences((<compilation/>), {MscorlibRef_v4_0_30316_17626})

            For special As SpecialType = CType(SpecialType.None + 1, SpecialType) To SpecialType.Count
                Dim symbol = comp.GetSpecialType(special)
                Assert.NotNull(symbol)
                Assert.NotEqual(SymbolKind.ErrorType, symbol.Kind)
            Next
        End Sub

        <Fact>
        <WorkItem(530436, "http://vstfdevdiv:8080/DevDiv2/DevDiv/_workitems/edit/530436")>
        Public Sub AllSpecialTypeMembers()
            Dim comp = CreateEmptyCompilationWithReferences((<compilation/>), {MscorlibRef_v4_0_30316_17626})

            For Each special As SpecialMember In [Enum].GetValues(GetType(SpecialMember))
                Select Case special
                    Case SpecialMember.System_IntPtr__op_Explicit_ToPointer,
                         SpecialMember.System_IntPtr__op_Explicit_FromPointer,
                         SpecialMember.System_UIntPtr__op_Explicit_ToPointer,
                         SpecialMember.System_UIntPtr__op_Explicit_FromPointer
                        ' VB doesn't have pointer types.
                        Continue For
                    Case SpecialMember.Count
                        ' Not a real value.
                        Continue For
                End Select

                Dim symbol = comp.GetSpecialTypeMember(special)
                Assert.NotNull(symbol)
            Next
        End Sub

        <Fact>
        <WorkItem(530436, "http://vstfdevdiv:8080/DevDiv2/DevDiv/_workitems/edit/530436")>
        Public Sub AllWellKnownTypes()
            Dim refs As MetadataReference() =
            {
                MscorlibRef_v4_0_30316_17626,
                SystemRef_v4_0_30319_17929,
                SystemCoreRef_v4_0_30319_17929,
                CSharpRef,
                SystemXmlRef,
                SystemXmlLinqRef,
                SystemWindowsFormsRef,
                ValueTupleRef
            }.Concat(WinRtRefs).ToArray()

            Dim lastType = CType(WellKnownType.NextAvailable - 1, WellKnownType)
            Dim comp = CreateEmptyCompilationWithReferences((<compilation/>), refs.Concat(MsvbRef_v4_0_30319_17929).ToArray())
            For wkt = WellKnownType.First To lastType
                Select Case wkt
                    Case WellKnownType.Microsoft_VisualBasic_CompilerServices_EmbeddedOperators
                        ' Only present when embedding VB Core.
                        Continue For
                    Case WellKnownType.System_FormattableString,
                         WellKnownType.System_Runtime_CompilerServices_FormattableStringFactory,
                         WellKnownType.System_Runtime_CompilerServices_NullableAttribute,
                         WellKnownType.System_Span_T,
                         WellKnownType.System_ReadOnlySpan_T,
                         WellKnownType.System_Index,
                         WellKnownType.System_Range,
                         WellKnownType.System_Runtime_CompilerServices_AsyncIteratorStateMachineAttribute,
                         WellKnownType.System_IAsyncDisposable,
                         WellKnownType.System_Collections_Generic_IAsyncEnumerable_T,
                         WellKnownType.System_Collections_Generic_IAsyncEnumerator_T,
                         WellKnownType.System_Threading_Tasks_Sources_ManualResetValueTaskSourceCore_T,
                         WellKnownType.System_Threading_Tasks_Sources_ValueTaskSourceStatus,
                         WellKnownType.System_Threading_Tasks_Sources_ValueTaskSourceOnCompletedFlags,
                         WellKnownType.System_Threading_Tasks_Sources_IValueTaskSource_T,
                         WellKnownType.System_Threading_Tasks_Sources_IValueTaskSource,
                         WellKnownType.System_Threading_Tasks_ValueTask_T,
                         WellKnownType.System_Threading_Tasks_ValueTask,
                         WellKnownType.System_Runtime_CompilerServices_AsyncIteratorMethodBuilder,
<<<<<<< HEAD
                         WellKnownType.System_MatchFailureException,
                         WellKnownType.System_Runtime_CompilerServices_NonNullTypesAttribute,
                         WellKnownType.Microsoft_CodeAnalysis_EmbeddedAttribute
=======
                         WellKnownType.System_Threading_CancellationToken
>>>>>>> e2c6c425
                        ' Not available on all platforms.
                        Continue For
                    Case WellKnownType.ExtSentinel
                        ' Not a real type
                        Continue For
                    Case WellKnownType.Microsoft_CodeAnalysis_Runtime_Instrumentation,
                         WellKnownType.System_Runtime_CompilerServices_IsReadOnlyAttribute,
                         WellKnownType.System_Runtime_CompilerServices_IsByRefLikeAttribute,
                         WellKnownType.System_Runtime_CompilerServices_IsUnmanagedAttribute,
                         WellKnownType.System_Runtime_CompilerServices_ITuple
                        ' Not always available.
                        Continue For
                End Select

                Dim symbol = comp.GetWellKnownType(wkt)
                Assert.NotNull(symbol)
                Assert.NotEqual(SymbolKind.ErrorType, symbol.Kind)
            Next

            comp = CreateEmptyCompilationWithReferences(<compilation/>, refs, TestOptions.ReleaseDll.WithEmbedVbCoreRuntime(True))
            For wkt = WellKnownType.First To lastType
                Select Case wkt
                    Case WellKnownType.Microsoft_VisualBasic_CallType,
                         WellKnownType.Microsoft_VisualBasic_CompilerServices_Operators,
                         WellKnownType.Microsoft_VisualBasic_CompilerServices_NewLateBinding,
                         WellKnownType.Microsoft_VisualBasic_CompilerServices_LikeOperator,
                         WellKnownType.Microsoft_VisualBasic_CompilerServices_StringType,
                         WellKnownType.Microsoft_VisualBasic_CompilerServices_Versioned,
                         WellKnownType.Microsoft_VisualBasic_CompareMethod,
                         WellKnownType.Microsoft_VisualBasic_ErrObject,
                         WellKnownType.Microsoft_VisualBasic_FileSystem,
                         WellKnownType.Microsoft_VisualBasic_ApplicationServices_ApplicationBase,
                         WellKnownType.Microsoft_VisualBasic_ApplicationServices_WindowsFormsApplicationBase,
                         WellKnownType.Microsoft_VisualBasic_Information,
                         WellKnownType.Microsoft_VisualBasic_Interaction,
                         WellKnownType.Microsoft_VisualBasic_Conversion
                        ' Not embedded, so not available.
                        Continue For
                    Case WellKnownType.System_FormattableString,
                         WellKnownType.System_Runtime_CompilerServices_FormattableStringFactory,
                         WellKnownType.System_Runtime_CompilerServices_NullableAttribute,
                         WellKnownType.System_Span_T,
                         WellKnownType.System_ReadOnlySpan_T,
                         WellKnownType.System_Index,
                         WellKnownType.System_Range,
                         WellKnownType.System_Runtime_CompilerServices_AsyncIteratorStateMachineAttribute,
                         WellKnownType.System_IAsyncDisposable,
                         WellKnownType.System_Collections_Generic_IAsyncEnumerable_T,
                         WellKnownType.System_Collections_Generic_IAsyncEnumerator_T,
                         WellKnownType.System_Threading_Tasks_Sources_ManualResetValueTaskSourceCore_T,
                         WellKnownType.System_Threading_Tasks_Sources_ValueTaskSourceStatus,
                         WellKnownType.System_Threading_Tasks_Sources_ValueTaskSourceOnCompletedFlags,
                         WellKnownType.System_Threading_Tasks_Sources_IValueTaskSource_T,
                         WellKnownType.System_Threading_Tasks_Sources_IValueTaskSource,
                         WellKnownType.System_Threading_Tasks_ValueTask_T,
                         WellKnownType.System_Threading_Tasks_ValueTask,
                         WellKnownType.System_Runtime_CompilerServices_AsyncIteratorMethodBuilder,
<<<<<<< HEAD
                         WellKnownType.System_MatchFailureException,
                         WellKnownType.System_Runtime_CompilerServices_NonNullTypesAttribute,
                         WellKnownType.Microsoft_CodeAnalysis_EmbeddedAttribute
=======
                         WellKnownType.System_Threading_CancellationToken
>>>>>>> e2c6c425
                        ' Not available on all platforms.
                        Continue For
                    Case WellKnownType.ExtSentinel
                        ' Not a real type
                        Continue For
                    Case WellKnownType.Microsoft_CodeAnalysis_Runtime_Instrumentation,
                         WellKnownType.System_Runtime_CompilerServices_IsReadOnlyAttribute,
                         WellKnownType.System_Runtime_CompilerServices_IsByRefLikeAttribute,
                         WellKnownType.System_Runtime_CompilerServices_IsUnmanagedAttribute,
                         WellKnownType.System_Runtime_CompilerServices_ITuple
                        ' Not always available.
                        Continue For
                End Select

                Dim symbol = comp.GetWellKnownType(wkt)
                Assert.NotNull(symbol)
                Assert.True(SymbolKind.ErrorType <> symbol.Kind, $"{symbol} should not be an error type")
            Next
        End Sub

        <Fact>
        <WorkItem(530436, "http://vstfdevdiv:8080/DevDiv2/DevDiv/_workitems/edit/530436")>
        Public Sub AllWellKnownTypeMembers()
            Dim refs As MetadataReference() =
            {
                MscorlibRef_v4_0_30316_17626,
                SystemRef_v4_0_30319_17929,
                SystemCoreRef_v4_0_30319_17929,
                CSharpRef,
                SystemXmlRef,
                SystemXmlLinqRef,
                SystemWindowsFormsRef,
                ValueTupleRef
            }.Concat(WinRtRefs).ToArray()

            Dim comp = CreateEmptyCompilationWithReferences((<compilation/>), refs.Concat(MsvbRef_v4_0_30319_17929).ToArray())
            For Each wkm As WellKnownMember In [Enum].GetValues(GetType(WellKnownMember))
                Select Case wkm
                    Case WellKnownMember.Microsoft_VisualBasic_CompilerServices_EmbeddedOperators__CompareStringStringStringBoolean
                        ' Only present when embedding VB Core.
                        Continue For
                    Case WellKnownMember.Count
                        ' Not a real value.
                        Continue For
                    Case WellKnownMember.System_Array__Empty,
                         WellKnownMember.System_Runtime_CompilerServices_NullableAttribute__ctorByte,
                         WellKnownMember.System_Runtime_CompilerServices_NullableAttribute__ctorTransformFlags,
                         WellKnownMember.System_Span_T__ctor,
                         WellKnownMember.System_Span_T__get_Item,
                         WellKnownMember.System_Span_T__get_Length,
                         WellKnownMember.System_ReadOnlySpan_T__ctor,
                         WellKnownMember.System_ReadOnlySpan_T__get_Item,
                         WellKnownMember.System_ReadOnlySpan_T__get_Length,
                         WellKnownMember.System_Runtime_CompilerServices_AsyncIteratorStateMachineAttribute__ctor,
                         WellKnownMember.System_IAsyncDisposable__DisposeAsync,
                         WellKnownMember.System_Collections_Generic_IAsyncEnumerable_T__GetAsyncEnumerator,
                         WellKnownMember.System_Collections_Generic_IAsyncEnumerator_T__MoveNextAsync,
                         WellKnownMember.System_Collections_Generic_IAsyncEnumerator_T__get_Current,
                         WellKnownMember.System_Threading_Tasks_Sources_ManualResetValueTaskSourceCore_T__get_Version,
                         WellKnownMember.System_Threading_Tasks_Sources_ManualResetValueTaskSourceCore_T__GetResult,
                         WellKnownMember.System_Threading_Tasks_Sources_ManualResetValueTaskSourceCore_T__GetStatus,
                         WellKnownMember.System_Threading_Tasks_Sources_ManualResetValueTaskSourceCore_T__OnCompleted,
                         WellKnownMember.System_Threading_Tasks_Sources_ManualResetValueTaskSourceCore_T__Reset,
                         WellKnownMember.System_Threading_Tasks_Sources_ManualResetValueTaskSourceCore_T__SetException,
                         WellKnownMember.System_Threading_Tasks_Sources_ManualResetValueTaskSourceCore_T__SetResult,
                         WellKnownMember.System_Threading_Tasks_Sources_IValueTaskSource_T__GetResult,
                         WellKnownMember.System_Threading_Tasks_Sources_IValueTaskSource_T__GetStatus,
                         WellKnownMember.System_Threading_Tasks_Sources_IValueTaskSource_T__OnCompleted,
                         WellKnownMember.System_Threading_Tasks_Sources_IValueTaskSource__GetResult,
                         WellKnownMember.System_Threading_Tasks_Sources_IValueTaskSource__GetStatus,
                         WellKnownMember.System_Threading_Tasks_Sources_IValueTaskSource__OnCompleted,
                         WellKnownMember.System_Threading_Tasks_ValueTask_T__ctorSourceAndToken,
                         WellKnownMember.System_Threading_Tasks_ValueTask_T__ctorValue,
                         WellKnownMember.System_Threading_Tasks_ValueTask__ctor,
                         WellKnownMember.System_Runtime_CompilerServices_AsyncIteratorMethodBuilder__AwaitOnCompleted,
                         WellKnownMember.System_Runtime_CompilerServices_AsyncIteratorMethodBuilder__AwaitUnsafeOnCompleted,
                         WellKnownMember.System_Runtime_CompilerServices_AsyncIteratorMethodBuilder__Complete,
                         WellKnownMember.System_Runtime_CompilerServices_AsyncIteratorMethodBuilder__Create,
                         WellKnownMember.System_Runtime_CompilerServices_AsyncIteratorMethodBuilder__MoveNext_T,
                         WellKnownMember.System_Runtime_CompilerServices_AsyncStateMachineAttribute__ctor
                        ' Not available yet, but will be in upcoming release.
                        Continue For
                    Case WellKnownMember.Microsoft_CodeAnalysis_Runtime_Instrumentation__CreatePayloadForMethodsSpanningSingleFile,
                         WellKnownMember.Microsoft_CodeAnalysis_Runtime_Instrumentation__CreatePayloadForMethodsSpanningMultipleFiles,
                         WellKnownMember.System_Runtime_CompilerServices_IsReadOnlyAttribute__ctor,
                         WellKnownMember.System_Runtime_CompilerServices_IsByRefLikeAttribute__ctor,
                         WellKnownMember.System_Runtime_CompilerServices_IsUnmanagedAttribute__ctor,
                         WellKnownMember.System_Index__ctor,
                         WellKnownMember.System_Index__FromEnd,
                         WellKnownMember.System_Index__Value,
                         WellKnownMember.System_Range__Start,
                         WellKnownMember.System_Range__End,
                         WellKnownMember.System_Range__All,
                         WellKnownMember.System_Range__Create,
                         WellKnownMember.System_Range__FromStart,
                         WellKnownMember.System_Range__ToEnd,
                         WellKnownMember.System_Runtime_CompilerServices_IsUnmanagedAttribute__ctor,
                         WellKnownMember.System_Runtime_CompilerServices_ITuple__get_Item,
                         WellKnownMember.System_Runtime_CompilerServices_ITuple__get_Length,
                         WellKnownMember.System_MatchFailureException__ctor,
                         WellKnownMember.System_MatchFailureException__ctorObject
                        ' Not always available.
                        Continue For
                End Select

                Dim symbol = comp.GetWellKnownTypeMember(wkm)
                Assert.True(symbol IsNot Nothing, $"Unexpected null for {wkm}")
            Next

            comp = CreateEmptyCompilationWithReferences(<compilation/>, refs, TestOptions.ReleaseDll.WithEmbedVbCoreRuntime(True))
            For Each wkm As WellKnownMember In [Enum].GetValues(GetType(WellKnownMember))
                Select Case wkm
                    Case WellKnownMember.Count
                        ' Not a real value.
                        Continue For
                    Case WellKnownMember.Microsoft_VisualBasic_CompilerServices_Conversions__ChangeType,
                         WellKnownMember.Microsoft_VisualBasic_CompilerServices_ObjectFlowControl_ForLoopControl__ForLoopInitObj,
                         WellKnownMember.Microsoft_VisualBasic_CompilerServices_ObjectFlowControl_ForLoopControl__ForNextCheckObj,
                         WellKnownMember.Microsoft_VisualBasic_CompilerServices_ObjectFlowControl__CheckForSyncLockOnValueType,
                         WellKnownMember.Microsoft_VisualBasic_CompilerServices_ProjectData__CreateProjectError,
                         WellKnownMember.Microsoft_VisualBasic_CompilerServices_ProjectData__EndApp,
                         WellKnownMember.Microsoft_VisualBasic_Strings__AscCharInt32,
                         WellKnownMember.Microsoft_VisualBasic_Strings__AscStringInt32,
                         WellKnownMember.Microsoft_VisualBasic_Strings__ChrInt32Char
                        ' Even though the containing type is embedded, the specific member is not.
                        Continue For
                    Case WellKnownMember.Microsoft_VisualBasic_CompilerServices_Operators__PlusObjectObject,
                         WellKnownMember.Microsoft_VisualBasic_CompilerServices_Operators__NegateObjectObject,
                         WellKnownMember.Microsoft_VisualBasic_CompilerServices_Operators__NotObjectObject,
                         WellKnownMember.Microsoft_VisualBasic_CompilerServices_Operators__AndObjectObjectObject,
                         WellKnownMember.Microsoft_VisualBasic_CompilerServices_Operators__OrObjectObjectObject,
                         WellKnownMember.Microsoft_VisualBasic_CompilerServices_Operators__XorObjectObjectObject,
                         WellKnownMember.Microsoft_VisualBasic_CompilerServices_Operators__AddObjectObjectObject,
                         WellKnownMember.Microsoft_VisualBasic_CompilerServices_Operators__SubtractObjectObjectObject,
                         WellKnownMember.Microsoft_VisualBasic_CompilerServices_Operators__MultiplyObjectObjectObject,
                         WellKnownMember.Microsoft_VisualBasic_CompilerServices_Operators__DivideObjectObjectObject,
                         WellKnownMember.Microsoft_VisualBasic_CompilerServices_Operators__ExponentObjectObjectObject,
                         WellKnownMember.Microsoft_VisualBasic_CompilerServices_Operators__ModObjectObjectObject,
                         WellKnownMember.Microsoft_VisualBasic_CompilerServices_Operators__IntDivideObjectObjectObject,
                         WellKnownMember.Microsoft_VisualBasic_CompilerServices_Operators__LeftShiftObjectObjectObject,
                         WellKnownMember.Microsoft_VisualBasic_CompilerServices_Operators__RightShiftObjectObjectObject,
                         WellKnownMember.Microsoft_VisualBasic_CompilerServices_Operators__ConcatenateObjectObjectObject,
                         WellKnownMember.Microsoft_VisualBasic_CompilerServices_Operators__CompareObjectEqualObjectObjectBoolean,
                         WellKnownMember.Microsoft_VisualBasic_CompilerServices_Operators__CompareObjectNotEqualObjectObjectBoolean,
                         WellKnownMember.Microsoft_VisualBasic_CompilerServices_Operators__CompareObjectLessObjectObjectBoolean,
                         WellKnownMember.Microsoft_VisualBasic_CompilerServices_Operators__CompareObjectLessEqualObjectObjectBoolean,
                         WellKnownMember.Microsoft_VisualBasic_CompilerServices_Operators__CompareObjectGreaterEqualObjectObjectBoolean,
                         WellKnownMember.Microsoft_VisualBasic_CompilerServices_Operators__CompareObjectGreaterObjectObjectBoolean,
                         WellKnownMember.Microsoft_VisualBasic_CompilerServices_Operators__ConditionalCompareObjectEqualObjectObjectBoolean,
                         WellKnownMember.Microsoft_VisualBasic_CompilerServices_Operators__ConditionalCompareObjectNotEqualObjectObjectBoolean,
                         WellKnownMember.Microsoft_VisualBasic_CompilerServices_Operators__ConditionalCompareObjectLessObjectObjectBoolean,
                         WellKnownMember.Microsoft_VisualBasic_CompilerServices_Operators__ConditionalCompareObjectLessEqualObjectObjectBoolean,
                         WellKnownMember.Microsoft_VisualBasic_CompilerServices_Operators__ConditionalCompareObjectGreaterEqualObjectObjectBoolean,
                         WellKnownMember.Microsoft_VisualBasic_CompilerServices_Operators__ConditionalCompareObjectGreaterObjectObjectBoolean,
                         WellKnownMember.Microsoft_VisualBasic_CompilerServices_Operators__CompareStringStringStringBoolean,
                         WellKnownMember.Microsoft_VisualBasic_CompilerServices_NewLateBinding__LateCall,
                         WellKnownMember.Microsoft_VisualBasic_CompilerServices_NewLateBinding__LateGet,
                         WellKnownMember.Microsoft_VisualBasic_CompilerServices_NewLateBinding__LateSet,
                         WellKnownMember.Microsoft_VisualBasic_CompilerServices_NewLateBinding__LateSetComplex,
                         WellKnownMember.Microsoft_VisualBasic_CompilerServices_NewLateBinding__LateIndexGet,
                         WellKnownMember.Microsoft_VisualBasic_CompilerServices_NewLateBinding__LateIndexSet,
                         WellKnownMember.Microsoft_VisualBasic_CompilerServices_NewLateBinding__LateIndexSetComplex,
                         WellKnownMember.Microsoft_VisualBasic_CompilerServices_StringType__MidStmtStr,
                         WellKnownMember.Microsoft_VisualBasic_CompilerServices_LikeOperator__LikeStringStringStringCompareMethod,
                         WellKnownMember.Microsoft_VisualBasic_CompilerServices_LikeOperator__LikeObjectObjectObjectCompareMethod,
                         WellKnownMember.Microsoft_VisualBasic_CompilerServices_Versioned__CallByName,
                         WellKnownMember.Microsoft_VisualBasic_CompilerServices_Versioned__IsNumeric,
                         WellKnownMember.Microsoft_VisualBasic_CompilerServices_Versioned__SystemTypeName,
                         WellKnownMember.Microsoft_VisualBasic_CompilerServices_Versioned__TypeName,
                         WellKnownMember.Microsoft_VisualBasic_CompilerServices_Versioned__VbTypeName,
                         WellKnownMember.Microsoft_VisualBasic_Information__IsNumeric,
                         WellKnownMember.Microsoft_VisualBasic_Information__SystemTypeName,
                         WellKnownMember.Microsoft_VisualBasic_Information__TypeName,
                         WellKnownMember.Microsoft_VisualBasic_Information__VbTypeName,
                         WellKnownMember.Microsoft_VisualBasic_Interaction__CallByName,
                         WellKnownMember.Microsoft_VisualBasic_Conversion__FixSingle,
                         WellKnownMember.Microsoft_VisualBasic_Conversion__FixDouble,
                         WellKnownMember.Microsoft_VisualBasic_Conversion__IntSingle,
                         WellKnownMember.Microsoft_VisualBasic_Conversion__IntDouble
                        ' The type is not embedded, so the member is not available.
                        Continue For
                    Case WellKnownMember.System_Array__Empty,
                         WellKnownMember.System_Runtime_CompilerServices_NullableAttribute__ctorByte,
                         WellKnownMember.System_Runtime_CompilerServices_NullableAttribute__ctorTransformFlags,
                         WellKnownMember.System_Span_T__ctor,
                         WellKnownMember.System_Span_T__get_Item,
                         WellKnownMember.System_Span_T__get_Length,
                         WellKnownMember.System_ReadOnlySpan_T__ctor,
                         WellKnownMember.System_ReadOnlySpan_T__get_Item,
                         WellKnownMember.System_ReadOnlySpan_T__get_Length,
                         WellKnownMember.System_Runtime_CompilerServices_AsyncIteratorStateMachineAttribute__ctor,
                         WellKnownMember.System_IAsyncDisposable__DisposeAsync,
                         WellKnownMember.System_Collections_Generic_IAsyncEnumerable_T__GetAsyncEnumerator,
                         WellKnownMember.System_Collections_Generic_IAsyncEnumerator_T__MoveNextAsync,
                         WellKnownMember.System_Collections_Generic_IAsyncEnumerator_T__get_Current,
                         WellKnownMember.System_Threading_Tasks_Sources_ManualResetValueTaskSourceCore_T__get_Version,
                         WellKnownMember.System_Threading_Tasks_Sources_ManualResetValueTaskSourceCore_T__GetResult,
                         WellKnownMember.System_Threading_Tasks_Sources_ManualResetValueTaskSourceCore_T__GetStatus,
                         WellKnownMember.System_Threading_Tasks_Sources_ManualResetValueTaskSourceCore_T__OnCompleted,
                         WellKnownMember.System_Threading_Tasks_Sources_ManualResetValueTaskSourceCore_T__Reset,
                         WellKnownMember.System_Threading_Tasks_Sources_ManualResetValueTaskSourceCore_T__SetException,
                         WellKnownMember.System_Threading_Tasks_Sources_ManualResetValueTaskSourceCore_T__SetResult,
                         WellKnownMember.System_Threading_Tasks_Sources_IValueTaskSource_T__GetResult,
                         WellKnownMember.System_Threading_Tasks_Sources_IValueTaskSource_T__GetStatus,
                         WellKnownMember.System_Threading_Tasks_Sources_IValueTaskSource_T__OnCompleted,
                         WellKnownMember.System_Threading_Tasks_Sources_IValueTaskSource__GetResult,
                         WellKnownMember.System_Threading_Tasks_Sources_IValueTaskSource__GetStatus,
                         WellKnownMember.System_Threading_Tasks_Sources_IValueTaskSource__OnCompleted,
                         WellKnownMember.System_Threading_Tasks_ValueTask_T__ctorSourceAndToken,
                         WellKnownMember.System_Threading_Tasks_ValueTask_T__ctorValue,
                         WellKnownMember.System_Threading_Tasks_ValueTask__ctor,
                         WellKnownMember.System_Runtime_CompilerServices_AsyncIteratorMethodBuilder__AwaitOnCompleted,
                         WellKnownMember.System_Runtime_CompilerServices_AsyncIteratorMethodBuilder__AwaitUnsafeOnCompleted,
                         WellKnownMember.System_Runtime_CompilerServices_AsyncIteratorMethodBuilder__Complete,
                         WellKnownMember.System_Runtime_CompilerServices_AsyncIteratorMethodBuilder__Create,
                         WellKnownMember.System_Runtime_CompilerServices_AsyncIteratorMethodBuilder__MoveNext_T,
                         WellKnownMember.System_Runtime_CompilerServices_AsyncStateMachineAttribute__ctor
                        ' Not available yet, but will be in upcoming release.
                        Continue For
                    Case WellKnownMember.Microsoft_CodeAnalysis_Runtime_Instrumentation__CreatePayloadForMethodsSpanningSingleFile,
                         WellKnownMember.Microsoft_CodeAnalysis_Runtime_Instrumentation__CreatePayloadForMethodsSpanningMultipleFiles,
                         WellKnownMember.System_Runtime_CompilerServices_IsReadOnlyAttribute__ctor,
                         WellKnownMember.System_Runtime_CompilerServices_IsByRefLikeAttribute__ctor,
                         WellKnownMember.System_Runtime_CompilerServices_IsUnmanagedAttribute__ctor,
                         WellKnownMember.System_Index__ctor,
                         WellKnownMember.System_Index__FromEnd,
                         WellKnownMember.System_Index__Value,
                         WellKnownMember.System_Range__Start,
                         WellKnownMember.System_Range__End,
                         WellKnownMember.System_Range__All,
                         WellKnownMember.System_Range__Create,
                         WellKnownMember.System_Range__FromStart,
                         WellKnownMember.System_Range__ToEnd,
                         WellKnownMember.System_Runtime_CompilerServices_IsUnmanagedAttribute__ctor,
                         WellKnownMember.System_Runtime_CompilerServices_ITuple__get_Item,
                         WellKnownMember.System_Runtime_CompilerServices_ITuple__get_Length,
                         WellKnownMember.System_MatchFailureException__ctor,
                         WellKnownMember.System_MatchFailureException__ctorObject
                        ' Not always available.
                        Continue For
                End Select

                Dim symbol = comp.GetWellKnownTypeMember(wkm)
                Assert.True(symbol IsNot Nothing, $"Unexpected null for {wkm}")
            Next
        End Sub
    End Class
End Namespace<|MERGE_RESOLUTION|>--- conflicted
+++ resolved
@@ -519,13 +519,10 @@
                          WellKnownType.System_Threading_Tasks_ValueTask_T,
                          WellKnownType.System_Threading_Tasks_ValueTask,
                          WellKnownType.System_Runtime_CompilerServices_AsyncIteratorMethodBuilder,
-<<<<<<< HEAD
+                         WellKnownType.System_Threading_CancellationToken
                          WellKnownType.System_MatchFailureException,
                          WellKnownType.System_Runtime_CompilerServices_NonNullTypesAttribute,
                          WellKnownType.Microsoft_CodeAnalysis_EmbeddedAttribute
-=======
-                         WellKnownType.System_Threading_CancellationToken
->>>>>>> e2c6c425
                         ' Not available on all platforms.
                         Continue For
                     Case WellKnownType.ExtSentinel
@@ -583,13 +580,10 @@
                          WellKnownType.System_Threading_Tasks_ValueTask_T,
                          WellKnownType.System_Threading_Tasks_ValueTask,
                          WellKnownType.System_Runtime_CompilerServices_AsyncIteratorMethodBuilder,
-<<<<<<< HEAD
+                         WellKnownType.System_Threading_CancellationToken
                          WellKnownType.System_MatchFailureException,
                          WellKnownType.System_Runtime_CompilerServices_NonNullTypesAttribute,
                          WellKnownType.Microsoft_CodeAnalysis_EmbeddedAttribute
-=======
-                         WellKnownType.System_Threading_CancellationToken
->>>>>>> e2c6c425
                         ' Not available on all platforms.
                         Continue For
                     Case WellKnownType.ExtSentinel
