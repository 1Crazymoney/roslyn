--- conflicted
+++ resolved
@@ -30,11 +30,7 @@
         End Function
 
         <WpfFact, Trait(Traits.Feature, Traits.Features.ChangeSignature)>
-<<<<<<< HEAD
-        Public Async Function TestReorderMethodParameters_NoExistingParameters() As Task
-=======
         Public Async Function TestReorderMethodParameters_NoChangeableParameters() As Task
->>>>>>> e43efceb
             Dim markup = <Text><![CDATA[
 Class C
     Public Shared $$Operator +(c1 As C, c2 As C)
