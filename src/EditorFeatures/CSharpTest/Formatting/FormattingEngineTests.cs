--- conflicted
+++ resolved
@@ -2055,9 +2055,6 @@
             await AssertFormatWithBaseIndentAsync(expected, code, baseIndentation: 4);
         }
 
-<<<<<<< HEAD
-        private void AssertFormatAfterTypeChar(string code, string expected, Dictionary<OptionKey2, object> changedOptionSet = null)
-=======
         [WorkItem(25003, "https://github.com/dotnet/roslyn/issues/25003")]
         [WpfFact, Trait(Traits.Feature, Traits.Features.Formatting)]
         public void SeparateGroups_KeepMultipleLinesBetweenGroups()
@@ -2148,8 +2145,7 @@
             AssertFormatWithView(expected, code, (GenerationOptions.SeparateImportDirectiveGroups, true));
         }
 
-        private void AssertFormatAfterTypeChar(string code, string expected, Dictionary<OptionKey, object> changedOptionSet = null)
->>>>>>> e86f931a
+        private void AssertFormatAfterTypeChar(string code, string expected, Dictionary<OptionKey2, object> changedOptionSet = null)
         {
             using var workspace = TestWorkspace.CreateCSharp(code);
             if (changedOptionSet != null)
