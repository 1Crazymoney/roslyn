--- conflicted
+++ resolved
@@ -173,12 +173,7 @@
 
             var expectedOrderedItems = new List<SignatureHelpTestItem>
             {
-<<<<<<< HEAD
-                new SignatureHelpTestItem("Foo(int a, int b)", string.Empty, string.Empty, currentParameterIndex: 1),
-=======
-                new SignatureHelpTestItem("Goo()", string.Empty, null, currentParameterIndex: 1),
-                new SignatureHelpTestItem("Goo(int a, int b)", string.Empty, string.Empty, currentParameterIndex: 1),
->>>>>>> 20d3d7a2
+                new SignatureHelpTestItem("Goo(int a, int b)", string.Empty, string.Empty, currentParameterIndex: 1)
             };
 
             await TestAsync(markup, expectedOrderedItems);
@@ -216,12 +211,7 @@
 
             var expectedOrderedItems = new List<SignatureHelpTestItem>
             {
-<<<<<<< HEAD
-                new SignatureHelpTestItem("Foo(int a, int b)", string.Empty, string.Empty, currentParameterIndex: 1),
-=======
-                new SignatureHelpTestItem("Goo()", string.Empty, null, currentParameterIndex: 1),
-                new SignatureHelpTestItem("Goo(int a, int b)", string.Empty, string.Empty, currentParameterIndex: 1),
->>>>>>> 20d3d7a2
+                new SignatureHelpTestItem("Goo(int a, int b)", string.Empty, string.Empty, currentParameterIndex: 1)
             };
 
             await TestAsync(markup, expectedOrderedItems);
@@ -280,12 +270,7 @@
 
             var expectedOrderedItems = new List<SignatureHelpTestItem>
             {
-<<<<<<< HEAD
-                new SignatureHelpTestItem("Foo(int a)", string.Empty, string.Empty, currentParameterIndex: 0),
-=======
-                new SignatureHelpTestItem("Goo()", string.Empty, null, currentParameterIndex: 0),
-                new SignatureHelpTestItem("Goo(int a)", string.Empty, string.Empty, currentParameterIndex: 0),
->>>>>>> 20d3d7a2
+                new SignatureHelpTestItem("Goo(int a)", string.Empty, string.Empty, currentParameterIndex: 0)
             };
 
             await TestAsync(markup, expectedOrderedItems, usePreviousCharAsTrigger: true);
@@ -323,12 +308,7 @@
 
             var expectedOrderedItems = new List<SignatureHelpTestItem>
             {
-<<<<<<< HEAD
-                new SignatureHelpTestItem("Foo(int a, int b)", string.Empty, string.Empty, currentParameterIndex: 1),
-=======
-                new SignatureHelpTestItem("Goo()", string.Empty, null, currentParameterIndex: 1),
-                new SignatureHelpTestItem("Goo(int a, int b)", string.Empty, string.Empty, currentParameterIndex: 1),
->>>>>>> 20d3d7a2
+                new SignatureHelpTestItem("Goo(int a, int b)", string.Empty, string.Empty, currentParameterIndex: 1)
             };
 
             await TestAsync(markup, expectedOrderedItems, usePreviousCharAsTrigger: true);
