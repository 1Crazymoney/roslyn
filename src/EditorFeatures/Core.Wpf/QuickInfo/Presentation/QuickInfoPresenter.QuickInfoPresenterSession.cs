--- conflicted
+++ resolved
@@ -7,7 +7,6 @@
 using System.Windows;
 using System.Windows.Controls;
 using System.Windows.Data;
-using Microsoft.CodeAnalysis.Editor.QuickInfo;
 using Microsoft.CodeAnalysis.Editor.Shared.Extensions;
 using Microsoft.CodeAnalysis.Editor.Shared.Utilities;
 using Microsoft.CodeAnalysis.Editor.Wpf;
@@ -20,12 +19,10 @@
 using Microsoft.VisualStudio.Text.Editor;
 using Microsoft.VisualStudio.Text.Projection;
 
-<<<<<<< HEAD
+using QuickInfoItem = Microsoft.CodeAnalysis.QuickInfo.QuickInfoItem;
+
+#pragma warning disable CS0618 // IQuickInfo* is obsolete, tracked by https://github.com/dotnet/roslyn/issues/24094
 namespace Microsoft.CodeAnalysis.Editor.QuickInfo.Presentation
-=======
-#pragma warning disable CS0618 // IQuickInfo* is obsolete, tracked by https://github.com/dotnet/roslyn/issues/24094
-namespace Microsoft.CodeAnalysis.Editor.Implementation.IntelliSense.QuickInfo.Presentation
->>>>>>> 7206c3b2
 {
     internal partial class QuickInfoPresenter
     {
@@ -213,7 +210,7 @@
                 return documentationTextBlock;
             }
 
-            private FrameworkElement CreateDocumentSpanPresentation(QuickInfoItem info, ITextSnapshot snapshot)
+            private FrameworkElement CreateDocumentSpanPresentation(Microsoft.CodeAnalysis.QuickInfo.QuickInfoItem info, ITextSnapshot snapshot)
             {
                 return ProjectionBufferContent.Create(
                     info.RelatedSpans.Select(s => new SnapshotSpan(snapshot, new Span(s.Start, s.Length))).ToImmutableArray(),
