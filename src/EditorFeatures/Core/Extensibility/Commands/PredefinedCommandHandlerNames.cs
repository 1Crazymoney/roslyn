--- conflicted
+++ resolved
@@ -138,10 +138,6 @@
 
         /// <summary>
         /// Command handler name for a Signature Help command handler executing after <see cref="Completion"/>.
-<<<<<<< HEAD
-        /// </summary>
-        public const string SignatureHelpAfterCompletion = "Signature Help After Completion Command Handler";
-=======
         /// </summary>
         public const string SignatureHelpAfterCompletion = "Signature Help After Completion Command Handler";
 
@@ -156,7 +152,6 @@
         /// </summary>
         /// <remarks></remarks>
         public const string ToggleLineComment = "Toggle Line Comment Command Handler";
->>>>>>> 835a94d2
 
         /// <summary>
         /// Command handler name for Paste Content in Interactive Format. 
