﻿<?xml version="1.0" encoding="utf-8"?>
<!-- Copyright (c)  Microsoft.  All Rights Reserved.  Licensed under the Apache License, Version 2.0.  See License.txt in the project root for license information. -->
<Project DefaultTargets="Build" xmlns="http://schemas.microsoft.com/developer/msbuild/2003">
  <PropertyGroup>
    <ProjectLanguage>CSharp</ProjectLanguage>
  </PropertyGroup>
  <Import Project="..\..\..\build\Targets\SettingsSdk.props" />
  <PropertyGroup>
    <Platform Condition="'$(Platform)' == ''">AnyCPU</Platform>
    <PlatformTarget>AnyCPU</PlatformTarget>
    <OutputType>Library</OutputType>
    <RootNamespace>Microsoft.CodeAnalysis.Editor</RootNamespace>
    <AssemblyName>Microsoft.CodeAnalysis.EditorFeatures</AssemblyName>
    <TargetFramework>net46</TargetFramework>
    <AllowUnsafeBlocks>true</AllowUnsafeBlocks>
  </PropertyGroup>
  <ItemGroup Label="Project References">
    <ProjectReference Include="..\..\Compilers\Core\Portable\CodeAnalysis.csproj" />
    <ProjectReference Include="..\..\Workspaces\Core\Desktop\Workspaces.Desktop.csproj" />
    <ProjectReference Include="..\..\Workspaces\Core\Portable\Workspaces.csproj" />
    <ProjectReference Include="..\..\Features\Core\Portable\Features.csproj" />
    <ProjectReference Include="..\Text\TextEditorFeatures.csproj" />
  </ItemGroup>
  <PropertyGroup Condition="'$(Configuration)|$(Platform)' == 'Debug|AnyCPU'" />
  <PropertyGroup Condition="'$(Configuration)|$(Platform)' == 'Release|AnyCPU'" />
  <ItemGroup>
    <Reference Include="PresentationCore" />
    <Reference Include="PresentationFramework" />
    <Reference Include="System" />
    <Reference Include="System.ComponentModel.Composition" />
    <Reference Include="System.Core" />
    <Reference Include="System.Drawing" />
    <Reference Include="System.Runtime.Remoting" />
    <Reference Include="System.Runtime.Serialization" />
    <Reference Include="System.Windows.Forms" />
    <Reference Include="System.Xaml" />
    <Reference Include="System.Xml" />
    <Reference Include="System.Xml.Linq" />
    <Reference Include="WindowsBase" />
    <PackageReference Include="System.Collections.Immutable" Version="$(SystemCollectionsImmutableVersion)" />
    <PackageReference Include="Microsoft.VisualStudio.InteractiveWindow" Version="$(MicrosoftVisualStudioInteractiveWindowVersion)" />
    <PackageReference Include="Microsoft.VisualStudio.Text.Internal" Version="$(MicrosoftVisualStudioTextInternalVersion)" />
    <PackageReference Include="Microsoft.VisualStudio.Language.CallHierarchy" Version="$(MicrosoftVisualStudioLanguageCallHierarchyVersion)" />
    <PackageReference Include="Microsoft.VisualStudio.Language.NavigateTo.Interfaces" Version="$(MicrosoftVisualStudioLanguageNavigateToInterfacesVersion)" />
    <PackageReference Include="Microsoft.VisualStudio.Language.StandardClassification" Version="$(MicrosoftVisualStudioLanguageStandardClassificationVersion)" />
    <PackageReference Include="Microsoft.VisualStudio.Language.Intellisense" Version="$(MicrosoftVisualStudioLanguageIntellisenseVersion)" />
    <PackageReference Include="Microsoft.VisualStudio.Imaging" Version="$(MicrosoftVisualStudioImagingVersion)" />
    <PackageReference Include="Microsoft.VisualStudio.Imaging.Interop.14.0.DesignTime" Version="$(MicrosoftVisualStudioImagingInterop140DesignTimeVersion)" />
    <PackageReference Include="Microsoft.VisualStudio.ImageCatalog" Version="$(MicrosoftVisualStudioImageCatalogVersion)" />
    <PackageReference Include="Microsoft.VisualStudio.Text.UI.Wpf" Version="$(MicrosoftVisualStudioTextUIWpfVersion)" />
    <PackageReference Include="Microsoft.VisualStudio.Utilities" Version="$(MicrosoftVisualStudioUtilitiesVersion)" />
    <PackageReference Include="Microsoft.VisualStudio.Validation" Version="$(MicrosoftVisualStudioValidationVersion)" />
    <PackageReference Include="Microsoft.VisualStudio.Threading" Version="$(MicrosoftVisualStudioThreadingVersion)" />
    <PackageReference Include="Microsoft.CodeAnalysis.Elfie" Version="$(MicrosoftCodeAnalysisElfieVersion)" />
    <PackageReference Include="Microsoft.VisualStudio.RemoteControl" Version="$(MicrosoftVisualStudioRemoteControlVersion)" />
  </ItemGroup>
  <ItemGroup>
    <InternalsVisibleTo Include="InteractiveHost" />
    <InternalsVisibleTo Include="Microsoft.CodeAnalysis.EditorFeatures.Next" />
    <InternalsVisibleTo Include="Microsoft.CodeAnalysis.CSharp.EditorFeatures" />
    <InternalsVisibleTo Include="Microsoft.CodeAnalysis.VisualBasic.EditorFeatures" />
    <InternalsVisibleTo Include="Microsoft.VisualStudio.LanguageServices" />
    <InternalsVisibleTo Include="Microsoft.VisualStudio.LanguageServices.Next" />
    <InternalsVisibleTo Include="Microsoft.VisualStudio.LanguageServices.CSharp" />
    <InternalsVisibleTo Include="Microsoft.VisualStudio.LanguageServices.Implementation" />
    <InternalsVisibleTo Include="Microsoft.VisualStudio.LanguageServices.SolutionExplorer" />
    <InternalsVisibleTo Include="Microsoft.VisualStudio.LanguageServices.ExternalDependencyServices" />
    <InternalsVisibleTo Include="Microsoft.VisualStudio.LanguageServices.VisualBasic" />
    <InternalsVisibleTo Include="Microsoft.VisualStudio.LanguageServices.Xaml" />
    <InternalsVisibleTo Include="csi" />
    <InternalsVisibleTo Include="Microsoft.CodeAnalysis.CSharp.InteractiveEditorFeatures" />
    <InternalsVisibleTo Include="Microsoft.CodeAnalysis.InteractiveEditorFeatures" />
    <InternalsVisibleTo Include="Microsoft.CodeAnalysis.VisualBasic.InteractiveEditorFeatures" />
    <InternalsVisibleTo Include="Microsoft.VisualStudio.CSharp.Repl" />
    <InternalsVisibleTo Include="Microsoft.VisualStudio.InteractiveServices" />
    <InternalsVisibleTo Include="Roslyn.VisualStudio.Setup" />
    <InternalsVisibleTo Include="Microsoft.VisualStudio.VisualBasic.Repl" />
    <InternalsVisibleTo Include="Roslyn.VisualStudio.DiagnosticsWindow" />
    <InternalsVisibleTo Include="Microsoft.CodeAnalysis.Remote.ServiceHub" />
    <InternalsVisibleToTest Include="Microsoft.CodeAnalysis.Editor.UI.Wpf" />
    <InternalsVisibleTo Include="Roslyn.Hosting.Diagnostics" />
    <InternalsVisibleToMonodevelop Include="MonoDevelop.Ide" />
    <InternalsVisibleToMonodevelop Include="MonoDevelop.Refactoring" />
    <InternalsVisibleToMonodevelop Include="MonoDevelop.CSharpBinding" />
    <InternalsVisibleToMonodevelop Include="MonoDevelop.VBNetBinding" />
    <InternalsVisibleToMonodevelop Include="MonoDevelop.Ide.Tests" />
    <InternalsVisibleToMonodevelop Include="MonoDevelop.Refactoring.Tests" />
    <InternalsVisibleToMonodevelop Include="MonoDevelop.CSharpBinding.Tests" />
    <InternalsVisibleToMonodevelop Include="MonoDevelop.VBNetBinding.Tests" />
    <InternalsVisibleToTest Include="Roslyn.InteractiveWindow.UnitTests" />
    <InternalsVisibleToTest Include="Roslyn.Services.Editor.CSharp.UnitTests" />
    <InternalsVisibleToTest Include="Roslyn.Services.Editor.UnitTests" />
    <InternalsVisibleToTest Include="Roslyn.Services.Editor2.UnitTests" />
    <InternalsVisibleToTest Include="Roslyn.Services.Editor.VisualBasic.UnitTests" />
    <InternalsVisibleToTest Include="Roslyn.Services.Test.Utilities" />
    <InternalsVisibleToTest Include="Roslyn.Services.Test.Utilities2" />
    <InternalsVisibleToTest Include="Roslyn.Test.Utilities.Desktop" />
    <InternalsVisibleToTest Include="Roslyn.VisualStudio.CSharp.UnitTests" />
    <InternalsVisibleToTest Include="Roslyn.VisualStudio.Services.UnitTests" />
    <InternalsVisibleToTest Include="Microsoft.VisualStudio.IntegrationTest.Utilities" />
    <InternalsVisibleToTest Include="Roslyn.VisualStudio.IntegrationTests" />
    <InternalsVisibleToTest Include="Roslyn.VisualStudio.Test.Utilities2" />
    <!-- Eventually a bunch of these unit tests should move into Roslyn.Services.Implementation.UnitTests
         and this should be removed. -->
    <InternalsVisibleToTest Include="RoslynETAHost" />
    <InternalsVisibleToTest Include="RoslynTaoActions" />
    <InternalsVisibleToTypeScript Include="Microsoft.CodeAnalysis.TypeScript.EditorFeatures" />
    <InternalsVisibleToTypeScript Include="Microsoft.VisualStudio.LanguageServices.TypeScript" />
    <InternalsVisibleToTypeScript Include="Microsoft.Test.Apex.VisualStudio" />
    <InternalsVisibleToTypeScript Include="Roslyn.Services.Editor.TypeScript.UnitTests" />
    <InternalsVisibleToFSharp Include="FSharp.Editor" />
    <InternalsVisibleToMoq Include="DynamicProxyGenAssembly2" />
  </ItemGroup>
  <ItemGroup>
<<<<<<< HEAD
    <Compile Include="FindUsages\AbstractFindUsagesService.cs" />
    <Compile Include="FindUsages\ClassifiedSpansAndHighlightSpan.cs" />
    <Compile Include="FindUsages\AbstractFindUsagesService.DefinitionTrackingContext.cs" />
    <Compile Include="FindUsages\FindUsagesHelpers.cs" />
    <Compile Include="FindUsages\FindUsagesContext.cs" />
    <Compile Include="FindUsages\IDefinitionsAndReferencesFactory.cs" />
    <Compile Include="FindUsages\IFindUsagesContext.cs" />
    <Compile Include="FindUsages\IFindUsagesService.cs" />
    <Compile Include="FindUsages\SimpleFindUsagesContext.cs" />
    <Compile Include="Implementation\InlineRename\Dashboard\DashboardAutomationPeer.cs" />
    <Compile Include="Implementation\Intellisense\QuickInfo\Providers\LinkedFileDiscrepancyException.cs" />
    <Compile Include="Implementation\Intellisense\Completion\CompletionFilterReason.cs" />
    <Compile Include="Implementation\Intellisense\Completion\FilterResult.cs" />
    <Compile Include="Implementation\Structure\BlockTagState.cs" />
    <Compile Include="Implementation\Suggestions\ISuggestedActionCallback.cs" />
    <Compile Include="Implementation\Suggestions\SuggestedActionSetComparer.cs" />
    <Compile Include="Implementation\Suggestions\SuggestedActionsSource.cs" />
    <Compile Include="ReferenceHighlighting\NagivateToHighlightReferenceCommandHandler.cs" />
    <Compile Include="ReferenceHighlighting\NagivateToHighlightReferenceCommandHandler.StartComparer.cs" />
    <Compile Include="ReferenceHighlighting\ReferenceHighlightingViewTaggerProvider.cs" />
    <Compile Include="ReferenceHighlighting\Tags\DefinitionHighlightTag.cs" />
    <Compile Include="ReferenceHighlighting\Tags\DefinitionHighlightTagDefinition.cs" />
    <Compile Include="ReferenceHighlighting\Tags\ReferenceHighlightTag.cs" />
    <Compile Include="ReferenceHighlighting\Tags\WrittenReferenceHighlightTag.cs" />
    <Compile Include="ReferenceHighlighting\Tags\WrittenReferenceHighlightTagDefinition.cs" />
    <Compile Include="Implementation\InfoBar\EditorInfoBarService.cs" />
    <Compile Include="SymbolSearch\IAddReferenceDatabaseWrapper.cs" />
    <Compile Include="SymbolSearch\IDatabaseFactoryService.cs" />
    <Compile Include="SymbolSearch\IDelayService.cs" />
    <Compile Include="SymbolSearch\IIOService.cs" />
    <Compile Include="SymbolSearch\IPatchService.cs" />
    <Compile Include="SymbolSearch\IRemoteControlService.cs" />
    <Compile Include="SymbolSearch\Patching\Delta.cs" />
    <Compile Include="SymbolSearch\SymbolSearchUpdateEngine.cs" />
    <Compile Include="SymbolSearch\SymbolSearchUpdateEngine.DatabaseFactoryService.cs" />
    <Compile Include="SymbolSearch\SymbolSearchUpdateEngine.DelayService.cs" />
    <Compile Include="SymbolSearch\SymbolSearchUpdateEngine.IOService.cs" />
    <Compile Include="SymbolSearch\SymbolSearchUpdateEngine.PatchService.cs" />
    <Compile Include="SymbolSearch\SymbolSearchUpdateEngine.RemoteControlService.cs" />
    <Compile Include="SymbolSearch\SymbolSearchUpdateEngine.Update.cs" />
    <Compile Include="SymbolSearch\SymbolSearchUpdateEngineFactory.cs" />
    <Compile Include="Tags\ExportImageMonikerServiceAttribute.cs" />
    <Compile Include="Implementation\NavigateTo\AbstractNavigateToItemDisplay.cs" />
    <Compile Include="CommandArgs.cs" />
    <Compile Include="CommandHandlers\AbstractCompletionCommandHandler.cs" />
    <Compile Include="CommandHandlers\AbstractIntelliSenseCommandHandler.cs" />
    <Compile Include="CommandHandlers\CompletionCommandHandler.cs" />
    <Compile Include="CommandHandlers\ExecuteInInteractiveCommandHandler.cs" />
    <Compile Include="CommandHandlers\GoToAdjacentMemberCommandHandler.cs" />
    <Compile Include="CommandHandlers\IExecuteInInteractiveCommandHandler.cs" />
    <Compile Include="CommandHandlers\IntelliSenseCommandHandler.cs" />
    <Compile Include="CommandHandlers\InteractivePasteCommandHandler.cs" />
    <Compile Include="CommandHandlers\QuickInfoCommandHandlerAndSourceProvider.cs" />
    <Compile Include="CommandHandlers\QuickInfoCommandHandlerAndSourceProvider.QuickInfoSource.cs" />
    <Compile Include="CommandHandlers\SignatureHelpCommandHandler.cs" />
    <Compile Include="Commands\GoToImplementationCommandArgs.cs" />
    <Compile Include="Commands\GoToAdjacentMemberCommandArgs.cs" />
    <Compile Include="Commands\MoveSelectedLinesDownCommandArgs.cs" />
    <Compile Include="Commands\MoveSelectedLinesUpCommandArgs.cs" />
    <Compile Include="Commands\AutomaticLineEnderCommandArgs.cs" />
    <Compile Include="Commands\BackspaceKeyCommandArgs.cs" />
    <Compile Include="Commands\BackTabKeyCommandArgs.cs" />
    <Compile Include="Commands\CommentSelectionCommandArgs.cs" />
    <Compile Include="Commands\CommitUniqueCompletionListItemCommandArgs.cs" />
    <Compile Include="Commands\CopyCommandArgs.cs" />
    <Compile Include="Commands\CopyToInteractiveCommandArgs.cs" />
    <Compile Include="Commands\CutCommandArgs.cs" />
    <Compile Include="Commands\DeleteKeyCommandArgs.cs" />
    <Compile Include="Commands\DocumentEndCommandArgs.cs" />
    <Compile Include="Commands\DocumentStartCommandArgs.cs" />
    <Compile Include="Commands\DownKeyCommandArgs.cs" />
    <Compile Include="Commands\EncapsulateFieldCommandArgs.cs" />
    <Compile Include="Commands\EscapeKeyCommandArgs.cs" />
    <Compile Include="Commands\ExecuteInInteractiveCommandArgs.cs" />
    <Compile Include="Commands\ExtractInterfaceCommandArgs.cs" />
    <Compile Include="Commands\ExtractMethodCommandArgs.cs" />
    <Compile Include="Commands\FindReferencesCommandArgs.cs" />
    <Compile Include="Commands\FormatDocumentCommandArgs.cs" />
    <Compile Include="Commands\FormatSelectionCommandArgs.cs" />
    <Compile Include="Commands\GoToDefinitionCommandArgs.cs" />
    <Compile Include="Commands\InsertCommentCommandArgs.cs" />
    <Compile Include="Commands\InsertSnippetCommandArgs.cs" />
    <Compile Include="Commands\InvokeCompletionListCommandArgs.cs" />
    <Compile Include="Commands\InvokeQuickInfoCommandArgs.cs" />
    <Compile Include="Commands\InvokeSignatureHelpCommandArgs.cs" />
    <Compile Include="Commands\LineEndCommandArgs.cs" />
    <Compile Include="Commands\LineEndExtendCommandArgs.cs" />
    <Compile Include="Commands\LineStartCommandArgs.cs" />
    <Compile Include="Commands\LineStartExtendCommandArgs.cs" />
    <Compile Include="Commands\NavigateToHighlightedReferenceCommandArgs.cs" />
    <Compile Include="Commands\OpenLineBelowCommandArgs.cs" />
    <Compile Include="Commands\OrganizeDocumentCommandArgs.cs" />
    <Compile Include="Commands\PageDownKeyCommandArgs.cs" />
    <Compile Include="Commands\PageUpKeyCommandArgs.cs" />
    <Compile Include="Commands\PasteCommandArgs.cs" />
    <Compile Include="Commands\RedoCommandArgs.cs" />
    <Compile Include="Commands\RemoveParametersCommandArgs.cs" />
    <Compile Include="Commands\RenameCommandArgs.cs" />
    <Compile Include="Commands\OpenLineAboveCommandArgs.cs" />
    <Compile Include="Commands\StartAutomaticOutliningCommandArgs.cs" />
    <Compile Include="Commands\ReorderParametersCommandArgs.cs" />
    <Compile Include="Commands\ReturnKeyCommandArgs.cs" />
    <Compile Include="Commands\SaveCommandArgs.cs" />
    <Compile Include="Commands\SelectAllCommandArgs.cs" />
    <Compile Include="Commands\SortAndRemoveUnnecessaryImportsCommandArgs.cs" />
    <Compile Include="Commands\SurroundWithCommandArgs.cs" />
    <Compile Include="Commands\SyncClassViewCommandArgs.cs" />
    <Compile Include="Commands\TabKeyCommandArgs.cs" />
    <Compile Include="Commands\ToggleCompletionModeCommandArgs.cs" />
    <Compile Include="Commands\TypeCharCommandArgs.cs" />
    <Compile Include="Commands\UncommentSelectionCommandArgs.cs" />
    <Compile Include="Commands\UndoCommandArgs.cs" />
    <Compile Include="Commands\UpKeyCommandArgs.cs" />
    <Compile Include="Commands\ViewCallHierarchyCommandArgs.cs" />
    <Compile Include="Commands\WordDeleteToEndCommandArgs.cs" />
    <Compile Include="Commands\WordDeleteToStartCommandArgs.cs" />
    <Compile Include="CommandState.cs" />
    <Compile Include="ContentTypeLanguageMetadata.cs" />
    <Compile Include="ContentTypeNames.cs" />
    <Compile Include="DocumentSnapshotSpan.cs" />
    <Compile Include="EditorFeaturesResources.Designer.cs">
=======
    <Compile Update="EditorFeaturesResources.Designer.cs">
>>>>>>> 6af93b26
      <DependentUpon>EditorFeaturesResources.resx</DependentUpon>
      <AutoGen>True</AutoGen>
      <DesignTime>True</DesignTime>
    </Compile>
    <Compile Update="Implementation\InlineRename\Dashboard\Dashboard.xaml.cs">
      <DependentUpon>Dashboard.xaml</DependentUpon>
    </Compile>
    <Compile Update="Shared\Extensions\ITextViewExtensions.AutoClosingViewProperty.cs">
      <SubType>Code</SubType>
    </Compile>
  </ItemGroup>
  <ItemGroup>
    <EmbeddedResource Update="EditorFeaturesResources.resx">
      <Generator>ResXFileCodeGenerator</Generator>
      <LastGenOutput>EditorFeaturesResources.Designer.cs</LastGenOutput>
      <SubType>Designer</SubType>
    </EmbeddedResource>
  </ItemGroup>
  <ItemGroup>
    <Page Include="Implementation\InlineRename\Dashboard\Colors.xaml">
      <Generator>MSBuild:Compile</Generator>
      <SubType>Designer</SubType>
    </Page>
    <Page Include="Implementation\InlineRename\Dashboard\Dashboard.xaml">
      <Generator>MSBuild:Compile</Generator>
      <SubType>Designer</SubType>
    </Page>
  </ItemGroup>
  <ItemGroup>
    <Resource Include="Implementation\InlineRename\Dashboard\Images\ErrorIcon.png" />
    <Resource Include="Implementation\InlineRename\Dashboard\Images\InfoIcon.png" />
  </ItemGroup>
  <ItemGroup>
    <PublicAPI Include="PublicAPI.Shipped.txt" />
    <PublicAPI Include="PublicAPI.Unshipped.txt" />
  </ItemGroup>
  <Import Project="..\..\..\build\Targets\Imports.targets" />
</Project><|MERGE_RESOLUTION|>--- conflicted
+++ resolved
@@ -112,131 +112,7 @@
     <InternalsVisibleToMoq Include="DynamicProxyGenAssembly2" />
   </ItemGroup>
   <ItemGroup>
-<<<<<<< HEAD
-    <Compile Include="FindUsages\AbstractFindUsagesService.cs" />
-    <Compile Include="FindUsages\ClassifiedSpansAndHighlightSpan.cs" />
-    <Compile Include="FindUsages\AbstractFindUsagesService.DefinitionTrackingContext.cs" />
-    <Compile Include="FindUsages\FindUsagesHelpers.cs" />
-    <Compile Include="FindUsages\FindUsagesContext.cs" />
-    <Compile Include="FindUsages\IDefinitionsAndReferencesFactory.cs" />
-    <Compile Include="FindUsages\IFindUsagesContext.cs" />
-    <Compile Include="FindUsages\IFindUsagesService.cs" />
-    <Compile Include="FindUsages\SimpleFindUsagesContext.cs" />
-    <Compile Include="Implementation\InlineRename\Dashboard\DashboardAutomationPeer.cs" />
-    <Compile Include="Implementation\Intellisense\QuickInfo\Providers\LinkedFileDiscrepancyException.cs" />
-    <Compile Include="Implementation\Intellisense\Completion\CompletionFilterReason.cs" />
-    <Compile Include="Implementation\Intellisense\Completion\FilterResult.cs" />
-    <Compile Include="Implementation\Structure\BlockTagState.cs" />
-    <Compile Include="Implementation\Suggestions\ISuggestedActionCallback.cs" />
-    <Compile Include="Implementation\Suggestions\SuggestedActionSetComparer.cs" />
-    <Compile Include="Implementation\Suggestions\SuggestedActionsSource.cs" />
-    <Compile Include="ReferenceHighlighting\NagivateToHighlightReferenceCommandHandler.cs" />
-    <Compile Include="ReferenceHighlighting\NagivateToHighlightReferenceCommandHandler.StartComparer.cs" />
-    <Compile Include="ReferenceHighlighting\ReferenceHighlightingViewTaggerProvider.cs" />
-    <Compile Include="ReferenceHighlighting\Tags\DefinitionHighlightTag.cs" />
-    <Compile Include="ReferenceHighlighting\Tags\DefinitionHighlightTagDefinition.cs" />
-    <Compile Include="ReferenceHighlighting\Tags\ReferenceHighlightTag.cs" />
-    <Compile Include="ReferenceHighlighting\Tags\WrittenReferenceHighlightTag.cs" />
-    <Compile Include="ReferenceHighlighting\Tags\WrittenReferenceHighlightTagDefinition.cs" />
-    <Compile Include="Implementation\InfoBar\EditorInfoBarService.cs" />
-    <Compile Include="SymbolSearch\IAddReferenceDatabaseWrapper.cs" />
-    <Compile Include="SymbolSearch\IDatabaseFactoryService.cs" />
-    <Compile Include="SymbolSearch\IDelayService.cs" />
-    <Compile Include="SymbolSearch\IIOService.cs" />
-    <Compile Include="SymbolSearch\IPatchService.cs" />
-    <Compile Include="SymbolSearch\IRemoteControlService.cs" />
-    <Compile Include="SymbolSearch\Patching\Delta.cs" />
-    <Compile Include="SymbolSearch\SymbolSearchUpdateEngine.cs" />
-    <Compile Include="SymbolSearch\SymbolSearchUpdateEngine.DatabaseFactoryService.cs" />
-    <Compile Include="SymbolSearch\SymbolSearchUpdateEngine.DelayService.cs" />
-    <Compile Include="SymbolSearch\SymbolSearchUpdateEngine.IOService.cs" />
-    <Compile Include="SymbolSearch\SymbolSearchUpdateEngine.PatchService.cs" />
-    <Compile Include="SymbolSearch\SymbolSearchUpdateEngine.RemoteControlService.cs" />
-    <Compile Include="SymbolSearch\SymbolSearchUpdateEngine.Update.cs" />
-    <Compile Include="SymbolSearch\SymbolSearchUpdateEngineFactory.cs" />
-    <Compile Include="Tags\ExportImageMonikerServiceAttribute.cs" />
-    <Compile Include="Implementation\NavigateTo\AbstractNavigateToItemDisplay.cs" />
-    <Compile Include="CommandArgs.cs" />
-    <Compile Include="CommandHandlers\AbstractCompletionCommandHandler.cs" />
-    <Compile Include="CommandHandlers\AbstractIntelliSenseCommandHandler.cs" />
-    <Compile Include="CommandHandlers\CompletionCommandHandler.cs" />
-    <Compile Include="CommandHandlers\ExecuteInInteractiveCommandHandler.cs" />
-    <Compile Include="CommandHandlers\GoToAdjacentMemberCommandHandler.cs" />
-    <Compile Include="CommandHandlers\IExecuteInInteractiveCommandHandler.cs" />
-    <Compile Include="CommandHandlers\IntelliSenseCommandHandler.cs" />
-    <Compile Include="CommandHandlers\InteractivePasteCommandHandler.cs" />
-    <Compile Include="CommandHandlers\QuickInfoCommandHandlerAndSourceProvider.cs" />
-    <Compile Include="CommandHandlers\QuickInfoCommandHandlerAndSourceProvider.QuickInfoSource.cs" />
-    <Compile Include="CommandHandlers\SignatureHelpCommandHandler.cs" />
-    <Compile Include="Commands\GoToImplementationCommandArgs.cs" />
-    <Compile Include="Commands\GoToAdjacentMemberCommandArgs.cs" />
-    <Compile Include="Commands\MoveSelectedLinesDownCommandArgs.cs" />
-    <Compile Include="Commands\MoveSelectedLinesUpCommandArgs.cs" />
-    <Compile Include="Commands\AutomaticLineEnderCommandArgs.cs" />
-    <Compile Include="Commands\BackspaceKeyCommandArgs.cs" />
-    <Compile Include="Commands\BackTabKeyCommandArgs.cs" />
-    <Compile Include="Commands\CommentSelectionCommandArgs.cs" />
-    <Compile Include="Commands\CommitUniqueCompletionListItemCommandArgs.cs" />
-    <Compile Include="Commands\CopyCommandArgs.cs" />
-    <Compile Include="Commands\CopyToInteractiveCommandArgs.cs" />
-    <Compile Include="Commands\CutCommandArgs.cs" />
-    <Compile Include="Commands\DeleteKeyCommandArgs.cs" />
-    <Compile Include="Commands\DocumentEndCommandArgs.cs" />
-    <Compile Include="Commands\DocumentStartCommandArgs.cs" />
-    <Compile Include="Commands\DownKeyCommandArgs.cs" />
-    <Compile Include="Commands\EncapsulateFieldCommandArgs.cs" />
-    <Compile Include="Commands\EscapeKeyCommandArgs.cs" />
-    <Compile Include="Commands\ExecuteInInteractiveCommandArgs.cs" />
-    <Compile Include="Commands\ExtractInterfaceCommandArgs.cs" />
-    <Compile Include="Commands\ExtractMethodCommandArgs.cs" />
-    <Compile Include="Commands\FindReferencesCommandArgs.cs" />
-    <Compile Include="Commands\FormatDocumentCommandArgs.cs" />
-    <Compile Include="Commands\FormatSelectionCommandArgs.cs" />
-    <Compile Include="Commands\GoToDefinitionCommandArgs.cs" />
-    <Compile Include="Commands\InsertCommentCommandArgs.cs" />
-    <Compile Include="Commands\InsertSnippetCommandArgs.cs" />
-    <Compile Include="Commands\InvokeCompletionListCommandArgs.cs" />
-    <Compile Include="Commands\InvokeQuickInfoCommandArgs.cs" />
-    <Compile Include="Commands\InvokeSignatureHelpCommandArgs.cs" />
-    <Compile Include="Commands\LineEndCommandArgs.cs" />
-    <Compile Include="Commands\LineEndExtendCommandArgs.cs" />
-    <Compile Include="Commands\LineStartCommandArgs.cs" />
-    <Compile Include="Commands\LineStartExtendCommandArgs.cs" />
-    <Compile Include="Commands\NavigateToHighlightedReferenceCommandArgs.cs" />
-    <Compile Include="Commands\OpenLineBelowCommandArgs.cs" />
-    <Compile Include="Commands\OrganizeDocumentCommandArgs.cs" />
-    <Compile Include="Commands\PageDownKeyCommandArgs.cs" />
-    <Compile Include="Commands\PageUpKeyCommandArgs.cs" />
-    <Compile Include="Commands\PasteCommandArgs.cs" />
-    <Compile Include="Commands\RedoCommandArgs.cs" />
-    <Compile Include="Commands\RemoveParametersCommandArgs.cs" />
-    <Compile Include="Commands\RenameCommandArgs.cs" />
-    <Compile Include="Commands\OpenLineAboveCommandArgs.cs" />
-    <Compile Include="Commands\StartAutomaticOutliningCommandArgs.cs" />
-    <Compile Include="Commands\ReorderParametersCommandArgs.cs" />
-    <Compile Include="Commands\ReturnKeyCommandArgs.cs" />
-    <Compile Include="Commands\SaveCommandArgs.cs" />
-    <Compile Include="Commands\SelectAllCommandArgs.cs" />
-    <Compile Include="Commands\SortAndRemoveUnnecessaryImportsCommandArgs.cs" />
-    <Compile Include="Commands\SurroundWithCommandArgs.cs" />
-    <Compile Include="Commands\SyncClassViewCommandArgs.cs" />
-    <Compile Include="Commands\TabKeyCommandArgs.cs" />
-    <Compile Include="Commands\ToggleCompletionModeCommandArgs.cs" />
-    <Compile Include="Commands\TypeCharCommandArgs.cs" />
-    <Compile Include="Commands\UncommentSelectionCommandArgs.cs" />
-    <Compile Include="Commands\UndoCommandArgs.cs" />
-    <Compile Include="Commands\UpKeyCommandArgs.cs" />
-    <Compile Include="Commands\ViewCallHierarchyCommandArgs.cs" />
-    <Compile Include="Commands\WordDeleteToEndCommandArgs.cs" />
-    <Compile Include="Commands\WordDeleteToStartCommandArgs.cs" />
-    <Compile Include="CommandState.cs" />
-    <Compile Include="ContentTypeLanguageMetadata.cs" />
-    <Compile Include="ContentTypeNames.cs" />
-    <Compile Include="DocumentSnapshotSpan.cs" />
-    <Compile Include="EditorFeaturesResources.Designer.cs">
-=======
     <Compile Update="EditorFeaturesResources.Designer.cs">
->>>>>>> 6af93b26
       <DependentUpon>EditorFeaturesResources.resx</DependentUpon>
       <AutoGen>True</AutoGen>
       <DesignTime>True</DesignTime>
