﻿// Copyright (c) Microsoft.  All Rights Reserved.  Licensed under the Apache License, Version 2.0.  See License.txt in the project root for license information.

using System;
using System.Collections.Generic;
using System.Collections.Immutable;
using System.Diagnostics;
using System.Linq;
using System.Threading;
using System.Threading.Tasks;
using Microsoft.CodeAnalysis.Editor.Shared.Extensions;
using Microsoft.CodeAnalysis.Editor.Shared.Tagging;
using Microsoft.CodeAnalysis.Internal.Log;
using Microsoft.CodeAnalysis.Options;
using Microsoft.CodeAnalysis.Text;
using Microsoft.VisualStudio.Text;
using Microsoft.VisualStudio.Text.Editor;
using Microsoft.VisualStudio.Text.Tagging;
using Roslyn.Utilities;

namespace Microsoft.CodeAnalysis.Editor.Tagging
{
    internal partial class AbstractAsynchronousTaggerProvider<TTag>
    {
        /// <summary>
        /// <para>The <see cref="TagSource"/> is the core part of our asynchronous
        /// tagging infrastructure. It is the coordinator between <see cref="ProduceTagsAsync(TaggerContext{TTag})"/>s,
        /// <see cref="ITaggerEventSource"/>s, and <see cref="ITagger{T}"/>s.</para>
        /// 
        /// <para>The <see cref="TagSource"/> is the type that actually owns the
        /// list of cached tags. When an <see cref="ITaggerEventSource"/> says tags need to be  recomputed,
        /// the tag source starts the computation and calls <see cref="ProduceTagsAsync(TaggerContext{TTag})"/> to build
        /// the new list of tags. When that's done, the tags are stored in <see cref="CachedTagTrees"/>. The 
        /// tagger, when asked for tags from the editor, then returns the tags that are stored in 
        /// <see cref="CachedTagTrees"/></para>
        /// 
        /// <para>There is a one-to-many relationship between <see cref="TagSource"/>s
        /// and <see cref="ITagger{T}"/>s. Special cases, like reference highlighting (which processes multiple
        /// subject buffers at once) have their own providers and tag source derivations.</para>
        /// </summary>
        private partial class TagSource
        {
            private void OnUIUpdatesPaused(object sender, EventArgs e)
            {
                _workQueue.AssertIsForeground();
                _previousCachedTagTrees = CachedTagTrees;

                RaisePaused();
            }

            private void OnUIUpdatesResumed(object sender, EventArgs e)
            {
                _workQueue.AssertIsForeground();
                _previousCachedTagTrees = null;

                RaiseResumed();
            }

            private void OnEventSourceChanged(object sender, TaggerEventArgs e)
            {
                var result = Interlocked.CompareExchange(ref _seenEventSourceChanged, value: 1, comparand: 0);
                if (result == 0)
                {
                    // this is the first time we're hearing about changes from our event-source.
                    // Don't have any delay here.  We want to just compute the tags and display
                    // them as soon as we possibly can.
                    ComputeInitialTags();
                }
                else
                {
                    // First, cancel any previous requests (either still queued, or started).  We no longer
                    // want to continue it if new changes have come in.
                    _workQueue.CancelCurrentWork();
                    RegisterNotification(
                        () => RecomputeTagsForeground(initialTags: false),
                        (int)e.Delay.ComputeTimeDelay().TotalMilliseconds,
                        GetCancellationToken(initialTags: false));
                }
            }

            private void OnCaretPositionChanged(object sender, CaretPositionChangedEventArgs e)
            {
                this.AssertIsForeground();

                Debug.Assert(_dataSource.CaretChangeBehavior.HasFlag(TaggerCaretChangeBehavior.RemoveAllTagsOnCaretMoveOutsideOfTag));

                var caret = _dataSource.GetCaretPoint(_textViewOpt, _subjectBuffer);
                if (caret.HasValue)
                {
                    // If it changed position and we're still in a tag, there's nothing more to do
                    var currentTags = TryGetTagIntervalTreeForBuffer(caret.Value.Snapshot.TextBuffer);
                    if (currentTags != null && currentTags.GetIntersectingSpans(new SnapshotSpan(caret.Value, 0)).Count > 0)
                    {
                        // Caret is inside a tag.  No need to do anything.
                        return;
                    }
                }

                RemoveAllTags();
            }

            private void RemoveAllTags()
            {
                this.AssertIsForeground();

                var oldTagTrees = this.CachedTagTrees;
                this.CachedTagTrees = ImmutableDictionary<ITextBuffer, TagSpanIntervalTree<TTag>>.Empty;

                var snapshot = _subjectBuffer.CurrentSnapshot;
                var oldTagTree = GetTagTree(snapshot, oldTagTrees);

                // everything from old tree is removed.
                RaiseTagsChanged(snapshot.TextBuffer, new DiffResult(added: null, removed: oldTagTree.GetSpans(snapshot).Select(s => s.Span)));
            }

            private void OnSubjectBufferChanged(object sender, TextContentChangedEventArgs e)
            {
                _workQueue.AssertIsForeground();
                UpdateTagsForTextChange(e);
                AccumulateTextChanges(e);
            }

            private void AccumulateTextChanges(TextContentChangedEventArgs contentChanged)
            {
                _workQueue.AssertIsForeground();
                var contentChanges = contentChanged.Changes;
                var count = contentChanges.Count;

                switch (count)
                {
                    case 0:
                        return;

                    case 1:
                        // PERF: Optimize for the simple case of typing on a line.
                        {
                            var c = contentChanges[0];
                            var textChangeRange = new TextChangeRange(new TextSpan(c.OldSpan.Start, c.OldSpan.Length), c.NewLength);
                            this.AccumulatedTextChanges = this.AccumulatedTextChanges == null
                                ? textChangeRange
                                : this.AccumulatedTextChanges.Accumulate(SpecializedCollections.SingletonEnumerable(textChangeRange));
                        }
                        break;

                    default:
                        var textChangeRanges = new TextChangeRange[count];
                        for (int i = 0; i < count; i++)
                        {
                            var c = contentChanges[i];
                            textChangeRanges[i] = new TextChangeRange(new TextSpan(c.OldSpan.Start, c.OldSpan.Length), c.NewLength);
                        }

                        this.AccumulatedTextChanges = this.AccumulatedTextChanges.Accumulate(textChangeRanges);
                        break;
                }
            }

            private void UpdateTagsForTextChange(TextContentChangedEventArgs e)
            {
                _workQueue.AssertIsForeground();

                if (_dataSource.TextChangeBehavior.HasFlag(TaggerTextChangeBehavior.RemoveAllTags))
                {
                    this.RemoveAllTags();
                    return;
                }

                // Don't bother going forward if we're not going adjust any tags based on edits.
                if (_dataSource.TextChangeBehavior.HasFlag(TaggerTextChangeBehavior.RemoveTagsThatIntersectEdits))
                {
                    RemoveTagsThatIntersectEdit(e);
                    return;
                }
            }

            private void RemoveTagsThatIntersectEdit(TextContentChangedEventArgs e)
            {
                if (!e.Changes.Any())
                {
                    return;
                }

                // We might be able to steal the cached tags from another tag source
                if (TryStealTagsFromRelatedTagSource(e))
                {
                    return;
                }

                var buffer = e.After.TextBuffer;
                if (!this.CachedTagTrees.TryGetValue(buffer, out var treeForBuffer))
                {
                    return;
                }

                var tagsToRemove = e.Changes.SelectMany(c => treeForBuffer.GetIntersectingSpans(new SnapshotSpan(e.After, c.NewSpan)));
                if (!tagsToRemove.Any())
                {
                    return;
                }

                var allTags = treeForBuffer.GetSpans(e.After).ToList();
                var newTagTree = new TagSpanIntervalTree<TTag>(
                    buffer,
                    treeForBuffer.SpanTrackingMode,
                    allTags.Except(tagsToRemove, _tagSpanComparer));

                var snapshot = e.After;

                this.CachedTagTrees = this.CachedTagTrees.SetItem(snapshot.TextBuffer, newTagTree);

                // Not sure why we are diffing when we already have tagsToRemove. is it due to _tagSpanComparer might return
                // different result than GetIntersectingSpans?
                //
                // treeForBuffer basically points to oldTagTrees. case where oldTagTrees not exist is already taken cared by
                // CachedTagTrees.TryGetValue.
                var difference = ComputeDifference(snapshot, newTagTree, treeForBuffer);

                RaiseTagsChanged(snapshot.TextBuffer, difference);
            }

            private TagSpanIntervalTree<TTag> GetTagTree(ITextSnapshot snapshot, ImmutableDictionary<ITextBuffer, TagSpanIntervalTree<TTag>> tagTrees)
            {
                return tagTrees.TryGetValue(snapshot.TextBuffer, out var tagTree)
                    ? tagTree
                    : new TagSpanIntervalTree<TTag>(snapshot.TextBuffer, _dataSource.SpanTrackingMode);
            }

            private bool TryStealTagsFromRelatedTagSource(TextContentChangedEventArgs e)
            {
                // see bug 778731
#if INTERACTIVE
            // If we don't have a way to find the related buffer, we're done immediately
            if (bufferToRelatedTagSource == null)
            {
                return false;
            }

            // We can only steal tags if we know where the edit came from, so do we?
            var editTag = e.EditTag as RestoreHistoryEditTag;

            if (editTag == null)
            {
                return false;
            }

            var originalSpan = editTag.OriginalSpan;

            var relatedTagSource = bufferToRelatedTagSource(originalSpan.Snapshot.TextBuffer);
            if (relatedTagSource == null)
            {
                return false;
            }

            // Reading the other tag source's cached tags is safe, since this field is allowed to be
            // accessed from multiple threads and is immutable. We still need to have a local copy
            // though to play it safe and be a good citizen (well, as good as a citizen that's about
            // to steal something can be...)
            var relatedCachedTags = relatedTagSource.cachedTags;
            TagSpanIntervalTree<TTag> relatedIntervalTree;

            if (!relatedCachedTags.TryGetValue(originalSpan.Snapshot.TextBuffer, out relatedIntervalTree))
            {
                return false;
            }

            // Excellent! Let's build a new interval tree with these tags mapped to our buffer
            // instead
            var tagsForThisBuffer = from tagSpan in relatedIntervalTree.GetSpans(originalSpan.Snapshot)
                                    where tagSpan.Span.IntersectsWith(originalSpan)
                                    let snapshotSpan = new SnapshotSpan(e.After, tagSpan.SpanStart - originalSpan.Start, tagSpan.Span.Length)
                                    select new TagSpan<TTag>(snapshotSpan, tagSpan.Tag);

            var intervalTreeForThisBuffer = new TagSpanIntervalTree<TTag>(e.After.TextBuffer, relatedIntervalTree.SpanTrackingMode, tagsForThisBuffer);

            // Update our cached tags
            UpdateCachedTagsForBuffer(e.After, intervalTreeForThisBuffer);
            return true;
#else
                return false;
#endif
            }

            /// <summary>
            /// Called on the foreground thread.  Passed a boolean to say if we're computing the
            /// initial set of tags or not.  If we're computing the initial set of tags, we lower
            /// all our delays so that we can get results to the screen as quickly as possible.
            /// 
            /// This gives a good experience when a document is opened as the document appears
            /// complete almost immediately.  Once open though, our normal delays come into play
            /// so as to not cause a flashy experience.
            /// </summary>
            private void RecomputeTagsForeground(bool initialTags)
            {
                _workQueue.AssertIsForeground();

                using (Logger.LogBlock(FunctionId.Tagger_TagSource_RecomputeTags, CancellationToken.None))
                {
                    // Stop any existing work we're currently engaged in
                    _workQueue.CancelCurrentWork();

                    // Mark that we're not up to date. We'll remain in that state until the next 
                    // tag production stage finally completes.
                    this.UpToDate = false;

                    var cancellationToken = GetCancellationToken(initialTags);
                    var spansToTag = GetSpansAndDocumentsToTag();

                    // Make a copy of all the data we need while we're on the foreground.  Then
                    // pass it along everywhere needed.  Finally, once new tags have been computed,
                    // then we update our state again on the foreground.
                    var caretPosition = _dataSource.GetCaretPoint(_textViewOpt, _subjectBuffer);
                    var textChangeRange = this.AccumulatedTextChanges;
                    var oldTagTrees = this.CachedTagTrees;
                    var oldState = this.State;

                    _workQueue.EnqueueBackgroundTask(
                        ct => this.RecomputeTagsAsync(
                            oldState, caretPosition, textChangeRange, spansToTag, oldTagTrees, initialTags, ct),
                        GetType().Name + ".RecomputeTags", cancellationToken);
                }
            }

            /// <summary>
            /// Get's the cancellation token that will control the processing of this set of
            /// tags. If this is the initial set of tags, we have a single cancellation token
            /// that can't be interrupted *unless* the entire tagger is shut down.  If this
            /// is anything after the initial set of tags, then we'll control things with a
            /// cancellation token that is triggered every time we hear about new changes.
            /// 
            /// This is a 'kick the can down the road' approach whereby we keep delaying
            /// producing tags (and updating the UI) until a reasonable pause has happened.
            /// This approach helps prevent flashing in the UI.
            /// </summary>
            private CancellationToken GetCancellationToken(bool initialTags)
                => initialTags
                    ? _initialComputationCancellationTokenSource.Token
                    : _workQueue.CancellationToken;

            private List<DocumentSnapshotSpan> GetSpansAndDocumentsToTag()
            {
                _workQueue.AssertIsForeground();

                // TODO: Update to tag spans from all related documents.

                var snapshotToDocumentMap = new Dictionary<ITextSnapshot, Document>();
                var spansToTag = _dataSource.GetSpansToTag(_textViewOpt, _subjectBuffer);

                var spansAndDocumentsToTag = spansToTag.Select(span =>
                {
                    if (!snapshotToDocumentMap.TryGetValue(span.Snapshot, out var document))
                    {
                        CheckSnapshot(span.Snapshot);

                        document = span.Snapshot.GetOpenDocumentInCurrentContextWithChanges();
                        snapshotToDocumentMap[span.Snapshot] = document;
                    }

                    // document can be null if the buffer the given span is part of is not part of our workspace.
                    return new DocumentSnapshotSpan(document, span);
                }).ToList();

                Debug.Assert(spansAndDocumentsToTag.Count > 0);
                return spansAndDocumentsToTag;
            }

            [Conditional("DEBUG")]
            private void CheckSnapshot(ITextSnapshot snapshot)
            {
                var container = snapshot.TextBuffer.AsTextContainer();
                if (Workspace.TryGetWorkspace(container, out var dummy))
                {
                    // if the buffer is part of our workspace, it must be the latest.
                    Contract.Assert(snapshot.Version.Next == null, "should be on latest snapshot");
                }
            }

            private ImmutableDictionary<ITextBuffer, TagSpanIntervalTree<TTag>> ConvertToTagTrees(
                ImmutableDictionary<ITextBuffer, TagSpanIntervalTree<TTag>> oldTagTrees,
                ILookup<ITextBuffer, ITagSpan<TTag>> newTagsByBuffer,
                IEnumerable<DocumentSnapshotSpan> spansTagged)
            {
                // NOTE: we assume that the following list is already realized and is _not_ lazily
                // computed. It's not clear what the contract is of this API.

                // common case where we only tagged a single range of a document.
                if (spansTagged.IsSingle())
                {
                    return ConvertToTagTree(oldTagTrees, newTagsByBuffer, spansTagged.Single().SnapshotSpan);
                }

                // heavy linq case 
                var spansToInvalidateByBuffer = spansTagged.Select(ss => ss.SnapshotSpan).ToLookup(ss => ss.Snapshot.TextBuffer);

                var buffers = oldTagTrees.Keys.Concat(newTagsByBuffer.Select(g => g.Key))
                                              .Concat(spansTagged.Select(dss => dss.SnapshotSpan.Snapshot.TextBuffer))
                                              .Distinct();

                // Walk through each relevant buffer and decide what the interval tree should be
                // for that buffer.  In general this will work by keeping around old tags that
                // weren't in the range that was re-tagged, and merging them with the new tags
                // produced for the range that was re-tagged.
                var newTagTrees = ImmutableDictionary<ITextBuffer, TagSpanIntervalTree<TTag>>.Empty;
                foreach (var buffer in buffers)
                {
                    var newTagTree = ComputeNewTagTree(oldTagTrees, buffer, newTagsByBuffer[buffer], spansToInvalidateByBuffer[buffer]);
                    if (newTagTree != null)
                    {
                        newTagTrees = newTagTrees.Add(buffer, newTagTree);
                    }
                }

                return newTagTrees;
            }

            private TagSpanIntervalTree<TTag> ComputeNewTagTree(
                ImmutableDictionary<ITextBuffer, TagSpanIntervalTree<TTag>> oldTagTrees,
                ITextBuffer textBuffer,
                IEnumerable<ITagSpan<TTag>> newTags,
                IEnumerable<SnapshotSpan> spansToInvalidate)
            {
                var noNewTags = newTags.IsEmpty();
                var noSpansToInvalidate = spansToInvalidate.IsEmpty();
                oldTagTrees.TryGetValue(textBuffer, out var oldTagTree);

                if (oldTagTree == null)
                {
                    if (noNewTags)
                    {
                        // We have no new tags, and no old tags either.  No need to store anything
                        // for this buffer.
                        return null;
                    }

                    // If we don't have any old tags then we just need to return the new tags.
                    return new TagSpanIntervalTree<TTag>(textBuffer, _dataSource.SpanTrackingMode, newTags);
                }

                // If we don't have any new tags, and there was nothing to invalidate, then we can 
                // keep whatever old tags we have without doing any additional work.
                if (noNewTags && noSpansToInvalidate)
                {
                    return oldTagTree;
                }

                // We either have some new tags, or we have some tags to invalidate.
                // First, determine which of the old tags we want to keep around.
                var snapshot = noNewTags ? spansToInvalidate.First().Snapshot : newTags.First().Span.Snapshot;
                var oldTagsToKeep = noSpansToInvalidate
                    ? oldTagTree.GetSpans(snapshot)
                    : GetNonIntersectingTagSpans(spansToInvalidate, oldTagTree);

                // Then union those with the new tags to produce the final tag tree.
                var finalTags = oldTagsToKeep.Concat(newTags);
                return new TagSpanIntervalTree<TTag>(textBuffer, _dataSource.SpanTrackingMode, finalTags);
            }

            private IEnumerable<ITagSpan<TTag>> GetNonIntersectingTagSpans(IEnumerable<SnapshotSpan> spansToInvalidate, TagSpanIntervalTree<TTag> oldTagTree)
            {
                var snapshot = spansToInvalidate.First().Snapshot;

                var tagSpansToInvalidate = new List<ITagSpan<TTag>>(
                    spansToInvalidate.SelectMany(ss => oldTagTree.GetIntersectingSpans(ss)));

                return oldTagTree.GetSpans(snapshot).Except(tagSpansToInvalidate, _tagSpanComparer);
            }

            private ImmutableDictionary<ITextBuffer, TagSpanIntervalTree<TTag>> ConvertToTagTree(
                ImmutableDictionary<ITextBuffer, TagSpanIntervalTree<TTag>> oldTagTrees,
                ILookup<ITextBuffer, ITagSpan<TTag>> newTagsByBuffer,
                SnapshotSpan spanTagged)
            {
                var allBuffers = oldTagTrees.Keys.Concat(newTagsByBuffer.Select(g => g.Key))
                                                 .Concat(spanTagged.Snapshot.TextBuffer).Distinct();

                var newTagTrees = ImmutableDictionary<ITextBuffer, TagSpanIntervalTree<TTag>>.Empty;
                foreach (var buffer in allBuffers)
                {
                    var newTagTree = ComputeNewTagTree(spanTagged, oldTagTrees, buffer, newTagsByBuffer[buffer]);
                    if (newTagTree != null)
                    {
                        newTagTrees = newTagTrees.Add(buffer, newTagTree);
                    }
                }

                return newTagTrees;
            }

            /// <summary>
            /// This is the same as <see cref="ComputeNewTagTree(ImmutableDictionary{ITextBuffer, TagSpanIntervalTree{TTag}}, ITextBuffer, IEnumerable{ITagSpan{TTag}}, IEnumerable{SnapshotSpan})"/>,
            /// just optimized for the case where we were tagging a single snapshot span.
            /// </summary>
            private TagSpanIntervalTree<TTag> ComputeNewTagTree(
                SnapshotSpan spanToInvalidate,
                ImmutableDictionary<ITextBuffer, TagSpanIntervalTree<TTag>> oldTagTrees,
                ITextBuffer textBuffer,
                IEnumerable<ITagSpan<TTag>> newTags)
            {
                oldTagTrees.TryGetValue(textBuffer, out var oldTagTree);

                if (oldTagTree == null)
                {
                    if (newTags.IsEmpty())
                    {
                        // We have no new tags, and no old tags either.  No need to store anything
                        // for this buffer.
                        return null;
                    }

                    // If we don't have any old tags then we just need to return the new tags.
                    return new TagSpanIntervalTree<TTag>(textBuffer, _dataSource.SpanTrackingMode, newTags);
                }

                // If we're examining a text buffer other than the one we tagged.
                if (textBuffer != spanToInvalidate.Snapshot.TextBuffer)
                {
                    // If we have no new tags produced for it, we can just use the old tags for it.
                    if (newTags.IsEmpty())
                    {
                        return oldTagTree;
                    }

                    // Otherwise, merge the old and new tags.
                    var finalTags = oldTagTree.GetSpans(newTags.First().Span.Snapshot).Concat(newTags);
                    return new TagSpanIntervalTree<TTag>(textBuffer, _dataSource.SpanTrackingMode, finalTags);
                }
                else
                {
                    // We're examining the buffer we tagged.  If we tagged just a portion in the middle
                    // then produce the new set of tags by taking the old set before the retagged portion,
                    // then the new tags, then the old tags after the retagged portion.  This keeps the
                    // tags mostly sorted, which helps with producing an accurate diff.

                    // These lists only live as long as this method.  So it's fine for us to do whatever
                    // we want with them (including mutating them) inside this body.
                    var beforeTagsToKeep = new List<ITagSpan<TTag>>();
                    var afterTagsToKeep = new List<ITagSpan<TTag>>();
                    GetTagsToKeep(oldTagTrees, spanToInvalidate, beforeTagsToKeep, afterTagsToKeep);

                    // Then union those with the new tags to produce the final tag tree.
                    var finalTags = beforeTagsToKeep;
                    finalTags.AddRange(newTags);
                    finalTags.AddRange(afterTagsToKeep);

                    return new TagSpanIntervalTree<TTag>(textBuffer, _dataSource.SpanTrackingMode, finalTags);
                }
            }

            /// <summary>
            /// Returns all that tags that fully precede 'spanToInvalidate' and all the tags that
            /// fully follow it.  All the tag spans are normalized to the snapshot passed in through
            /// 'spanToInvalidate'.
            /// </summary>
            private void GetTagsToKeep(
                ImmutableDictionary<ITextBuffer, TagSpanIntervalTree<TTag>> oldTagTrees,
                SnapshotSpan spanTagged,
                List<ITagSpan<TTag>> beforeTags,
                List<ITagSpan<TTag>> afterTags)
            {
                var fullRefresh = spanTagged.Length == spanTagged.Snapshot.Length;
                if (fullRefresh)
                {
                    return;
                }
                // we actually have span to invalidate from old tree
                if (!oldTagTrees.TryGetValue(spanTagged.Snapshot.TextBuffer, out var treeForBuffer))
                {
                    return;
                }

                treeForBuffer.GetNonIntersectingSpans(spanTagged, beforeTags, afterTags);
            }

            private async Task RecomputeTagsAsync(
                object oldState,
                SnapshotPoint? caretPosition,
                TextChangeRange? textChangeRange,
                List<DocumentSnapshotSpan> spansToTag,
                ImmutableDictionary<ITextBuffer, TagSpanIntervalTree<TTag>> oldTagTrees,
                bool initialTags,
                CancellationToken cancellationToken)
            {
                cancellationToken.ThrowIfCancellationRequested();

                var context = new TaggerContext<TTag>(
                    oldState, spansToTag, caretPosition, textChangeRange, oldTagTrees, cancellationToken);
                await ProduceTagsAsync(context).ConfigureAwait(false);

                ProcessContext(spansToTag, oldTagTrees, context, initialTags);
            }

            private bool ShouldSkipTagProduction()
            {
                var options = _dataSource.Options ?? SpecializedCollections.EmptyEnumerable<Option<bool>>();
                var perLanguageOptions = _dataSource.PerLanguageOptions ?? SpecializedCollections.EmptyEnumerable<PerLanguageOption<bool>>();

                return options.Any(option => !_subjectBuffer.GetFeatureOnOffOption(option)) ||
                       perLanguageOptions.Any(option => !_subjectBuffer.GetFeatureOnOffOption(option));
            }

            private Task ProduceTagsAsync(TaggerContext<TTag> context)
            {
                if (ShouldSkipTagProduction())
                {
                    // If the feature is disabled, then just produce no tags.
                    return SpecializedTasks.EmptyTask;
                }

                return _dataSource.ProduceTagsAsync(context);
            }

            private void ProduceTagsSynchronously(TaggerContext<TTag> context)
            {
                if (ShouldSkipTagProduction())
                {
                    return;
                }

                _dataSource.ProduceTagsSynchronously(context);
            }

            private void ProcessContext(
                List<DocumentSnapshotSpan> spansToTag,
                ImmutableDictionary<ITextBuffer, TagSpanIntervalTree<TTag>> oldTagTrees,
                TaggerContext<TTag> context,
                bool initialTags)
            {
                var buffersToTag = spansToTag.Select(dss => dss.SnapshotSpan.Snapshot.TextBuffer).ToSet();

                // Ignore any tag spans reported for any buffers we weren't interested in.
                var newTagsByBuffer = context.tagSpans.Where(ts => buffersToTag.Contains(ts.Span.Snapshot.TextBuffer))
                                                      .ToLookup(t => t.Span.Snapshot.TextBuffer);

                var newTagTrees = ConvertToTagTrees(oldTagTrees, newTagsByBuffer, context._spansTagged);
                ProcessNewTagTrees(
                    spansToTag, oldTagTrees, newTagTrees, 
                    context.State, initialTags, context.CancellationToken);
            }

            private void ProcessNewTagTrees(
                List<DocumentSnapshotSpan> spansToTag,
                ImmutableDictionary<ITextBuffer, TagSpanIntervalTree<TTag>> oldTagTrees,
                ImmutableDictionary<ITextBuffer, TagSpanIntervalTree<TTag>> newTagTrees,
                object newState,
                bool initialTags,
                CancellationToken cancellationToken)
            {
                var bufferToChanges = new Dictionary<ITextBuffer, DiffResult>();
                using (Logger.LogBlock(FunctionId.Tagger_TagSource_ProcessNewTags, cancellationToken))
                {
                    foreach (var (latestBuffer, latestSpans) in newTagTrees)
                    {
                        var snapshot = spansToTag.First(s => s.SnapshotSpan.Snapshot.TextBuffer == latestBuffer).SnapshotSpan.Snapshot;

                        if (oldTagTrees.TryGetValue(latestBuffer, out var previousSpans))
                        {
                            var difference = ComputeDifference(snapshot, latestSpans, previousSpans);
                            bufferToChanges[latestBuffer] = difference;
                        }
                        else
                        {
                            // It's a new buffer, so report all spans are changed
                            bufferToChanges[latestBuffer] = new DiffResult(added: latestSpans.GetSpans(snapshot).Select(t => t.Span), removed: null);
                        }
                    }

                    foreach (var (oldBuffer, previousSpans) in oldTagTrees)
                    {
                        if (!newTagTrees.ContainsKey(oldBuffer))
                        {
                            // This buffer disappeared, so let's notify that the old tags are gone
                            bufferToChanges[oldBuffer] = new DiffResult(added: null, removed: previousSpans.GetSpans(oldBuffer.CurrentSnapshot).Select(t => t.Span));
                        }
                    }
                }

                if (_workQueue.IsForeground())
                {
                    // If we're on the foreground already, we can just update our internal state directly.
                    UpdateStateAndReportChanges(newTagTrees, bufferToChanges, newState, initialTags);
                }
                else
                {
                    // Otherwise report back on the foreground asap to update the state and let our 
                    // clients know about the change.
<<<<<<< HEAD
                    RegisterNotification(() => UpdateStateAndReportChanges(
                        newTagTrees, bufferToChanges, newState, initialTags),
=======
                    RegisterNotification(
                        () => UpdateStateAndReportChanges(newTagTrees, bufferToChanges, newState),
>>>>>>> a526bfc0
                        delay: 0,
                        cancellationToken: cancellationToken);
                }
            }

            private void UpdateStateAndReportChanges(
                ImmutableDictionary<ITextBuffer, TagSpanIntervalTree<TTag>> newTagTrees,
                Dictionary<ITextBuffer, DiffResult> bufferToChanges,
                object newState,
                bool initialTags)
            {
                _workQueue.AssertIsForeground();

                // Now that we're back on the UI thread, we can safely update our state with
                // what we've computed.  There is no concern with race conditions now.  For 
                // example, say that another change happened between the time when we 
                // registered for UpdateStateAndReportChanges and now.  If we processed that
                // notification (on the UI thread) first, then our cancellation token would 
                // have been triggered, and the foreground notification service would not 
                // call into this method. 
                // 
                // If, instead, we did get called into, then we will update our instance state.
                // Then when the foreground notification service runs RecomputeTagsForeground
                // it will see that state and use it as the new basis on which to compute diffs
                // and whatnot.
                this.CachedTagTrees = newTagTrees;
                this.AccumulatedTextChanges = null;
                this.State = newState;

                // Mark that we're up to date.  If any accurate taggers come along, they can use our
                // cached information.
                this.UpToDate = true;

                // Note: we're raising changes here on the UI thread.  However, this doesn't actually
                // mean we'll be notifying the editor.  Instead, these will be batched up in the 
                // AsynchronousTagger's BatchChangeNotifier.  If we tell it about enough changes
                // to a file, it will coalesce them into one large change to keep chattiness with
                // the editor down.
                RaiseTagsChanged(bufferToChanges, initialTags);
            }

            private DiffResult ComputeDifference(
                ITextSnapshot snapshot,
                TagSpanIntervalTree<TTag> latestSpans,
                TagSpanIntervalTree<TTag> previousSpans)
            {
                return Difference(latestSpans.GetSpans(snapshot), previousSpans.GetSpans(snapshot), _dataSource.TagComparer);
            }

            /// <summary>
            /// Returns the TagSpanIntervalTree containing the tags for the given buffer. If no tags
            /// exist for the buffer at all, null is returned.
            /// </summary>
            public TagSpanIntervalTree<TTag> TryGetTagIntervalTreeForBuffer(ITextBuffer buffer)
            {
                _workQueue.AssertIsForeground();

                // If we're currently pausing updates to the UI, then just use the tags we had before we
                // were paused so that nothing changes.  
                //
                // We're on the UI thread, so it's safe to access these variables.
                var map = _previousCachedTagTrees ?? this.CachedTagTrees;
                map.TryGetValue(buffer, out var tags);
                return tags;
            }

            public TagSpanIntervalTree<TTag> GetAccurateTagIntervalTreeForBuffer(ITextBuffer buffer, CancellationToken cancellationToken)
            {
                _workQueue.AssertIsForeground();

                if (!this.UpToDate)
                {
                    // We're not up to date.  That means we have an outstanding update that we're 
                    // currently processing.  Unfortunately we have no way to track the progress of
                    // that update (i.e. a Task).  Also, even if we did, we'd have the problem that 
                    // we have delays coded into the normal tagging process.  So waiting on that Task
                    // could take a long time.
                    //
                    // So, instead, we just cancel whatever work we're currently doing, and we just
                    // compute the results synchronously in this call.

                    // We can cancel any background computations currently happening
                    _workQueue.CancelCurrentWork();

                    var spansToTag = GetSpansAndDocumentsToTag();

                    // Safe to access _cachedTagTrees here.  We're on the UI thread.
                    var oldTagTrees = this.CachedTagTrees;
                    var caretPoint = _dataSource.GetCaretPoint(_textViewOpt, _subjectBuffer);

                    var context = new TaggerContext<TTag>(
                        this.State, spansToTag, caretPoint, this.AccumulatedTextChanges, oldTagTrees, cancellationToken);

                    ProduceTagsSynchronously(context);

                    ProcessContext(spansToTag, oldTagTrees, context, initialTags: false);
                }

                Debug.Assert(this.UpToDate);
                this.CachedTagTrees.TryGetValue(buffer, out var tags);
                return tags;
            }
        }
    }
}<|MERGE_RESOLUTION|>--- conflicted
+++ resolved
@@ -681,13 +681,8 @@
                 {
                     // Otherwise report back on the foreground asap to update the state and let our 
                     // clients know about the change.
-<<<<<<< HEAD
                     RegisterNotification(() => UpdateStateAndReportChanges(
                         newTagTrees, bufferToChanges, newState, initialTags),
-=======
-                    RegisterNotification(
-                        () => UpdateStateAndReportChanges(newTagTrees, bufferToChanges, newState),
->>>>>>> a526bfc0
                         delay: 0,
                         cancellationToken: cancellationToken);
                 }
