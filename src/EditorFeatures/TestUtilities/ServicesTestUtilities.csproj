﻿<?xml version="1.0" encoding="utf-8"?>
<Project ToolsVersion="4.0" DefaultTargets="Build" xmlns="http://schemas.microsoft.com/developer/msbuild/2003">
  <Import Project="..\..\..\build\Targets\VSL.Settings.targets" />
  <PropertyGroup>
    <Nonshipping>true</Nonshipping>
    <Configuration Condition="'$(Configuration)' == ''">Debug</Configuration>
    <Platform Condition="'$(Platform)' == ''">AnyCPU</Platform>
    <ProjectGuid>{76C6F005-C89D-4348-BB4A-39189DDBEB52}</ProjectGuid>
    <OutputType>Library</OutputType>
    <RootNamespace>Microsoft.CodeAnalysis.Test.Utilities</RootNamespace>
    <AssemblyName>Roslyn.Services.Test.Utilities</AssemblyName>
    <TargetFrameworkVersion>v4.6</TargetFrameworkVersion>
    <CopyNuGetImplementations>false</CopyNuGetImplementations>
  </PropertyGroup>
  <PropertyGroup Condition=" '$(Configuration)|$(Platform)' == 'Debug|AnyCPU' ">
    <AllowUnsafeBlocks>true</AllowUnsafeBlocks>
  </PropertyGroup>
  <PropertyGroup Condition=" '$(Configuration)|$(Platform)' == 'Release|AnyCPU' ">
    <AllowUnsafeBlocks>true</AllowUnsafeBlocks>
  </PropertyGroup>
  <PropertyGroup Condition=" '$(Configuration)|$(Platform)' == 'Debug|ARM' ">
    <AllowUnsafeBlocks>true</AllowUnsafeBlocks>
    <DefineConstants>$(DefineConstants);ARM</DefineConstants>
    <PlatformTarget>ARM</PlatformTarget>
  </PropertyGroup>
  <PropertyGroup Condition=" '$(Configuration)|$(Platform)' == 'Release|ARM' ">
    <AllowUnsafeBlocks>true</AllowUnsafeBlocks>
    <DefineConstants>$(DefineConstants);ARM</DefineConstants>
    <PlatformTarget>ARM</PlatformTarget>
  </PropertyGroup>
  <ItemGroup>
    <ProjectReference Include="..\..\Features\Core\Portable\Features.csproj">
      <Project>{edc68a0e-c68d-4a74-91b7-bf38ec909888}</Project>
      <Name>Features</Name>
    </ProjectReference>
    <ProjectReference Include="..\..\Test\Utilities\Desktop\TestUtilities.Desktop.csproj">
      <Project>{76c6f005-c89d-4348-bb4a-391898dbeb52}</Project>
      <Name>TestUtilities.Desktop</Name>
    </ProjectReference>
    <ProjectReference Include="..\..\Test\Utilities\Portable.FX45\TestUtilities.FX45.csproj">
      <Project>{f7712928-1175-47b3-8819-ee086753dee2}</Project>
      <Name>TestUtilities.FX45</Name>
    </ProjectReference>
    <ProjectReference Include="..\..\Workspaces\Core\Desktop\Workspaces.Desktop.csproj">
      <Project>{2e87fa96-50bb-4607-8676-46521599f998}</Project>
      <Name>Workspaces.Desktop</Name>
    </ProjectReference>
    <ProjectReference Include="..\..\Workspaces\Core\Portable\Workspaces.csproj">
      <Project>{5f8d2414-064a-4b3a-9b42-8e2a04246be5}</Project>
      <Name>Workspaces</Name>
    </ProjectReference>
    <ProjectReference Include="..\..\Workspaces\Remote\ServiceHub\ServiceHub.csproj">
      <Project>{80fddd00-9393-47f7-8baf-7e87ce011068}</Project>
      <Name>ServiceHub</Name>
    </ProjectReference>
    <ProjectReference Include="..\Core\EditorFeatures.csproj">
      <Project>{3CDEEAB7-2256-418A-BEB2-620B5CB16302}</Project>
      <Name>EditorFeatures</Name>
    </ProjectReference>
    <ProjectReference Include="..\Text\TextEditorFeatures.csproj">
      <Project>{18f5fbb8-7570-4412-8cc7-0a86ff13b7ba}</Project>
      <Name>TextEditorFeatures</Name>
    </ProjectReference>
  </ItemGroup>
  <ItemGroup>
    <Reference Include="PresentationCore" />
    <Reference Include="PresentationFramework" />
    <Reference Include="ReachFramework" />
    <Reference Include="System" />
    <Reference Include="System.Core" />
    <Reference Include="System.Windows.Forms" />
    <Reference Include="System.Xaml" />
    <Reference Include="System.XML" />
    <Reference Include="System.Xml.Linq" />
    <Reference Include="WindowsBase" />
  </ItemGroup>
  <ItemGroup>
    <Compile Include="..\..\visualstudio\core\next\remote\JsonRpcClient.cs">
      <Link>Remote\JsonRpcClient.cs</Link>
    </Compile>
    <Compile Include="..\..\visualstudio\core\next\remote\JsonRpcSession.cs">
      <Link>Remote\JsonRpcSession.cs</Link>
    </Compile>
    <Compile Include="Async\AsynchronousOperationBlocker.cs" />
    <Compile Include="Async\Checkpoint.cs" />
    <Compile Include="Async\WaitHelper.cs" />
    <Compile Include="BlindAggregatorFactory.cs" />
    <Compile Include="DispatcherExtensions.cs" />
    <Compile Include="DirectoryExtensions.cs" />
    <Compile Include="ExceptionUtilities.cs" />
<<<<<<< HEAD
    <Compile Include="MinimalTestExportProvider.cs" />
    <Compile Include="TestExportProvider.cs" />
    <Compile Include="TestExtensionErrorHandler.cs" />
    <Compile Include="TestOptionsServiceFactory.cs" />
    <Compile Include="TestWaitIndicator.cs" />
=======
    <Compile Include="Remote\InProcRemostHostClient.cs" />
>>>>>>> d13df351
    <Compile Include="Threading\ConditionalWpfFactAttribute.cs" />
    <Compile Include="Threading\StaTaskScheduler.cs" />
    <Compile Include="Threading\WpfFactAttribute.cs" />
    <Compile Include="Threading\WpfFactDiscoverer.cs" />
    <Compile Include="Threading\WpfTestCase.cs" />
    <Compile Include="Traits.cs" />
    <Compile Include="VisualStudioSendKeys.cs" />
  </ItemGroup>
  <ItemGroup>
    <InternalsVisibleTo Include="Roslyn.VisualStudio.RemoteHostClientMock" />
    <InternalsVisibleToTest Include="Roslyn.Compilers.CSharp.CommandLine.UnitTests" />
    <InternalsVisibleToTest Include="Roslyn.Compilers.CSharp.Emit.UnitTests" />
    <InternalsVisibleToTest Include="Roslyn.Compilers.CSharp.EnC.UnitTests" />
    <InternalsVisibleToTest Include="Roslyn.Compilers.CSharp.Semantic.UnitTests" />
    <InternalsVisibleToTest Include="Roslyn.Compilers.CSharp.Symbol.UnitTests" />
    <InternalsVisibleToTest Include="Roslyn.Compilers.CSharp.Syntax.UnitTests" />
    <InternalsVisibleToTest Include="Roslyn.Compilers.CSharp.Test.Utilities" />
    <InternalsVisibleToTest Include="Roslyn.Compilers.UnitTests" />
    <InternalsVisibleToTest Include="Roslyn.Compilers.VisualBasic.CommandLine.UnitTests" />
    <InternalsVisibleToTest Include="Roslyn.Compilers.VisualBasic.Emit.UnitTests" />
    <InternalsVisibleToTest Include="Roslyn.Compilers.VisualBasic.EnC.UnitTests" />
    <InternalsVisibleToTest Include="Roslyn.Compilers.VisualBasic.Semantic.UnitTests" />
    <InternalsVisibleToTest Include="Roslyn.Compilers.VisualBasic.Symbol.UnitTests" />
    <InternalsVisibleToTest Include="Roslyn.Compilers.VisualBasic.Syntax.UnitTests" />
    <InternalsVisibleToTest Include="Roslyn.Compilers.VisualBasic.Test.Utilities" />
    <InternalsVisibleToTest Include="Roslyn.InteractiveHost.UnitTests" />
    <InternalsVisibleToTest Include="Roslyn.Services.Editor.UnitTests" />
    <InternalsVisibleToTest Include="Roslyn.VisualStudio.Test.Utilities" />
    <InternalsVisibleToTest Include="Roslyn.VisualStudio.Next.UnitTests" />
  </ItemGroup>
  <ItemGroup>
    <None Include="project.json" />
  </ItemGroup>
  <Import Project="..\..\..\build\Targets\VSL.Imports.targets" />
  <Import Project="..\..\..\build\Targets\Roslyn.Toolsets.Xunit.targets" />
</Project><|MERGE_RESOLUTION|>--- conflicted
+++ resolved
@@ -88,15 +88,12 @@
     <Compile Include="DispatcherExtensions.cs" />
     <Compile Include="DirectoryExtensions.cs" />
     <Compile Include="ExceptionUtilities.cs" />
-<<<<<<< HEAD
     <Compile Include="MinimalTestExportProvider.cs" />
     <Compile Include="TestExportProvider.cs" />
     <Compile Include="TestExtensionErrorHandler.cs" />
     <Compile Include="TestOptionsServiceFactory.cs" />
     <Compile Include="TestWaitIndicator.cs" />
-=======
     <Compile Include="Remote\InProcRemostHostClient.cs" />
->>>>>>> d13df351
     <Compile Include="Threading\ConditionalWpfFactAttribute.cs" />
     <Compile Include="Threading\StaTaskScheduler.cs" />
     <Compile Include="Threading\WpfFactAttribute.cs" />
