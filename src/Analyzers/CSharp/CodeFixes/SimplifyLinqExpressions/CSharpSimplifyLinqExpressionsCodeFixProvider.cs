﻿// Licensed to the .NET Foundation under one or more agreements.
// The .NET Foundation licenses this file to you under the MIT license.
// See the LICENSE file in the project root for more information.

#nullable enable
using System;
using System.Collections.Immutable;
using System.Composition;
using System.Diagnostics.CodeAnalysis;
using System.Linq;
using System.Threading;
using System.Threading.Tasks;
using Microsoft.CodeAnalysis.CodeActions;
using Microsoft.CodeAnalysis.CodeFixes;
using Microsoft.CodeAnalysis.CSharp.Extensions;
using Microsoft.CodeAnalysis.CSharp.Syntax;
using Microsoft.CodeAnalysis.Diagnostics;
using Microsoft.CodeAnalysis.Editing;

namespace Microsoft.CodeAnalysis.CSharp.SimplifyLinqExpressions
{
    internal sealed class CSharpSimplifyLinqExpressionsCodeFixProvider : SyntaxEditorBasedCodeFixProvider
    {
        [ImportingConstructor]
        [SuppressMessage("RoslynDiagnosticsReliability", "RS0033:Importing constructor should be [Obsolete]", Justification = "Used in test code: https://github.com/dotnet/roslyn/issues/42814")]
        public CSharpSimplifyLinqExpressionsCodeFixProvider()
        {
        }

        public sealed override ImmutableArray<string> FixableDiagnosticIds
           => ImmutableArray.Create(IDEDiagnosticIds.SimplifyLinqExpressionsDiagnosticId);

        internal override CodeFixCategory CodeFixCategory => CodeFixCategory.CodeQuality;

        public override Task RegisterCodeFixesAsync(CodeFixContext context)
        {
            context.RegisterCodeFix(new MyCodeAction(
                c => FixAsync(context.Document, context.Diagnostics.First(), c)), context.Diagnostics);
            return Task.CompletedTask;
        }

        protected override async Task FixAllAsync(
            Document document, ImmutableArray<Diagnostic> diagnostics,
            SyntaxEditor editor, CancellationToken cancellationToken)
        {
            var model = await document.GetSemanticModelAsync(cancellationToken).ConfigureAwait(false);
            foreach (var diagnostic in diagnostics)
            {
                var node = editor.OriginalRoot.FindNode(diagnostic.Location.SourceSpan, getInnermostNodeForTie: true);
                RemoveWhere(model, editor, node);
            }
        }

        private static void RemoveWhere(SemanticModel model, SyntaxEditor editor, SyntaxNode node)
        {
            var childNode = ((InvocationExpressionSyntax)node).Expression;

            // Get the Linq expression being invoked
            // Example: 'Single' from 'Data.Where(x => x == 1).Single()'
            var memberAccess = (MemberAccessExpressionSyntax)childNode;

            // Retrieve the lambda expression from the node
            // Example: 'x => x == 1' from 'Data.Where(x => x == 1).Single()'
            var lambda = ((InvocationExpressionSyntax)memberAccess.Expression).ArgumentList;

            // Get the data or object the query is being called on
            // Example: 'Data' from 'Data.Where(x => x == 1).Single()'
            var objectNodeSyntax = model.GetOperation(memberAccess.Expression).Children.FirstOrDefault().Syntax;
            ExpressionSyntax expression;
            if (objectNodeSyntax.IsKind(SyntaxKind.InvocationExpression) || objectNodeSyntax.IsKind(SyntaxKind.SimpleMemberAccessExpression))
            {
                expression = (ExpressionSyntax)objectNodeSyntax;
            }
            else
            {
                expression = SyntaxFactory.IdentifierName(((IdentifierNameSyntax)objectNodeSyntax).Identifier.Text);
            }
            var newNode = SyntaxFactory.InvocationExpression(
                                SyntaxFactory.MemberAccessExpression(
                                    SyntaxKind.SimpleMemberAccessExpression,
                                    expression,
                                    memberAccess.Name))
                            .WithArgumentList(lambda);
            editor.ReplaceNode(childNode.Parent, newNode);
        }

        private class MyCodeAction : CustomCodeActions.DocumentChangeAction
        {
            public MyCodeAction(Func<CancellationToken, Task<Document>> createChangedDocument)
<<<<<<< HEAD
                : base(CSharpAnalyzersResources.Simplify_linq_expressions, createChangedDocument, CSharpAnalyzersResources.Simplify_linq_expressions)
=======
                : base(CSharpAnalyzersResources.Simplify_linq_expression, createChangedDocument, CSharpAnalyzersResources.Simplify_linq_expression)
>>>>>>> f21c71c1
            {
            }
        }
    }
}<|MERGE_RESOLUTION|>--- conflicted
+++ resolved
@@ -87,11 +87,7 @@
         private class MyCodeAction : CustomCodeActions.DocumentChangeAction
         {
             public MyCodeAction(Func<CancellationToken, Task<Document>> createChangedDocument)
-<<<<<<< HEAD
-                : base(CSharpAnalyzersResources.Simplify_linq_expressions, createChangedDocument, CSharpAnalyzersResources.Simplify_linq_expressions)
-=======
                 : base(CSharpAnalyzersResources.Simplify_linq_expression, createChangedDocument, CSharpAnalyzersResources.Simplify_linq_expression)
->>>>>>> f21c71c1
             {
             }
         }
