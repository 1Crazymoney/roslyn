--- conflicted
+++ resolved
@@ -201,12 +201,7 @@
             {
                 var disposeImplMethod = CreateDisposeImplementationMethod(compilation, document, classType, disposeMethod, disposedValueField);
 
-<<<<<<< HEAD
-                var symbolDisplay = document.GetRequiredLanguageService<ISymbolDisplayService>();
-                var disposeMethodDisplayString = symbolDisplay.ToDisplayString(disposeImplMethod, s_format);
-=======
                 var disposeMethodDisplayString = this.Service.ToDisplayString(disposeImplMethod, s_format);
->>>>>>> d73229b4
 
                 var disposeInterfaceMethod = CreateDisposeInterfaceMethod(
                     compilation, document, classType, disposeMethod,
@@ -297,11 +292,7 @@
                 statements.Add(g.ExpressionStatement(
                     g.InvocationExpression(
                         g.MemberAccessExpression(
-<<<<<<< HEAD
-                            g.TypeExpression(compilation.GetTypeByMetadataName(typeof(GC).FullName)),
-=======
                             g.TypeExpression(compilation.GetTypeByMetadataName(typeof(GC).FullName!)),
->>>>>>> d73229b4
                             nameof(GC.SuppressFinalize)),
                         g.ThisExpression())));
 
