﻿<?xml version="1.0" encoding="utf-8"?>
<xliff xmlns="urn:oasis:names:tc:xliff:document:1.2" xmlns:xsi="http://www.w3.org/2001/XMLSchema-instance" version="1.2" xsi:schemaLocation="urn:oasis:names:tc:xliff:document:1.2 xliff-core-1.2-transitional.xsd">
  <file datatype="xml" source-language="en" target-language="pl" original="../FeaturesResources.resx">
    <body>
      <trans-unit id="Add_member_name">
        <source>Add member name</source>
        <target state="translated">Dodaj nazwę składowej</target>
<<<<<<< HEAD
=======
        <note />
      </trans-unit>
      <trans-unit id="Add_optional_parameter_to_constructor">
        <source>Add optional parameter to constructor</source>
        <target state="new">Add optional parameter to constructor</target>
>>>>>>> 835a94d2
        <note />
      </trans-unit>
      <trans-unit id="Add_parameter_to_0_and_overrides_implementations">
        <source>Add parameter to '{0}' (and overrides/implementations)</source>
        <target state="translated">Dodaj parametr do elementu „{0}” (oraz przesłonięć/implementacji)</target>
        <note />
      </trans-unit>
      <trans-unit id="Add_parameter_to_constructor">
        <source>Add parameter to constructor</source>
        <target state="new">Add parameter to constructor</target>
        <note />
      </trans-unit>
      <trans-unit id="Add_project_reference_to_0">
        <source>Add project reference to '{0}'.</source>
        <target state="translated">Dodaj odwołanie do projektu do elementu „{0}”</target>
        <note />
      </trans-unit>
      <trans-unit id="Add_reference_to_0">
        <source>Add reference to '{0}'.</source>
        <target state="translated">Dodaj odwołanie do elementu „{0}”</target>
        <note />
      </trans-unit>
      <trans-unit id="Actions_can_not_be_empty">
        <source>Actions can not be empty.</source>
        <target state="translated">Akcje nie mogą być puste.</target>
        <note />
      </trans-unit>
      <trans-unit id="Add_tuple_element_name_0">
        <source>Add tuple element name '{0}'</source>
        <target state="translated">Dodaj nazwę elementu krotki „{0}”</target>
        <note />
      </trans-unit>
      <trans-unit id="Adding_method_with_explicit_interface_specifier_will_prevernt_the_debug_session_from_continuing">
        <source>Adding a method with an explicit interface specifier will prevent the debug session from continuing.</source>
        <target state="translated">Dodanie metody z jawnym specyfikatorem interfejsu uniemożliwi kontynuowanie sesji debugowania.</target>
        <note />
      </trans-unit>
      <trans-unit id="Align_wrapped_arguments">
        <source>Align wrapped arguments</source>
        <target state="translated">Dopasuj opakowane argumenty</target>
        <note />
      </trans-unit>
      <trans-unit id="Align_wrapped_parameters">
        <source>Align wrapped parameters</source>
        <target state="translated">Dopasuj opakowane parametry</target>
        <note />
      </trans-unit>
      <trans-unit id="Change_namespace_to_0">
        <source>Change namespace to '{0}'</source>
        <target state="translated">Zmień przestrzeń nazw na „{0}”</target>
        <note />
      </trans-unit>
      <trans-unit id="Change_to_global_namespace">
        <source>Change to global namespace</source>
        <target state="translated">Zmień na globalną przestrzeń nazw</target>
        <note />
      </trans-unit>
      <trans-unit id="Code_Quality">
        <source>Code Quality</source>
        <target state="translated">Jakość kodu</target>
        <note />
      </trans-unit>
      <trans-unit id="Convert_to_linq">
        <source>Convert to LINQ</source>
        <target state="translated">Konwertuj na składnię LINQ</target>
        <note />
      </trans-unit>
      <trans-unit id="Add_to_0">
        <source>Add to '{0}'</source>
        <target state="translated">Dodaj do elementu „{0}”</target>
        <note />
      </trans-unit>
      <trans-unit id="Convert_to_class">
        <source>Convert to class</source>
        <target state="translated">Konwertuj na klasę</target>
        <note />
      </trans-unit>
      <trans-unit id="Convert_to_linq_call_form">
        <source>Convert to LINQ (call form)</source>
        <target state="translated">Konwertuj na składnię LINQ (wywołaj formularz)</target>
        <note />
      </trans-unit>
      <trans-unit id="Convert_to_struct">
        <source>Convert to struct</source>
        <target state="translated">Konwertuj na strukturę</target>
        <note />
      </trans-unit>
      <trans-unit id="Convert_to_tuple">
        <source>Convert to tuple</source>
        <target state="translated">Konwertuj na spójną kolekcję</target>
        <note />
      </trans-unit>
      <trans-unit id="Expression_value_is_never_used">
        <source>Expression value is never used</source>
        <target state="translated">Wartość wyrażenia nie jest nigdy używana.</target>
        <note />
      </trans-unit>
      <trans-unit id="Failed_to_analyze_data_flow_for_0">
        <source>Failed to analyze data-flow for: {0}</source>
        <target state="translated">Nie można przeanalizować przepływu danych dla: {0}</target>
        <note />
      </trans-unit>
      <trans-unit id="Fix_formatting">
        <source>Fix formatting</source>
        <target state="translated">Napraw formatowanie</target>
        <note />
      </trans-unit>
      <trans-unit id="Fix_typo_0">
        <source>Fix typo '{0}'</source>
        <target state="translated">Popraw błąd pisowni „{0}”</target>
        <note />
      </trans-unit>
      <trans-unit id="Formatting_document">
        <source>Formatting document</source>
        <target state="translated">Trwa formatowanie dokumentu...</target>
        <note />
      </trans-unit>
      <trans-unit id="Indent_all_arguments">
        <source>Indent all arguments</source>
        <target state="translated">Dodaj wcięcie dla wszystkich argumentów</target>
        <note />
      </trans-unit>
      <trans-unit id="Indent_all_parameters">
        <source>Indent all parameters</source>
        <target state="translated">Dodaj wcięcie dla wszystkich parametrów</target>
        <note />
      </trans-unit>
      <trans-unit id="Indent_wrapped_arguments">
        <source>Indent wrapped arguments</source>
        <target state="translated">Dodaj wcięcie dla opakowanych argumentów</target>
        <note />
      </trans-unit>
      <trans-unit id="Indent_wrapped_parameters">
        <source>Indent wrapped parameters</source>
        <target state="translated">Dodaj wcięcie dla opakowanych parametrów</target>
        <note />
      </trans-unit>
      <trans-unit id="Indexing_can_be_simplified">
        <source>Indexing can be simplified</source>
        <target state="translated">Indeksowanie można uprościć</target>
        <note />
      </trans-unit>
      <trans-unit id="Introduce_constant">
        <source>Introduce constant</source>
        <target state="translated">Wprowadź stałą</target>
        <note />
      </trans-unit>
      <trans-unit id="Introduce_field">
        <source>Introduce field</source>
        <target state="translated">Wprowadź pole</target>
        <note />
      </trans-unit>
      <trans-unit id="Introduce_local">
        <source>Introduce local</source>
        <target state="translated">Wprowadź zmienną lokalną</target>
        <note />
      </trans-unit>
      <trans-unit id="Introduce_query_variable">
        <source>Introduce query variable</source>
        <target state="translated">Wprowadź zmienną zapytania</target>
        <note />
      </trans-unit>
      <trans-unit id="Make_readonly_fields_writable">
        <source>Make readonly fields writable</source>
        <target state="new">Make readonly fields writable</target>
        <note>{Locked="readonly"} "readonly" is C# keyword and should not be localized.</note>
      </trans-unit>
      <trans-unit id="Invert_conditional">
        <source>Invert conditional</source>
        <target state="translated">Odwróć warunkowe</target>
<<<<<<< HEAD
=======
        <note />
      </trans-unit>
      <trans-unit id="Local_function_can_be_made_static">
        <source>Local function can be made static</source>
        <target state="new">Local function can be made static</target>
        <note />
      </trans-unit>
      <trans-unit id="Make_local_function_static">
        <source>Make local function 'static'</source>
        <target state="new">Make local function 'static'</target>
        <note />
      </trans-unit>
      <trans-unit id="Merge_with_nested_0_statement">
        <source>Merge with nested '{0}' statement</source>
        <target state="new">Merge with nested '{0}' statement</target>
        <note />
      </trans-unit>
      <trans-unit id="Merge_with_next_0_statement">
        <source>Merge with next '{0}' statement</source>
        <target state="new">Merge with next '{0}' statement</target>
        <note />
      </trans-unit>
      <trans-unit id="Merge_with_outer_0_statement">
        <source>Merge with outer '{0}' statement</source>
        <target state="new">Merge with outer '{0}' statement</target>
        <note />
      </trans-unit>
      <trans-unit id="Merge_with_previous_0_statement">
        <source>Merge with previous '{0}' statement</source>
        <target state="new">Merge with previous '{0}' statement</target>
        <note />
      </trans-unit>
      <trans-unit id="Move_contents_to_namespace">
        <source>Move contents to namespace...</source>
        <target state="new">Move contents to namespace...</target>
>>>>>>> 835a94d2
        <note />
      </trans-unit>
      <trans-unit id="Move_file_to_0">
        <source>Move file to '{0}'</source>
        <target state="translated">Przenieś plik do lokalizacji „{0}”</target>
        <note />
      </trans-unit>
      <trans-unit id="Move_file_to_project_root_folder">
        <source>Move file to project root folder</source>
        <target state="translated">Przenieś plik do folderu głównego projektu</target>
<<<<<<< HEAD
=======
        <note />
      </trans-unit>
      <trans-unit id="Move_to_namespace">
        <source>Move to namespace...</source>
        <target state="new">Move to namespace...</target>
>>>>>>> 835a94d2
        <note />
      </trans-unit>
      <trans-unit id="Private_member_0_can_be_removed_as_the_value_assigned_to_it_is_never_read">
        <source>Private member '{0}' can be removed as the value assigned to it is never read.</source>
        <target state="translated">Prywatną składową „{0}” można usunąć, ponieważ przypisana do niej wartość nie jest nigdy odczytywana.</target>
        <note />
      </trans-unit>
      <trans-unit id="Private_member_0_is_unused">
        <source>Private member '{0}' is unused.</source>
        <target state="translated">Prywatna składowa „{0}” jest nieużywana.</target>
        <note />
      </trans-unit>
      <trans-unit id="Modifying_source_file_will_prevent_the_debug_session_from_continuing_due_to_internal_error">
        <source>Modifying source file {0} will prevent the debug session from continuing due to internal error: {1}.</source>
        <target state="translated">Zmodyfikowanie pliku źródłowego {0} uniemożliwi kontynuowanie sesji debugowania ze względu na błąd wewnętrzny: {1}.</target>
        <note />
      </trans-unit>
      <trans-unit id="Private_method_0_can_be_removed_as_it_is_never_invoked">
        <source>Private method '{0}' can be removed as it is never invoked.</source>
        <target state="translated">Metodę prywatną „{0}” można usunąć, ponieważ nie jest nigdy wywoływana.</target>
        <note />
      </trans-unit>
      <trans-unit id="Pull_0_up">
        <source>Pull '{0}' up</source>
        <target state="translated">Ściągnij element „{0}” w górę</target>
        <note />
      </trans-unit>
      <trans-unit id="Pull_0_up_to_1">
        <source>Pull '{0}' up to '{1}'</source>
        <target state="translated">Ściągnij elementy „{0}” aż do elementu „{1}”</target>
        <note />
      </trans-unit>
      <trans-unit id="Pull_members_up_to_base_type">
        <source>Pull members up to base type...</source>
        <target state="translated">Ściągnij składowe aż do typu bazowego...</target>
        <note />
      </trans-unit>
      <trans-unit id="Related_method_signatures_found_in_metadata_will_not_be_updated">
        <source>Related method signatures found in metadata will not be updated.</source>
        <target state="translated">Sygnatury powiązanych metod znalezione w metadanych nie zostaną zaktualizowane.</target>
        <note />
      </trans-unit>
      <trans-unit id="Remove_redundant_assignment">
        <source>Remove redundant assignment</source>
        <target state="translated">Usuń nadmiarowe przypisanie</target>
        <note />
      </trans-unit>
      <trans-unit id="Remove_unread_private_members">
        <source>Remove unread private members</source>
        <target state="translated">Usuń nieodczytywane składowe prywatne</target>
        <note />
      </trans-unit>
      <trans-unit id="Remove_unused_member">
        <source>Remove unused member</source>
        <target state="translated">Usuń nieużywaną składową</target>
        <note />
      </trans-unit>
      <trans-unit id="Remove_unused_parameter">
        <source>Remove unused parameter</source>
        <target state="translated">Usuń nieużywany parametr</target>
        <note />
      </trans-unit>
      <trans-unit id="Remove_unused_parameter_0">
        <source>Remove unused parameter '{0}'</source>
        <target state="translated">Usuń nieużywany parametr „{0}”</target>
        <note />
      </trans-unit>
      <trans-unit id="Remove_unused_parameter_0_if_it_is_not_part_of_a_shipped_public_API">
        <source>Remove unused parameter '{0}' if it is not part of a shipped public API</source>
        <target state="translated">Usuń nieużywany parametr „{0}”, jeśli nie jest częścią dostarczonego publicznego API</target>
        <note />
      </trans-unit>
      <trans-unit id="Remove_unused_parameter_0_if_it_is_not_part_of_a_shipped_public_API_its_initial_value_is_never_used">
        <source>Remove unused parameter '{0}' if it is not part of a shipped public API, its initial value is never used</source>
        <target state="translated">Usuń nieużywany parametr „{0}”, jeśli nie jest częścią dostarczonego publicznego interfejsu API, ponieważ jego wartość początkowa nie jest nigdy używana</target>
        <note />
      </trans-unit>
      <trans-unit id="Remove_unused_parameter_0_its_initial_value_is_never_used">
        <source>Remove unused parameter '{0}', its initial value is never used</source>
        <target state="translated">Usuń nieużywany parametr „{0}”, ponieważ jego wartość początkowa nie jest nigdy używana.</target>
        <note />
      </trans-unit>
      <trans-unit id="Remove_unused_private_members">
        <source>Remove unused private members</source>
        <target state="translated">Usuń nieużywane prywatne składowe</target>
        <note />
      </trans-unit>
      <trans-unit id="Replace_0_with_1">
        <source>Replace '{0}' with '{1}' </source>
        <target state="translated">Zamień element „{0}” na element „{1}”</target>
<<<<<<< HEAD
=======
        <note />
      </trans-unit>
      <trans-unit id="Split_into_consecutive_0_statements">
        <source>Split into consecutive '{0}' statements</source>
        <target state="new">Split into consecutive '{0}' statements</target>
        <note />
      </trans-unit>
      <trans-unit id="Split_into_nested_0_statements">
        <source>Split into nested '{0}' statements</source>
        <target state="new">Split into nested '{0}' statements</target>
>>>>>>> 835a94d2
        <note />
      </trans-unit>
      <trans-unit id="Unwrap_all_arguments">
        <source>Unwrap all arguments</source>
        <target state="translated">Odpakuj wszystkie argumenty</target>
        <note />
      </trans-unit>
      <trans-unit id="Unwrap_all_parameters">
        <source>Unwrap all parameters</source>
        <target state="translated">Odpakuj wszystkie parametry</target>
        <note />
      </trans-unit>
      <trans-unit id="Unwrap_and_indent_all_arguments">
        <source>Unwrap and indent all arguments</source>
        <target state="translated">Odpakuj wszystkie argumenty i dodaj dla nich wcięcie</target>
        <note />
      </trans-unit>
      <trans-unit id="Unwrap_and_indent_all_parameters">
        <source>Unwrap and indent all parameters</source>
        <target state="translated">Odpakuj wszystkie parametry i dodaj dla nich wcięcie</target>
        <note />
      </trans-unit>
      <trans-unit id="Unwrap_argument_list">
        <source>Unwrap argument list</source>
        <target state="translated">Odpakuj listę argumentów</target>
        <note />
      </trans-unit>
      <trans-unit id="Unwrap_expression">
        <source>Unwrap expression</source>
        <target state="translated">Odpakuj wyrażenie</target>
        <note />
      </trans-unit>
      <trans-unit id="Unwrap_parameter_list">
        <source>Unwrap parameter list</source>
        <target state="translated">Odpakuj listę parametrów</target>
        <note />
      </trans-unit>
      <trans-unit id="Use_block_body_for_lambda_expressions">
        <source>Use block body for lambda expressions</source>
        <target state="translated">Użyj treści bloku dla wyrażeń lambda</target>
        <note />
      </trans-unit>
      <trans-unit id="Use_block_body_for_local_functions">
        <source>Use block body for local functions</source>
        <target state="translated">Użyj treści bloku dla funkcji lokalnych</target>
        <note />
      </trans-unit>
      <trans-unit id="Use_compound_assignment">
        <source>Use compound assignment</source>
        <target state="translated">Użyj przypisania złożonego</target>
        <note />
      </trans-unit>
      <trans-unit id="Use_discard_underscore">
        <source>Use discard '_'</source>
        <target state="translated">Użyj odrzucenia „_”</target>
        <note />
      </trans-unit>
      <trans-unit id="Use_discarded_local">
        <source>Use discarded local</source>
        <target state="translated">Użyj odrzuconej zmiennej lokalnej</target>
        <note />
      </trans-unit>
      <trans-unit id="Use_expression_body_for_lambda_expressions">
        <source>Use expression body for lambda expressions</source>
        <target state="translated">Użyj treści wyrażenia dla wyrażeń lambda</target>
        <note />
      </trans-unit>
      <trans-unit id="Use_expression_body_for_local_functions">
        <source>Use expression body for local functions</source>
        <target state="translated">Użyj treści wyrażenia dla funkcji lokalnych</target>
        <note />
      </trans-unit>
      <trans-unit id="Use_index_operator">
        <source>Use index operator</source>
        <target state="translated">Użyj operatora indeksu</target>
        <note />
      </trans-unit>
      <trans-unit id="Use_interpolated_verbatim_string">
        <source>Use interpolated verbatim string</source>
        <target state="translated">Użyj interpolowanego dosłownego ciągu wyrażenia</target>
        <note />
      </trans-unit>
      <trans-unit id="Use_range_operator">
        <source>Use range operator</source>
        <target state="translated">Użyj operatora zakresu</target>
<<<<<<< HEAD
=======
        <note />
      </trans-unit>
      <trans-unit id="Use_simple_using_statement">
        <source>Use simple 'using' statement</source>
        <target state="new">Use simple 'using' statement</target>
>>>>>>> 835a94d2
        <note />
      </trans-unit>
      <trans-unit id="Value_assigned_to_0_is_never_used">
        <source>Value assigned to '{0}' is never used</source>
        <target state="translated">Wartość przypisana do elementu „{0}” nie jest nigdy używana</target>
        <note />
      </trans-unit>
      <trans-unit id="Value_assigned_to_symbol_is_never_used">
        <source>Value assigned to symbol is never used</source>
        <target state="translated">Wartość przypisana do symbolu nie jest nigdy używana</target>
        <note />
      </trans-unit>
      <trans-unit id="Warning_colon_changing_namespace_may_produce_invalid_code_and_change_code_meaning">
        <source>Warning: Changing namespace may produce invalid code and change code meaning.</source>
        <target state="translated">Ostrzeżenie: Zmiana przestrzeni nazw może skutkować nieprawidłowym kodem i zmianą jego znaczenia.</target>
<<<<<<< HEAD
=======
        <note />
      </trans-unit>
      <trans-unit id="Wrap_and_align_expression">
        <source>Wrap and align expression</source>
        <target state="new">Wrap and align expression</target>
>>>>>>> 835a94d2
        <note />
      </trans-unit>
      <trans-unit id="Wrap_every_argument">
        <source>Wrap every argument</source>
        <target state="translated">Opakuj każdy argument</target>
        <note />
      </trans-unit>
      <trans-unit id="Wrap_every_parameter">
        <source>Wrap every parameter</source>
        <target state="translated">Opakuj każdy parametr</target>
        <note />
      </trans-unit>
      <trans-unit id="Wrap_expression">
        <source>Wrap expression</source>
        <target state="translated">Opakuj wyrażenie</target>
        <note />
      </trans-unit>
      <trans-unit id="Wrap_long_argument_list">
        <source>Wrap long argument list</source>
        <target state="translated">Opakuj długą listę argumentów</target>
        <note />
      </trans-unit>
      <trans-unit id="Wrap_long_parameter_list">
        <source>Wrap long parameter list</source>
        <target state="translated">Opakuj długą listę parametrów</target>
        <note />
      </trans-unit>
      <trans-unit id="Wrapping">
        <source>Wrapping</source>
        <target state="translated">Opakowywanie</target>
        <note />
      </trans-unit>
      <trans-unit id="_0_can_be_simplified">
        <source>{0} can be simplified</source>
        <target state="translated">Element {0} można uprościć</target>
        <note />
      </trans-unit>
      <trans-unit id="generic_overload">
        <source>generic overload</source>
        <target state="translated">przeciążenie ogólne</target>
        <note />
      </trans-unit>
      <trans-unit id="generic_overloads">
        <source>generic overloads</source>
        <target state="translated">przeciążenia ogólne</target>
        <note />
      </trans-unit>
      <trans-unit id="overload">
        <source>overload</source>
        <target state="translated">przeciążenie</target>
        <note />
      </trans-unit>
      <trans-unit id="overloads_">
        <source>overloads</source>
        <target state="translated">przeciążenia</target>
        <note />
      </trans-unit>
      <trans-unit id="_0_Keyword">
        <source>{0} Keyword</source>
        <target state="translated">Słowo kluczowe {0}</target>
        <note />
      </trans-unit>
      <trans-unit id="Encapsulate_field_colon_0_and_use_property">
        <source>Encapsulate field: '{0}' (and use property)</source>
        <target state="translated">Hermetyzuj pole: „{0}” (i używaj właściwości)</target>
        <note />
      </trans-unit>
      <trans-unit id="Encapsulate_field_colon_0_but_still_use_field">
        <source>Encapsulate field: '{0}' (but still use field)</source>
        <target state="translated">Hermetyzuj pole: „{0}” (ale nadal używaj pola)</target>
        <note />
      </trans-unit>
      <trans-unit id="Encapsulate_fields_and_use_property">
        <source>Encapsulate fields (and use property)</source>
        <target state="translated">Hermetyzuj pola (i używaj właściwości)</target>
        <note />
      </trans-unit>
      <trans-unit id="Encapsulate_fields_but_still_use_field">
        <source>Encapsulate fields (but still use field)</source>
        <target state="translated">Hermetyzuj pola (ale nadal używaj pola)</target>
        <note />
      </trans-unit>
      <trans-unit id="Could_not_extract_interface_colon_The_selection_is_not_inside_a_class_interface_struct">
        <source>Could not extract interface: The selection is not inside a class/interface/struct.</source>
        <target state="translated">Nie można wyodrębnić interfejsu: zaznaczenie nie znajduje się w ramach klasy, interfejsu lub struktury.</target>
        <note />
      </trans-unit>
      <trans-unit id="Could_not_extract_interface_colon_The_type_does_not_contain_any_member_that_can_be_extracted_to_an_interface">
        <source>Could not extract interface: The type does not contain any member that can be extracted to an interface.</source>
        <target state="translated">Nie można wyodrębnić interfejsu: typ nie zawiera żadnej składowa, która może zostać wyodrębniona do interfejsu.</target>
        <note />
      </trans-unit>
      <trans-unit id="can_t_not_construct_final_tree">
        <source>can't not construct final tree</source>
        <target state="translated">nie można utworzyć drzewa końcowego</target>
        <note />
      </trans-unit>
      <trans-unit id="Parameters_type_or_return_type_cannot_be_an_anonymous_type_colon_bracket_0_bracket">
        <source>Parameters' type or return type cannot be an anonymous type : [{0}]</source>
        <target state="translated">Typ parametrów lub typ zwracany nie może być typu anonimowego: [{0}]</target>
        <note />
      </trans-unit>
      <trans-unit id="The_selection_contains_no_active_statement">
        <source>The selection contains no active statement.</source>
        <target state="translated">Zaznaczenie nie zawiera żadnej aktywnej instrukcji.</target>
        <note />
      </trans-unit>
      <trans-unit id="The_selection_contains_an_error_or_unknown_type">
        <source>The selection contains an error or unknown type.</source>
        <target state="translated">Zaznaczenie zawiera błąd lub nieznany typ.</target>
        <note />
      </trans-unit>
      <trans-unit id="Type_parameter_0_is_hidden_by_another_type_parameter_1">
        <source>Type parameter '{0}' is hidden by another type parameter '{1}'.</source>
        <target state="translated">Parametr typu „{0}” jest ukryty przez inny parametr typu „{1}”.</target>
        <note />
      </trans-unit>
      <trans-unit id="The_address_of_a_variable_is_used_inside_the_selected_code">
        <source>The address of a variable is used inside the selected code.</source>
        <target state="translated">Adres zmiennej został użyty w zaznaczonym kodzie.</target>
        <note />
      </trans-unit>
      <trans-unit id="Assigning_to_readonly_fields_must_be_done_in_a_constructor_colon_bracket_0_bracket">
        <source>Assigning to readonly fields must be done in a constructor : [{0}].</source>
        <target state="translated">Przypisywanie do pól tylko do odczytu musi zostać wykonane w konstruktorze: [{0}].</target>
        <note />
      </trans-unit>
      <trans-unit id="generated_code_is_overlapping_with_hidden_portion_of_the_code">
        <source>generated code is overlapping with hidden portion of the code</source>
        <target state="translated">wygenerowany kod pokrywa się z ukrytą częścią kodu</target>
        <note />
      </trans-unit>
      <trans-unit id="Add_optional_parameters_to_0">
        <source>Add optional parameters to '{0}'</source>
        <target state="translated">Dodaj opcjonalne parametry do elementu „{0}”</target>
        <note />
      </trans-unit>
      <trans-unit id="Add_parameters_to_0">
        <source>Add parameters to '{0}'</source>
        <target state="translated">Dodaj parametry do elementu „{0}”</target>
        <note />
      </trans-unit>
      <trans-unit id="Generate_delegating_constructor_0_1">
        <source>Generate delegating constructor '{0}({1})'</source>
        <target state="translated">Generuj konstruktor delegowania „{0}({1})”</target>
        <note />
      </trans-unit>
      <trans-unit id="Generate_constructor_0_1">
        <source>Generate constructor '{0}({1})'</source>
        <target state="translated">Generuj konstruktor „{0}({1})”</target>
        <note />
      </trans-unit>
      <trans-unit id="Generate_field_assigning_constructor_0_1">
        <source>Generate field assigning constructor '{0}({1})'</source>
        <target state="translated">Generuj konstruktor przypisujący pola „{0}({1})”</target>
        <note />
      </trans-unit>
      <trans-unit id="Generate_Equals_and_GetHashCode">
        <source>Generate Equals and GetHashCode</source>
        <target state="translated">Generuj element Equals i GetHashCode</target>
        <note />
      </trans-unit>
      <trans-unit id="Generate_Equals_object">
        <source>Generate Equals(object)</source>
        <target state="translated">Generuj element Equals(object)</target>
        <note />
      </trans-unit>
      <trans-unit id="Generate_GetHashCode">
        <source>Generate GetHashCode()</source>
        <target state="translated">Generuj element GetHashCode()</target>
        <note />
      </trans-unit>
      <trans-unit id="Generate_constructor_in_0">
        <source>Generate constructor in '{0}'</source>
        <target state="translated">Generuj konstruktor w elemencie „{0}”</target>
        <note />
      </trans-unit>
      <trans-unit id="Generate_all">
        <source>Generate all</source>
        <target state="translated">Generuj wszystko</target>
        <note />
      </trans-unit>
      <trans-unit id="Generate_enum_member_1_0">
        <source>Generate enum member '{1}.{0}'</source>
        <target state="translated">Generuj składową wyliczenia „{1}.{0}”</target>
        <note />
      </trans-unit>
      <trans-unit id="Generate_constant_1_0">
        <source>Generate constant '{1}.{0}'</source>
        <target state="translated">Generuj stałą „{1}.{0}”</target>
        <note />
      </trans-unit>
      <trans-unit id="Generate_read_only_property_1_0">
        <source>Generate read-only property '{1}.{0}'</source>
        <target state="translated">Generuj właściwość tylko do odczytu „{1}.{0}”</target>
        <note />
      </trans-unit>
      <trans-unit id="Generate_property_1_0">
        <source>Generate property '{1}.{0}'</source>
        <target state="translated">Generuj właściwość „{1}.{0}”</target>
        <note />
      </trans-unit>
      <trans-unit id="Generate_read_only_field_1_0">
        <source>Generate read-only field '{1}.{0}'</source>
        <target state="translated">Generuj pole tylko do odczytu „{1}.{0}”</target>
        <note />
      </trans-unit>
      <trans-unit id="Generate_field_1_0">
        <source>Generate field '{1}.{0}'</source>
        <target state="translated">Generuj pole „{1}.{0}”</target>
        <note />
      </trans-unit>
      <trans-unit id="Generate_local_0">
        <source>Generate local '{0}'</source>
        <target state="translated">Generuj lokalny element „{0}”</target>
        <note />
      </trans-unit>
      <trans-unit id="Generate_0_1_in_new_file">
        <source>Generate {0} '{1}' in new file</source>
        <target state="translated">Generuj element {0} „{1}” w nowym pliku</target>
        <note />
      </trans-unit>
      <trans-unit id="Generate_nested_0_1">
        <source>Generate nested {0} '{1}'</source>
        <target state="translated">Generuj zagnieżdżony element {0} „{1}”</target>
        <note />
      </trans-unit>
      <trans-unit id="Global_Namespace">
        <source>Global Namespace</source>
        <target state="translated">Globalna przestrzeń nazw</target>
        <note />
      </trans-unit>
      <trans-unit id="Implement_interface_explicitly">
        <source>Implement interface explicitly</source>
        <target state="translated">Implementuj interfejs jawnie</target>
        <note />
      </trans-unit>
      <trans-unit id="Implement_interface_abstractly">
        <source>Implement interface abstractly</source>
        <target state="translated">Implementuj interfejs abstrakcyjnie</target>
        <note />
      </trans-unit>
      <trans-unit id="Implement_interface_through_0">
        <source>Implement interface through '{0}'</source>
        <target state="translated">Implementuj interfejs za pomocą elementu „{0}”</target>
        <note />
      </trans-unit>
      <trans-unit id="Implement_interface">
        <source>Implement interface</source>
        <target state="translated">Zaimplementuj interfejs</target>
        <note />
      </trans-unit>
      <trans-unit id="Introduce_field_for_0">
        <source>Introduce field for '{0}'</source>
        <target state="translated">Wprowadź pole dla elementu „{0}”</target>
        <note />
      </trans-unit>
      <trans-unit id="Introduce_local_for_0">
        <source>Introduce local for '{0}'</source>
        <target state="translated">Wprowadź element lokalny dla elementu „{0}”</target>
        <note />
      </trans-unit>
      <trans-unit id="Introduce_constant_for_0">
        <source>Introduce constant for '{0}'</source>
        <target state="translated">Wprowadź stałą dla elementu „{0}”</target>
        <note />
      </trans-unit>
      <trans-unit id="Introduce_local_constant_for_0">
        <source>Introduce local constant for '{0}'</source>
        <target state="translated">Wprowadź stałą lokalną dla elementu „{0}”</target>
        <note />
      </trans-unit>
      <trans-unit id="Introduce_field_for_all_occurrences_of_0">
        <source>Introduce field for all occurrences of '{0}'</source>
        <target state="translated">Wprowadź pole dla wszystkich wystąpień elementu „{0}”</target>
        <note />
      </trans-unit>
      <trans-unit id="Introduce_local_for_all_occurrences_of_0">
        <source>Introduce local for all occurrences of '{0}'</source>
        <target state="translated">Wprowadź element lokalny dla wszystkich wystąpień elementu „{0}”</target>
        <note />
      </trans-unit>
      <trans-unit id="Introduce_constant_for_all_occurrences_of_0">
        <source>Introduce constant for all occurrences of '{0}'</source>
        <target state="translated">Wprowadź stałą dla wszystkich wystąpień elementu „{0}”</target>
        <note />
      </trans-unit>
      <trans-unit id="Introduce_local_constant_for_all_occurrences_of_0">
        <source>Introduce local constant for all occurrences of '{0}'</source>
        <target state="translated">Wprowadź stałą lokalną dla wszystkich wystąpień elementu „{0}”</target>
        <note />
      </trans-unit>
      <trans-unit id="Introduce_query_variable_for_all_occurrences_of_0">
        <source>Introduce query variable for all occurrences of '{0}'</source>
        <target state="translated">Wprowadź zmienną zapytania dla wszystkich wystąpień elementu „{0}”</target>
        <note />
      </trans-unit>
      <trans-unit id="Introduce_query_variable_for_0">
        <source>Introduce query variable for '{0}'</source>
        <target state="translated">Wprowadź zmienną zapytania dla elementu „{0}”</target>
        <note />
      </trans-unit>
      <trans-unit id="Anonymous_Types_colon">
        <source>Anonymous Types:</source>
        <target state="translated">Typy anonimowe:</target>
        <note />
      </trans-unit>
      <trans-unit id="is_">
        <source>is</source>
        <target state="translated">jest</target>
        <note />
      </trans-unit>
      <trans-unit id="Represents_an_object_whose_operations_will_be_resolved_at_runtime">
        <source>Represents an object whose operations will be resolved at runtime.</source>
        <target state="translated">Reprezentuje obiekt, którego operacje będą rozpoznane w czasie wykonania.</target>
        <note />
      </trans-unit>
      <trans-unit id="constant">
        <source>constant</source>
        <target state="translated">stała</target>
        <note />
      </trans-unit>
      <trans-unit id="field">
        <source>field</source>
        <target state="translated">pole</target>
        <note />
      </trans-unit>
      <trans-unit id="local_constant">
        <source>local constant</source>
        <target state="translated">stała lokalna</target>
        <note />
      </trans-unit>
      <trans-unit id="local_variable">
        <source>local variable</source>
        <target state="translated">zmienna lokalna</target>
        <note />
      </trans-unit>
      <trans-unit id="label">
        <source>label</source>
        <target state="translated">etykieta</target>
        <note />
      </trans-unit>
      <trans-unit id="range_variable">
        <source>range variable</source>
        <target state="translated">zmienna zakresu</target>
        <note />
      </trans-unit>
      <trans-unit id="parameter">
        <source>parameter</source>
        <target state="translated">parametr</target>
        <note />
      </trans-unit>
      <trans-unit id="in_">
        <source>in</source>
        <target state="translated">w</target>
        <note />
      </trans-unit>
      <trans-unit id="Summary_colon">
        <source>Summary:</source>
        <target state="translated">Podsumowanie:</target>
        <note />
      </trans-unit>
      <trans-unit id="Locals_and_parameters">
        <source>Locals and parameters</source>
        <target state="translated">Elementy lokalne i parametry</target>
        <note />
      </trans-unit>
      <trans-unit id="Type_parameters_colon">
        <source>Type parameters:</source>
        <target state="translated">Parametry typu:</target>
        <note />
      </trans-unit>
      <trans-unit id="Returns_colon">
        <source>Returns:</source>
        <target state="translated">Zwraca:</target>
        <note />
      </trans-unit>
      <trans-unit id="Exceptions_colon">
        <source>Exceptions:</source>
        <target state="translated">Wyjątki:</target>
        <note />
      </trans-unit>
      <trans-unit id="Remarks_colon">
        <source>Remarks:</source>
        <target state="translated">Uwagi:</target>
        <note />
      </trans-unit>
      <trans-unit id="generating_source_for_symbols_of_this_type_is_not_supported">
        <source>generating source for symbols of this type is not supported</source>
        <target state="translated">generowanie źródła dla symboli tego typu nie jest obsługiwane</target>
        <note />
      </trans-unit>
      <trans-unit id="Assembly">
        <source>Assembly</source>
        <target state="translated">zestaw</target>
        <note />
      </trans-unit>
      <trans-unit id="location_unknown">
        <source>location unknown</source>
        <target state="translated">lokalizacja nieznana</target>
        <note />
      </trans-unit>
      <trans-unit id="Extract_Interface">
        <source>Extract Interface...</source>
        <target state="translated">Wyodrębnij interfejs...</target>
        <note />
      </trans-unit>
      <trans-unit id="Updating_0_will_prevent_the_debug_session_from_continuing">
        <source>Updating '{0}' will prevent the debug session from continuing.</source>
        <target state="translated">Aktualizacja elementu „{0}” uniemożliwi kontynuowanie sesji debugowania.</target>
        <note />
      </trans-unit>
      <trans-unit id="Updating_a_complex_statement_containing_an_await_expression_will_prevent_the_debug_session_from_continuing">
        <source>Updating a complex statement containing an await expression will prevent the debug session from continuing.</source>
        <target state="translated">Zaktualizowanie instrukcji złożonej zawierającej wyrażenie await uniemożliwi kontynuowanie sesji debugowania.</target>
        <note />
      </trans-unit>
      <trans-unit id="Changing_visibility_of_a_constructor_will_prevent_the_debug_session_from_continuing">
        <source>Changing visibility of a constructor will prevent the debug session from continuing.</source>
        <target state="translated">Zmiana widoczności konstruktora uniemożliwi kontynuowanie sesji debugowania.</target>
        <note />
      </trans-unit>
      <trans-unit id="Capturing_variable_0_that_hasn_t_been_captured_before_will_prevent_the_debug_session_from_continuing">
        <source>Capturing variable '{0}' that hasn't been captured before will prevent the debug session from continuing.</source>
        <target state="translated">Przechwycenie zmiennej „{0}”, która nie została przechwycona wcześniej, uniemożliwi kontynuowanie sesji debugowania.</target>
        <note />
      </trans-unit>
      <trans-unit id="Ceasing_to_capture_variable_0_will_prevent_the_debug_session_from_continuing">
        <source>Ceasing to capture variable '{0}' will prevent the debug session from continuing.</source>
        <target state="translated">Zaprzestanie przechwytywania zmiennej „{0}” uniemożliwi kontynuowanie sesji debugowania.</target>
        <note />
      </trans-unit>
      <trans-unit id="Deleting_captured_variable_0_will_prevent_the_debug_session_from_continuing">
        <source>Deleting captured variable '{0}' will prevent the debug session from continuing.</source>
        <target state="translated">Usunięcie przechwyconej zmiennej „{0}” uniemożliwi kontynuowanie sesji debugowania.</target>
        <note />
      </trans-unit>
      <trans-unit id="Changing_the_type_of_a_captured_variable_0_previously_of_type_1_will_prevent_the_debug_session_from_continuing">
        <source>Changing the type of a captured variable '{0}' previously of type '{1}' will prevent the debug session from continuing.</source>
        <target state="translated">Wprowadzenie zmian typu przechwyconej zmiennej „{0}”, której wcześniejszy typ to „{1}”, uniemożliwi kontynuowanie sesji debugowania.</target>
        <note />
      </trans-unit>
      <trans-unit id="Changing_the_parameters_of_0_will_prevent_the_debug_session_from_continuing">
        <source>Changing the parameters of '{0}' will prevent the debug session from continuing.</source>
        <target state="translated">Wprowadzenie zmian parametrów elementu „{0}” uniemożliwi kontynuowanie sesji debugowania.</target>
        <note />
      </trans-unit>
      <trans-unit id="Changing_the_return_type_of_0_will_prevent_the_debug_session_from_continuing">
        <source>Changing the return type of '{0}' will prevent the debug session from continuing.</source>
        <target state="translated">Wprowadzenie zmian typu zwracanego elementu „{0}” uniemożliwi kontynuowanie sesji debugowania.</target>
        <note />
      </trans-unit>
      <trans-unit id="Changing_the_type_of_0_will_prevent_the_debug_session_from_continuing">
        <source>Changing the type of '{0}' will prevent the debug session from continuing.</source>
        <target state="translated">Wprowadzenie zmian typu elementu „{0}” uniemożliwi kontynuowanie sesji debugowania.</target>
        <note />
      </trans-unit>
      <trans-unit id="Changing_the_declaration_scope_of_a_captured_variable_0_will_prevent_the_debug_session_from_continuing">
        <source>Changing the declaration scope of a captured variable '{0}' will prevent the debug session from continuing.</source>
        <target state="translated">Wprowadzenie zmian zakresu deklaracji przechwyconej zmiennej „{0}” uniemożliwi kontynuowanie sesji debugowania.</target>
        <note />
      </trans-unit>
      <trans-unit id="Accessing_captured_variable_0_that_hasn_t_been_accessed_before_in_1_will_prevent_the_debug_session_from_continuing">
        <source>Accessing captured variable '{0}' that hasn't been accessed before in {1} will prevent the debug session from continuing.</source>
        <target state="translated">Uzyskanie dostępu do przechwyconej zmiennej „{0}”, do której wcześniej nie uzyskano dostępu w elemencie {1}, uniemożliwi kontynuowanie sesji debugowania.</target>
        <note />
      </trans-unit>
      <trans-unit id="Ceasing_to_access_captured_variable_0_in_1_will_prevent_the_debug_session_from_continuing">
        <source>Ceasing to access captured variable '{0}' in {1} will prevent the debug session from continuing.</source>
        <target state="translated">Zaprzestanie uzyskiwania dostępu do przechwyconej zmiennej „{0}” w elemencie {1} uniemożliwi kontynuowanie sesji debugowania.</target>
        <note />
      </trans-unit>
      <trans-unit id="Adding_0_that_accesses_captured_variables_1_and_2_declared_in_different_scopes_will_prevent_the_debug_session_from_continuing">
        <source>Adding '{0}' that accesses captured variables '{1}' and '{2}' declared in different scopes will prevent the debug session from continuing.</source>
        <target state="translated">Dodanie elementu „{0}”, który uzyskuje dostęp do przechwyconych zmiennych „{1}” i „{2}” zadeklarowanych w innych zakresach, uniemożliwi kontynuowanie sesji debugowania.</target>
        <note />
      </trans-unit>
      <trans-unit id="Removing_0_that_accessed_captured_variables_1_and_2_declared_in_different_scopes_will_prevent_the_debug_session_from_continuing">
        <source>Removing '{0}' that accessed captured variables '{1}' and '{2}' declared in different scopes will prevent the debug session from continuing.</source>
        <target state="translated">Usunięcie elementu „{0}”, z poziomu którego uzyskano dostęp do przechwyconych zmiennych „{1}” i „{2}” zadeklarowanych w innych zakresach, uniemożliwi kontynuowanie sesji debugowania.</target>
        <note />
      </trans-unit>
      <trans-unit id="Adding_0_into_a_1_will_prevent_the_debug_session_from_continuing">
        <source>Adding '{0}' into a '{1}' will prevent the debug session from continuing.</source>
        <target state="translated">Dodanie elementu „{0}” do elementu „{1}” uniemożliwi kontynuowanie sesji debugowania.</target>
        <note />
      </trans-unit>
      <trans-unit id="Adding_0_into_a_class_with_explicit_or_sequential_layout_will_prevent_the_debug_session_from_continuing">
        <source>Adding '{0}' into a class with explicit or sequential layout will prevent the debug session from continuing.</source>
        <target state="translated">Dodanie elementu „{0}” do klasy z układem jawnym lub sekwencyjnym uniemożliwi kontynuowanie sesji debugowania.</target>
        <note />
      </trans-unit>
      <trans-unit id="Updating_the_modifiers_of_0_will_prevent_the_debug_session_from_continuing">
        <source>Updating the modifiers of '{0}' will prevent the debug session from continuing.</source>
        <target state="translated">Aktualizacja modyfikatorów elementu „{0}” uniemożliwi kontynuowanie sesji debugowania.</target>
        <note />
      </trans-unit>
      <trans-unit id="Updating_the_Handles_clause_of_0_will_prevent_the_debug_session_from_continuing">
        <source>Updating the Handles clause of '{0}' will prevent the debug session from continuing.</source>
        <target state="translated">Aktualizacja klauzuli Handles elementu „{0}” uniemożliwi kontynuowanie sesji debugowania.</target>
        <note />
      </trans-unit>
      <trans-unit id="Adding_0_with_the_Handles_clause_will_prevent_the_debug_session_from_continuing">
        <source>Adding '{0}' with the Handles clause will prevent the debug session from continuing.</source>
        <target state="translated">Dodanie elementu „{0}” z klauzulą Handles uniemożliwi kontynuowanie sesji debugowania.</target>
        <note />
      </trans-unit>
      <trans-unit id="Updating_the_Implements_clause_of_a_0_will_prevent_the_debug_session_from_continuing">
        <source>Updating the Implements clause of a '{0}' will prevent the debug session from continuing.</source>
        <target state="translated">Aktualizacja klauzuli Implements elementu „{0}” uniemożliwi kontynuowanie sesji debugowania.</target>
        <note />
      </trans-unit>
      <trans-unit id="Changing_the_constraint_from_0_to_1_will_prevent_the_debug_session_from_continuing">
        <source>Changing the constraint from '{0}' to '{1}' will prevent the debug session from continuing.</source>
        <target state="translated">Zmiana ograniczenia z „{0}” na „{1}” uniemożliwi kontynuowanie sesji debugowania.</target>
        <note />
      </trans-unit>
      <trans-unit id="Updating_the_variance_of_0_will_prevent_the_debug_session_from_continuing">
        <source>Updating the variance of '{0}' will prevent the debug session from continuing.</source>
        <target state="translated">Aktualizacja wariancji elementu „{0}” uniemożliwi kontynuowanie sesji debugowania.</target>
        <note />
      </trans-unit>
      <trans-unit id="Updating_the_type_of_0_will_prevent_the_debug_session_from_continuing">
        <source>Updating the type of '{0}' will prevent the debug session from continuing.</source>
        <target state="translated">Aktualizacja typu elementu „{0}” uniemożliwi kontynuowanie sesji debugowania.</target>
        <note />
      </trans-unit>
      <trans-unit id="Updating_the_initializer_of_0_will_prevent_the_debug_session_from_continuing">
        <source>Updating the initializer of '{0}' will prevent the debug session from continuing.</source>
        <target state="translated">Aktualizacja inicjatora elementu „{0}” uniemożliwi kontynuowanie sesji debugowania.</target>
        <note />
      </trans-unit>
      <trans-unit id="Updating_the_size_of_a_0_will_prevent_the_debug_session_from_continuing">
        <source>Updating the size of a '{0}' will prevent the debug session from continuing.</source>
        <target state="translated">Aktualizacja rozmiaru elementu „{0}” uniemożliwi kontynuowanie sesji debugowania.</target>
        <note />
      </trans-unit>
      <trans-unit id="Updating_the_underlying_type_of_0_will_prevent_the_debug_session_from_continuing">
        <source>Updating the underlying type of '{0}' will prevent the debug session from continuing.</source>
        <target state="translated">Aktualizacja typu bazowego elementu „{0}” uniemożliwi kontynuowanie sesji debugowania.</target>
        <note />
      </trans-unit>
      <trans-unit id="Updating_the_base_class_and_or_base_interface_s_of_0_will_prevent_the_debug_session_from_continuing">
        <source>Updating the base class and/or base interface(s) of '{0}' will prevent the debug session from continuing.</source>
        <target state="translated">Aktualizacja klasy bazowej i/lub interfejsów bazowych elementu „{0}” uniemożliwi kontynuowanie sesji debugowania.</target>
        <note />
      </trans-unit>
      <trans-unit id="Updating_a_field_to_an_event_or_vice_versa_will_prevent_the_debug_session_from_continuing">
        <source>Updating a field to an event or vice versa will prevent the debug session from continuing.</source>
        <target state="translated">Aktualizacja z pola do zdarzenia (lub na odwrót) uniemożliwi kontynuowanie sesji debugowania.</target>
        <note />
      </trans-unit>
      <trans-unit id="Updating_the_kind_of_a_type_will_prevent_the_debug_session_from_continuing">
        <source>Updating the kind of a type will prevent the debug session from continuing.</source>
        <target state="translated">Aktualizacja rodzaju typu uniemożliwi kontynuowanie sesji debugowania.</target>
        <note />
      </trans-unit>
      <trans-unit id="Updating_the_kind_of_an_property_event_accessor_will_prevent_the_debug_session_from_continuing">
        <source>Updating the kind of an property/event accessor will prevent the debug session from continuing.</source>
        <target state="translated">Aktualizacja rodzaju metody dostępu do właściwości lub zdarzenia uniemożliwi kontynuowanie sesji debugowania.</target>
        <note />
      </trans-unit>
      <trans-unit id="Updating_the_kind_of_a_method_Sub_Function_will_prevent_the_debug_session_from_continuing">
        <source>Updating the kind of a method (Sub/Function) will prevent the debug session from continuing.</source>
        <target state="translated">Aktualizacja rodzaju metody (Sub/Function) uniemożliwi kontynuowanie sesji debugowania.</target>
        <note />
      </trans-unit>
      <trans-unit id="Updating_the_library_name_of_Declare_Statement_will_prevent_the_debug_session_from_continuing">
        <source>Updating the library name of Declare Statement will prevent the debug session from continuing.</source>
        <target state="translated">Aktualizacja nazwy biblioteki instrukcji Declare uniemożliwi kontynuowanie sesji debugowania.</target>
        <note />
      </trans-unit>
      <trans-unit id="Updating_the_alias_of_Declare_Statement_will_prevent_the_debug_session_from_continuing">
        <source>Updating the alias of Declare Statement will prevent the debug session from continuing.</source>
        <target state="translated">Aktualizacja aliasu instrukcji Declare uniemożliwi kontynuowanie sesji debugowania.</target>
        <note />
      </trans-unit>
      <trans-unit id="Renaming_0_will_prevent_the_debug_session_from_continuing">
        <source>Renaming '{0}' will prevent the debug session from continuing.</source>
        <target state="translated">Zmiana nazwy elementu „{0}” uniemożliwi kontynuowanie sesji debugowania.</target>
        <note />
      </trans-unit>
      <trans-unit id="Adding_0_will_prevent_the_debug_session_from_continuing">
        <source>Adding '{0}' will prevent the debug session from continuing.</source>
        <target state="translated">Dodanie elementu „{0}” uniemożliwi kontynuowanie sesji debugowania.</target>
        <note />
      </trans-unit>
      <trans-unit id="Adding_an_abstract_0_or_overriding_an_inherited_0_will_prevent_the_debug_session_from_continuing">
        <source>Adding an abstract '{0}' or overriding an inherited '{0}' will prevent the debug session from continuing.</source>
        <target state="translated">Dodanie abstrakcyjnego elementu „{0}” lub przesłonięcie odziedziczonego elementu „{0}” uniemożliwi kontynuowanie sesji debugowania.</target>
        <note />
      </trans-unit>
      <trans-unit id="Adding_a_MustOverride_0_or_overriding_an_inherited_0_will_prevent_the_debug_session_from_continuing">
        <source>Adding a MustOverride '{0}' or overriding an inherited '{0}' will prevent the debug session from continuing.</source>
        <target state="translated">Dodanie elementu „{0}” typu MustOverride lub przesłonięcie odziedziczonego elementu „{0}” uniemożliwi kontynuowanie sesji debugowania.</target>
        <note />
      </trans-unit>
      <trans-unit id="Adding_an_extern_0_will_prevent_the_debug_session_from_continuing">
        <source>Adding an extern '{0}' will prevent the debug session from continuing.</source>
        <target state="translated">Dodanie zewnętrznego elementu „{0}” uniemożliwi kontynuowanie sesji debugowania.</target>
        <note />
      </trans-unit>
      <trans-unit id="Adding_an_imported_method_will_prevent_the_debug_session_from_continuing">
        <source>Adding an imported method will prevent the debug session from continuing.</source>
        <target state="translated">Dodanie zaimportowanej metody uniemożliwi kontynuowanie sesji debugowania.</target>
        <note />
      </trans-unit>
      <trans-unit id="Adding_a_user_defined_0_will_prevent_the_debug_session_from_continuing">
        <source>Adding a user defined '{0}' will prevent the debug session from continuing.</source>
        <target state="translated">Dodanie zdefiniowanego przez użytkownika elementu „{0}” uniemożliwi kontynuowanie sesji debugowania.</target>
        <note />
      </trans-unit>
      <trans-unit id="Adding_a_generic_0_will_prevent_the_debug_session_from_continuing">
        <source>Adding a generic '{0}' will prevent the debug session from continuing.</source>
        <target state="translated">Dodanie ogólnego elementu „{0}” uniemożliwi kontynuowanie sesji debugowania.</target>
        <note />
      </trans-unit>
      <trans-unit id="Adding_0_around_an_active_statement_will_prevent_the_debug_session_from_continuing">
        <source>Adding '{0}' around an active statement will prevent the debug session from continuing.</source>
        <target state="translated">Dodanie elementu „{0}” w ramach aktywnej instrukcji uniemożliwi kontynuowanie sesji debugowania.</target>
        <note />
      </trans-unit>
      <trans-unit id="Moving_0_will_prevent_the_debug_session_from_continuing">
        <source>Moving '{0}' will prevent the debug session from continuing.</source>
        <target state="translated">Przeniesienie elementu „{0}” uniemożliwi kontynuowanie sesji debugowania.</target>
        <note />
      </trans-unit>
      <trans-unit id="Deleting_0_will_prevent_the_debug_session_from_continuing">
        <source>Deleting '{0}' will prevent the debug session from continuing.</source>
        <target state="translated">Usunięcie elementu „{0}” uniemożliwi kontynuowanie sesji debugowania.</target>
        <note />
      </trans-unit>
      <trans-unit id="Deleting_0_around_an_active_statement_will_prevent_the_debug_session_from_continuing">
        <source>Deleting '{0}' around an active statement will prevent the debug session from continuing.</source>
        <target state="translated">Usunięcie elementu „{0}” w ramach aktywnej instrukcji uniemożliwi kontynuowanie sesji debugowania.</target>
        <note />
      </trans-unit>
      <trans-unit id="Adding_a_method_body_will_prevent_the_debug_session_from_continuing">
        <source>Adding a method body will prevent the debug session from continuing.</source>
        <target state="translated">Dodanie treści metody uniemożliwi kontynuowanie sesji debugowania.</target>
        <note />
      </trans-unit>
      <trans-unit id="Deleting_a_method_body_will_prevent_the_debug_session_from_continuing">
        <source>Deleting a method body will prevent the debug session from continuing.</source>
        <target state="translated">Usunięcie treści metody uniemożliwi kontynuowanie sesji debugowania.</target>
        <note />
      </trans-unit>
      <trans-unit id="An_active_statement_has_been_removed_from_its_original_method_You_must_revert_your_changes_to_continue_or_restart_the_debugging_session">
        <source>An active statement has been removed from its original method. You must revert your changes to continue or restart the debugging session.</source>
        <target state="translated">Aktywna instrukcja została usunięta ze swojej oryginalnej metody. Musisz cofnąć zmiany, aby kontynuować, lub uruchomić ponownie sesję debugowania.</target>
        <note />
      </trans-unit>
      <trans-unit id="Updating_a_0_statement_around_an_active_statement_will_prevent_the_debug_session_from_continuing">
        <source>Updating a '{0}' statement around an active statement will prevent the debug session from continuing.</source>
        <target state="translated">Aktualizacja instrukcji „{0}” w pobliżu aktywnej instrukcji uniemożliwi kontynuowanie sesji debugowania.</target>
        <note />
      </trans-unit>
      <trans-unit id="Updating_async_or_iterator_modifier_around_an_active_statement_will_prevent_the_debug_session_from_continuing">
        <source>Updating async or iterator modifier around an active statement will prevent the debug session from continuing.</source>
        <target state="translated">Aktualizowanie modyfikatora asynchronicznego lub powiązanego z iteratorem w pobliżu aktywnej instrukcji uniemożliwi kontynuowanie sesji debugowania.</target>
        <note>{Locked="async"}{Locked="iterator"} "async" and "iterator" are C#/VB keywords and should not be localized.</note>
      </trans-unit>
      <trans-unit id="Modifying_a_generic_method_will_prevent_the_debug_session_from_continuing">
        <source>Modifying a generic method will prevent the debug session from continuing.</source>
        <target state="translated">Modyfikacja metody ogólnej uniemożliwi kontynuowanie sesji debugowania.</target>
        <note />
      </trans-unit>
      <trans-unit id="Modifying_whitespace_or_comments_in_a_generic_0_will_prevent_the_debug_session_from_continuing">
        <source>Modifying whitespace or comments in a generic '{0}' will prevent the debug session from continuing.</source>
        <target state="translated">Modyfikacja odstępów lub komentarzy w ogólnej metodzie „{0}” uniemożliwi kontynuowanie sesji debugowania.</target>
        <note />
      </trans-unit>
      <trans-unit id="Modifying_a_method_inside_the_context_of_a_generic_type_will_prevent_the_debug_session_from_continuing">
        <source>Modifying a method inside the context of a generic type will prevent the debug session from continuing.</source>
        <target state="translated">Modyfikacja metody w ramach kontekstu typu ogólnego uniemożliwi kontynuowanie sesji debugowania.</target>
        <note />
      </trans-unit>
      <trans-unit id="Modifying_whitespace_or_comments_in_0_inside_the_context_of_a_generic_type_will_prevent_the_debug_session_from_continuing">
        <source>Modifying whitespace or comments in '{0}' inside the context of a generic type will prevent the debug session from continuing.</source>
        <target state="translated">Modyfikacja odstępów lub komentarzy w elemencie „{0}” w ramach kontekstu typu ogólnego uniemożliwi kontynuowanie sesji debugowania.</target>
        <note />
      </trans-unit>
      <trans-unit id="Modifying_the_initializer_of_0_in_a_generic_type_will_prevent_the_debug_session_from_continuing">
        <source>Modifying the initializer of '{0}' in a generic type will prevent the debug session from continuing.</source>
        <target state="translated">Modyfikacja inicjatora elementu „{0}” w typie ogólnym uniemożliwi kontynuowanie sesji debugowania.</target>
        <note />
      </trans-unit>
      <trans-unit id="Modifying_the_initializer_of_0_in_a_partial_type_will_prevent_the_debug_session_from_continuing">
        <source>Modifying the initializer of '{0}' in a partial type will prevent the debug session from continuing.</source>
        <target state="translated">Modyfikacja inicjatora elementu „{0}” w typie częściowym uniemożliwi kontynuowanie sesji debugowania.</target>
        <note />
      </trans-unit>
      <trans-unit id="Adding_a_constructor_to_a_type_with_a_field_or_property_initializer_that_contains_an_anonymous_function_will_prevent_the_debug_session_from_continuing">
        <source>Adding a constructor to a type with a field or property initializer that contains an anonymous function will prevent the debug session from continuing.</source>
        <target state="translated">Dodanie konstruktora do typu z inicjatorem pola lub właściwości zawierającego funkcję anonimową uniemożliwi kontynuowanie sesji debugowania.</target>
        <note />
      </trans-unit>
      <trans-unit id="Renaming_a_captured_variable_from_0_to_1_will_prevent_the_debug_session_from_continuing">
        <source>Renaming a captured variable, from '{0}' to '{1}' will prevent the debug session from continuing.</source>
        <target state="translated">Zmiana nazwy zmiennej przechwyconej z „{0}” na „{1}” uniemożliwi kontynuowanie sesji debugowania.</target>
        <note />
      </trans-unit>
      <trans-unit id="Modifying_a_catch_finally_handler_with_an_active_statement_in_the_try_block_will_prevent_the_debug_session_from_continuing">
        <source>Modifying a catch/finally handler with an active statement in the try block will prevent the debug session from continuing.</source>
        <target state="translated">Modyfikacja procedury obsługi catch/finally z aktywną instrukcją w bloku try uniemożliwi kontynuowanie sesji debugowania.</target>
        <note />
      </trans-unit>
      <trans-unit id="Modifying_a_try_catch_finally_statement_when_the_finally_block_is_active_will_prevent_the_debug_session_from_continuing">
        <source>Modifying a try/catch/finally statement when the finally block is active will prevent the debug session from continuing.</source>
        <target state="translated">Modyfikacja instrukcji try/catch/finally, gdy blok finally jest aktywny, uniemożliwi kontynuowanie sesji debugowania.</target>
        <note />
      </trans-unit>
      <trans-unit id="Modifying_a_catch_handler_around_an_active_statement_will_prevent_the_debug_session_from_continuing">
        <source>Modifying a catch handler around an active statement will prevent the debug session from continuing.</source>
        <target state="translated">Modyfikacja procedury obsługi catch w obrębie aktywnej instrukcji uniemożliwi kontynuowanie sesji debugowania.</target>
        <note />
      </trans-unit>
      <trans-unit id="Modifying_0_which_contains_the_stackalloc_operator_will_prevent_the_debug_session_from_continuing">
        <source>Modifying '{0}' which contains the 'stackalloc' operator will prevent the debug session from continuing.</source>
        <target state="translated">Modyfikacja elementu „{0}” zawierającego operator „stackalloc” uniemożliwi kontynuowanie sesji debugowania.</target>
        <note />
      </trans-unit>
      <trans-unit id="Modifying_an_active_0_which_contains_On_Error_or_Resume_statements_will_prevent_the_debug_session_from_continuing">
        <source>Modifying an active '{0}' which contains 'On Error' or 'Resume' statements will prevent the debug session from continuing.</source>
        <target state="translated">Modyfikacja aktywnego elementu „{0}” zawierającego instrukcje „On Error” lub „Resume” uniemożliwi kontynuowanie sesji debugowania.</target>
        <note />
      </trans-unit>
      <trans-unit id="Modifying_0_which_contains_an_Aggregate_Group_By_or_Join_query_clauses_will_prevent_the_debug_session_from_continuing">
        <source>Modifying '{0}' which contains an Aggregate, Group By, or Join query clauses will prevent the debug session from continuing.</source>
        <target state="translated">Zmodyfikowanie elementu „{0}”, który zawiera klauzule zapytań Aggregate, Group By lub Join, uniemożliwi kontynuowanie sesji debugowania.</target>
        <note />
      </trans-unit>
      <trans-unit id="Modifying_source_with_experimental_language_features_enabled_will_prevent_the_debug_session_from_continuing">
        <source>Modifying source with experimental language features enabled will prevent the debug session from continuing.</source>
        <target state="translated">Modyfikacja elementu źródłowego z włączonymi eksperymentalnymi funkcjami językowymi uniemożliwi kontynuowanie sesji debugowania.</target>
        <note />
      </trans-unit>
      <trans-unit id="Updating_an_active_statement_will_prevent_the_debug_session_from_continuing">
        <source>Updating an active statement will prevent the debug session from continuing.</source>
        <target state="translated">Aktualizacja aktywnej instrukcji uniemożliwi kontynuowanie sesji debugowania.</target>
        <note />
      </trans-unit>
      <trans-unit id="Removing_0_that_contains_an_active_statement_will_prevent_the_debug_session_from_continuing">
        <source>Removing '{0}' that contains an active statement will prevent the debug session from continuing.</source>
        <target state="translated">Usunięcie elementu „{0}” zawierającego aktywną instrukcję uniemożliwi kontynuowanie sesji debugowania.</target>
        <note />
      </trans-unit>
      <trans-unit id="Adding_a_new_file_will_prevent_the_debug_session_from_continuing">
        <source>Adding a new file will prevent the debug session from continuing.</source>
        <target state="translated">Dodanie nowego pliku uniemożliwi kontynuowanie sesji debugowania.</target>
        <note />
      </trans-unit>
      <trans-unit id="Attribute_0_is_missing_Updating_an_async_method_or_an_iterator_will_prevent_the_debug_session_from_continuing">
        <source>Attribute '{0}' is missing. Updating an async method or an iterator will prevent the debug session from continuing.</source>
        <target state="translated">Brak atrybutu „{0}”. Zaktualizowanie metody asynchronicznej lub iteratora uniemożliwi kontynuowanie sesji debugowania.</target>
        <note />
      </trans-unit>
      <trans-unit id="Unexpected_interface_member_kind_colon_0">
        <source>Unexpected interface member kind: {0}</source>
        <target state="translated">Nieoczekiwany rodzaj składowej interfejsu: {0}</target>
        <note />
      </trans-unit>
      <trans-unit id="Unknown_symbol_kind">
        <source>Unknown symbol kind</source>
        <target state="translated">Nieznany rodzaj symbolu</target>
        <note />
      </trans-unit>
      <trans-unit id="Generate_abstract_property_1_0">
        <source>Generate abstract property '{1}.{0}'</source>
        <target state="translated">Generuj właściwość abstrakcyjną „{1}.{0}”</target>
        <note />
      </trans-unit>
      <trans-unit id="Generate_abstract_method_1_0">
        <source>Generate abstract method '{1}.{0}'</source>
        <target state="translated">Generuj metodę abstrakcyjną „{1}.{0}”</target>
        <note />
      </trans-unit>
      <trans-unit id="Generate_method_1_0">
        <source>Generate method '{1}.{0}'</source>
        <target state="translated">Generuj metodę „{1}.{0}”</target>
        <note />
      </trans-unit>
      <trans-unit id="Requested_assembly_already_loaded_from_0">
        <source>Requested assembly already loaded from '{0}'.</source>
        <target state="translated">Żądany zestaw został już załadowany z elementu „{0}”.</target>
        <note />
      </trans-unit>
      <trans-unit id="The_symbol_does_not_have_an_icon">
        <source>The symbol does not have an icon.</source>
        <target state="translated">Symbol nie ma ikony.</target>
        <note />
      </trans-unit>
      <trans-unit id="Unknown">
        <source>Unknown</source>
        <target state="translated">Nieznany</target>
        <note />
      </trans-unit>
      <trans-unit id="Extract_Method">
        <source>Extract Method</source>
        <target state="translated">Wyodrębnianie metody</target>
        <note />
      </trans-unit>
      <trans-unit id="Extract_Method_plus_Local">
        <source>Extract Method + Local</source>
        <target state="translated">Wyodrębnij metodę + element lokalny</target>
        <note />
      </trans-unit>
      <trans-unit id="Asynchronous_method_cannot_have_ref_out_parameters_colon_bracket_0_bracket">
        <source>Asynchronous method cannot have ref/out parameters : [{0}]</source>
        <target state="translated">Metoda asynchroniczna nie może zawierać parametrów ref/out: [{0}]</target>
        <note />
      </trans-unit>
      <trans-unit id="The_member_is_defined_in_metadata">
        <source>The member is defined in metadata.</source>
        <target state="translated">Składowa jest zdefiniowana w metadanych.</target>
        <note />
      </trans-unit>
      <trans-unit id="You_can_only_change_the_signature_of_a_constructor_indexer_method_or_delegate">
        <source>You can only change the signature of a constructor, indexer, method or delegate.</source>
        <target state="translated">Możesz zmienić tylko sygnaturę konstruktora, indeksatora, metody lub delegata.</target>
        <note />
      </trans-unit>
      <trans-unit id="This_symbol_has_related_definitions_or_references_in_metadata_Changing_its_signature_may_result_in_build_errors_Do_you_want_to_continue">
        <source>This symbol has related definitions or references in metadata. Changing its signature may result in build errors.

Do you want to continue?</source>
        <target state="translated">Ten symbol zawiera powiązane definicje lub odwołania w metadanych. Zmiana jego sygnatury może spowodować błędy kompilacji.

Czy chcesz kontynuować?</target>
        <note />
      </trans-unit>
      <trans-unit id="Change_signature">
        <source>Change signature...</source>
        <target state="translated">Zmień sygnaturę...</target>
        <note />
      </trans-unit>
      <trans-unit id="Generate_new_type">
        <source>Generate new type...</source>
        <target state="translated">Generuj nowy typ...</target>
        <note />
      </trans-unit>
      <trans-unit id="User_Diagnostic_Analyzer_Failure">
        <source>User Diagnostic Analyzer Failure.</source>
        <target state="translated">Błąd analizatora diagnostycznego użytkownika.</target>
        <note />
      </trans-unit>
      <trans-unit id="Analyzer_0_threw_an_exception_of_type_1_with_message_2">
        <source>Analyzer '{0}' threw an exception of type '{1}' with message '{2}'.</source>
        <target state="translated">Analizator „{0}” zgłosił wyjątek typu „{1}” z komunikatem „{2}”.</target>
        <note />
      </trans-unit>
      <trans-unit id="Analyzer_0_threw_the_following_exception_colon_1">
        <source>Analyzer '{0}' threw the following exception:
'{1}'.</source>
        <target state="translated">Analizator „{0}” zgłosił następujący wyjątek:
„{1}”.</target>
        <note />
      </trans-unit>
      <trans-unit id="Remove_Unnecessary_Cast">
        <source>Remove Unnecessary Cast</source>
        <target state="translated">Usuń niepotrzebne rzutowanie</target>
        <note />
      </trans-unit>
      <trans-unit id="Simplify_Names">
        <source>Simplify Names</source>
        <target state="translated">Uprość nazwy</target>
        <note />
      </trans-unit>
      <trans-unit id="Simplify_Member_Access">
        <source>Simplify Member Access</source>
        <target state="translated">Uprość dostęp do składowej</target>
        <note />
      </trans-unit>
      <trans-unit id="Remove_qualification">
        <source>Remove qualification</source>
        <target state="translated">Usuń kwalifikacje</target>
        <note />
      </trans-unit>
      <trans-unit id="Edit_and_Continue1">
        <source>Edit and Continue</source>
        <target state="translated">Edytuj i kontynuuj</target>
        <note />
      </trans-unit>
      <trans-unit id="This_signature_does_not_contain_parameters_that_can_be_changed">
        <source>This signature does not contain parameters that can be changed.</source>
        <target state="translated">Ta sygnatura nie zawiera parametrów, które można zmienić.</target>
        <note />
      </trans-unit>
      <trans-unit id="Unknown_error_occurred">
        <source>Unknown error occurred</source>
        <target state="translated">Wystąpił nieznany błąd</target>
        <note />
      </trans-unit>
      <trans-unit id="Available">
        <source>Available</source>
        <target state="translated">Dostępne</target>
        <note />
      </trans-unit>
      <trans-unit id="Not_Available">
        <source>Not Available</source>
        <target state="translated">Niedostępne</target>
        <note />
      </trans-unit>
      <trans-unit id="_0_1">
        <source>    {0} - {1}</source>
        <target state="translated">    {0} - {1}</target>
        <note />
      </trans-unit>
      <trans-unit id="You_can_use_the_navigation_bar_to_switch_context">
        <source>You can use the navigation bar to switch context.</source>
        <target state="translated">Możesz użyć paska nawigacyjnego, aby przełączyć kontekst.</target>
        <note />
      </trans-unit>
      <trans-unit id="in_Source">
        <source>in Source</source>
        <target state="translated">w źródle</target>
        <note />
      </trans-unit>
      <trans-unit id="in_Suppression_File">
        <source>in Suppression File</source>
        <target state="translated">w pliku pominięć</target>
        <note />
      </trans-unit>
      <trans-unit id="Remove_Suppression_0">
        <source>Remove Suppression {0}</source>
        <target state="translated">Usuń pominięcie {0}</target>
        <note />
      </trans-unit>
      <trans-unit id="Remove_Suppression">
        <source>Remove Suppression</source>
        <target state="translated">Usuń pominięcie</target>
        <note />
      </trans-unit>
      <trans-unit id="Pending">
        <source>&lt;Pending&gt;</source>
        <target state="translated">&lt;Oczekujące&gt;</target>
        <note />
      </trans-unit>
      <trans-unit id="Awaited_task_returns">
        <source>Awaited task returns</source>
        <target state="translated">Nastąpił powrót po oczekiwaniu na zadanie</target>
        <note />
      </trans-unit>
      <trans-unit id="no_value">
        <source>no value.</source>
        <target state="translated">brak wartości.</target>
        <note />
      </trans-unit>
      <trans-unit id="Note_colon_Tab_twice_to_insert_the_0_snippet">
        <source>Note: Tab twice to insert the '{0}' snippet.</source>
        <target state="translated">Uwaga: naciśnij dwa razy klawisz Tab, aby wstawić fragment kodu „{0}”.</target>
        <note />
      </trans-unit>
      <trans-unit id="Implement_interface_explicitly_with_Dispose_pattern">
        <source>Implement interface explicitly with Dispose pattern</source>
        <target state="translated">Jawnie implementuj interfejs za pomocą wzorca Dispose</target>
        <note />
      </trans-unit>
      <trans-unit id="Implement_interface_with_Dispose_pattern">
        <source>Implement interface with Dispose pattern</source>
        <target state="translated">Implementuj interfejs za pomocą wzorca Dispose</target>
        <note />
      </trans-unit>
      <trans-unit id="Compiler1">
        <source>Compiler</source>
        <target state="translated">Kompilator</target>
        <note />
      </trans-unit>
      <trans-unit id="Edit_and_Continue2">
        <source>Edit and Continue</source>
        <target state="translated">Edytuj i kontynuuj</target>
        <note />
      </trans-unit>
      <trans-unit id="Style">
        <source>Style</source>
        <target state="translated">Styl</target>
        <note />
      </trans-unit>
      <trans-unit id="Suppress_0">
        <source>Suppress {0}</source>
        <target state="translated">Pomiń element {0}</target>
        <note />
      </trans-unit>
      <trans-unit id="Re_triage_0_currently_1">
        <source>Re-triage {0}(currently '{1}')</source>
        <target state="translated">Sklasyfikuj ponownie element {0} (obecnie „{1}”)</target>
        <note />
      </trans-unit>
      <trans-unit id="Argument_cannot_have_a_null_element">
        <source>Argument cannot have a null element.</source>
        <target state="translated">Argument nie może zawierać elementu o wartości null.</target>
        <note />
      </trans-unit>
      <trans-unit id="Argument_cannot_be_empty">
        <source>Argument cannot be empty.</source>
        <target state="translated">Argument nie może być pusty.</target>
        <note />
      </trans-unit>
      <trans-unit id="Reported_diagnostic_with_ID_0_is_not_supported_by_the_analyzer">
        <source>Reported diagnostic with ID '{0}' is not supported by the analyzer.</source>
        <target state="translated">Zgłoszona diagnostyka z identyfikatorem „{0}” nie jest obsługiwana przez analizatora.</target>
        <note />
      </trans-unit>
      <trans-unit id="Computing_fix_all_occurrences_code_fix">
        <source>Computing fix all occurrences code fix...</source>
        <target state="translated">Trwa obliczanie poprawki kodu naprawiającej wszystkie obliczenia...</target>
        <note />
      </trans-unit>
      <trans-unit id="Fix_all_occurrences">
        <source>Fix all occurrences</source>
        <target state="translated">Popraw wszystkie wystąpienia</target>
        <note />
      </trans-unit>
      <trans-unit id="Document">
        <source>Document</source>
        <target state="translated">Dokument</target>
        <note />
      </trans-unit>
      <trans-unit id="Project">
        <source>Project</source>
        <target state="translated">Projekt</target>
        <note />
      </trans-unit>
      <trans-unit id="Solution">
        <source>Solution</source>
        <target state="translated">Rozwiązanie</target>
        <note />
      </trans-unit>
      <trans-unit id="TODO_colon_dispose_managed_state_managed_objects">
        <source>TODO: dispose managed state (managed objects).</source>
        <target state="translated">TODO: wyczyść stan zarządzany (obiekty zarządzane).</target>
        <note />
      </trans-unit>
      <trans-unit id="TODO_colon_set_large_fields_to_null">
        <source>TODO: set large fields to null.</source>
        <target state="translated">TODO: ustaw wartość null dla dużych pól.</target>
        <note />
      </trans-unit>
      <trans-unit id="To_detect_redundant_calls">
        <source>To detect redundant calls</source>
        <target state="translated">Aby wykryć nadmiarowe wywołania</target>
        <note />
      </trans-unit>
      <trans-unit id="Modifying_0_which_contains_a_static_variable_will_prevent_the_debug_session_from_continuing">
        <source>Modifying '{0}' which contains a static variable will prevent the debug session from continuing.</source>
        <target state="translated">Zmodyfikowanie elementu „{0}”, który zawiera zmienną statyczną, uniemożliwi kontynuowanie sesji debugowania.</target>
        <note />
      </trans-unit>
      <trans-unit id="Compiler2">
        <source>Compiler</source>
        <target state="translated">Kompilator</target>
        <note />
      </trans-unit>
      <trans-unit id="Edit_And_Continue">
        <source>Edit And Continue</source>
        <target state="translated">Edytuj i kontynuuj</target>
        <note />
      </trans-unit>
      <trans-unit id="Live">
        <source>Live</source>
        <target state="translated">Na żywo</target>
        <note />
      </trans-unit>
      <trans-unit id="enum_value">
        <source>enum value</source>
        <target state="translated">wartość wyliczenia</target>
        <note>{Locked="enum"} "enum" is a C#/VB keyword and should not be localized.</note>
      </trans-unit>
      <trans-unit id="const_field">
        <source>const field</source>
        <target state="translated">pole stałej</target>
        <note>{Locked="const"} "const" is a C#/VB keyword and should not be localized.</note>
      </trans-unit>
      <trans-unit id="method">
        <source>method</source>
        <target state="translated">metoda</target>
        <note />
      </trans-unit>
      <trans-unit id="operator_">
        <source>operator</source>
        <target state="translated">operator</target>
        <note />
      </trans-unit>
      <trans-unit id="constructor">
        <source>constructor</source>
        <target state="translated">konstruktor</target>
        <note />
      </trans-unit>
      <trans-unit id="auto_property">
        <source>auto-property</source>
        <target state="translated">właściwość automatyczna</target>
        <note />
      </trans-unit>
      <trans-unit id="property_">
        <source>property</source>
        <target state="translated">właściwość</target>
        <note />
      </trans-unit>
      <trans-unit id="event_accessor">
        <source>event accessor</source>
        <target state="translated">metoda dostępu do zdarzeń</target>
        <note />
      </trans-unit>
      <trans-unit id="type_constraint">
        <source>type constraint</source>
        <target state="translated">ograniczenie typu</target>
        <note />
      </trans-unit>
      <trans-unit id="type_parameter">
        <source>type parameter</source>
        <target state="translated">parametr typu</target>
        <note />
      </trans-unit>
      <trans-unit id="attribute">
        <source>attribute</source>
        <target state="translated">atrybut</target>
        <note />
      </trans-unit>
      <trans-unit id="Use_auto_property">
        <source>Use auto property</source>
        <target state="translated">Użyj właściwości automatycznej</target>
        <note />
      </trans-unit>
      <trans-unit id="Replace_0_and_1_with_property">
        <source>Replace '{0}' and '{1}' with property</source>
        <target state="translated">Zastąp elementy „{0}” i „{1}” właściwością</target>
        <note />
      </trans-unit>
      <trans-unit id="Replace_0_with_property">
        <source>Replace '{0}' with property</source>
        <target state="translated">Zastąp element „{0}” właściwością</target>
        <note />
      </trans-unit>
      <trans-unit id="Method_referenced_implicitly">
        <source>Method referenced implicitly</source>
        <target state="translated">Metoda z odwołaniem utworzonym niejawnie</target>
        <note />
      </trans-unit>
      <trans-unit id="Generate_type_0">
        <source>Generate type '{0}'</source>
        <target state="translated">Generuj typ „{0}”</target>
        <note />
      </trans-unit>
      <trans-unit id="Generate_0_1">
        <source>Generate {0} '{1}'</source>
        <target state="translated">Generuj element {0} „{1}”</target>
        <note />
      </trans-unit>
      <trans-unit id="Change_0_to_1">
        <source>Change '{0}' to '{1}'.</source>
        <target state="translated">Zmień element „{0}” na „{1}”.</target>
        <note />
      </trans-unit>
      <trans-unit id="Non_invoked_method_cannot_be_replaced_with_property">
        <source>Non-invoked method cannot be replaced with property.</source>
        <target state="translated">Niewywołanej metody nie można zastąpić właściwością.</target>
        <note />
      </trans-unit>
      <trans-unit id="Only_methods_with_a_single_argument_which_is_not_an_out_variable_declaration_can_be_replaced_with_a_property">
        <source>Only methods with a single argument, which is not an out variable declaration, can be replaced with a property.</source>
        <target state="translated">Tylko metody z pojedynczym argumentem, który nie jest deklaracją zmiennej wyjściowej, można zastąpić właściwością.</target>
        <note />
      </trans-unit>
      <trans-unit id="Roslyn_HostError">
        <source>Roslyn.HostError</source>
        <target state="translated">Roslyn.HostError</target>
        <note />
      </trans-unit>
      <trans-unit id="An_instance_of_analyzer_0_cannot_be_created_from_1_colon_2">
        <source>An instance of analyzer {0} cannot be created from {1}: {2}.</source>
        <target state="translated">Nie można utworzyć wystąpienia analizatora {0} z elementu {1}: {2}.</target>
        <note />
      </trans-unit>
      <trans-unit id="The_assembly_0_does_not_contain_any_analyzers">
        <source>The assembly {0} does not contain any analyzers.</source>
        <target state="translated">Zestaw {0} nie zawiera żadnych analizatorów.</target>
        <note />
      </trans-unit>
      <trans-unit id="Unable_to_load_Analyzer_assembly_0_colon_1">
        <source>Unable to load Analyzer assembly {0}: {1}</source>
        <target state="translated">Nie można załadować zestawu analizatora {0}: {1}</target>
        <note />
      </trans-unit>
      <trans-unit id="Make_method_synchronous">
        <source>Make method synchronous</source>
        <target state="translated">Ustaw metodę jako synchroniczną</target>
        <note />
      </trans-unit>
      <trans-unit id="Add_this_or_Me_qualification">
        <source>Add 'this' or 'Me' qualification.</source>
        <target state="translated">Dodaj kwalifikacje „this” lub „Me”.</target>
        <note />
      </trans-unit>
      <trans-unit id="Fix_Name_Violation_colon_0">
        <source>Fix Name Violation: {0}</source>
        <target state="translated">Napraw naruszenie nazwy: {0}</target>
        <note />
      </trans-unit>
      <trans-unit id="Naming_rule_violation_0">
        <source>Naming rule violation: {0}</source>
        <target state="translated">Naruszenie reguły nazewnictwa: {0}</target>
        <note>{0} is the rule title, {1} is the way in which the rule was violated</note>
      </trans-unit>
      <trans-unit id="Naming_Styles">
        <source>Naming Styles</source>
        <target state="translated">Style nazewnictwa</target>
        <note />
      </trans-unit>
      <trans-unit id="from_0">
        <source>from {0}</source>
        <target state="translated">z {0}</target>
        <note />
      </trans-unit>
      <trans-unit id="Find_and_install_latest_version">
        <source>Find and install latest version</source>
        <target state="translated">Znajdź i zainstaluj najnowszą wersję</target>
        <note />
      </trans-unit>
      <trans-unit id="Use_local_version_0">
        <source>Use local version '{0}'</source>
        <target state="translated">Użyj wersji lokalnej „{0}”</target>
        <note />
      </trans-unit>
      <trans-unit id="Use_locally_installed_0_version_1_This_version_used_in_colon_2">
        <source>Use locally installed '{0}' version '{1}'
This version used in: {2}</source>
        <target state="translated">Użyj lokalnie zainstalowanej wersji „{0}” („{1}”)
Ta wersja jest używana wersja: {2}</target>
        <note />
      </trans-unit>
      <trans-unit id="Find_and_install_latest_version_of_0">
        <source>Find and install latest version of '{0}'</source>
        <target state="translated">Znajdź i zainstaluj najnowszą wersję pakietu „{0}”</target>
        <note />
      </trans-unit>
      <trans-unit id="Install_with_package_manager">
        <source>Install with package manager...</source>
        <target state="translated">Zainstaluj za pomocą menedżera pakietów...</target>
        <note />
      </trans-unit>
      <trans-unit id="Install_0_1">
        <source>Install '{0} {1}'</source>
        <target state="translated">Zainstaluj pakiet „{0} {1}”</target>
        <note />
      </trans-unit>
      <trans-unit id="Install_version_0">
        <source>Install version '{0}'</source>
        <target state="translated">Zainstaluj wersję „{0}”</target>
        <note />
      </trans-unit>
      <trans-unit id="Generate_variable_0">
        <source>Generate variable '{0}'</source>
        <target state="translated">Generuj zmienną „{0}”</target>
        <note />
      </trans-unit>
      <trans-unit id="Classes">
        <source>Classes</source>
        <target state="translated">Klasy</target>
        <note />
      </trans-unit>
      <trans-unit id="Constants">
        <source>Constants</source>
        <target state="translated">Stałe</target>
        <note />
      </trans-unit>
      <trans-unit id="Delegates">
        <source>Delegates</source>
        <target state="translated">Delegaci</target>
        <note />
      </trans-unit>
      <trans-unit id="Enums">
        <source>Enums</source>
        <target state="translated">Wyliczenia</target>
        <note />
      </trans-unit>
      <trans-unit id="Events">
        <source>Events</source>
        <target state="translated">Zdarzenia</target>
        <note />
      </trans-unit>
      <trans-unit id="Extension_methods">
        <source>Extension methods</source>
        <target state="translated">Metody rozszerzenia</target>
        <note />
      </trans-unit>
      <trans-unit id="Fields">
        <source>Fields</source>
        <target state="translated">Pola</target>
        <note />
      </trans-unit>
      <trans-unit id="Interfaces">
        <source>Interfaces</source>
        <target state="translated">Interfejsy</target>
        <note />
      </trans-unit>
      <trans-unit id="Locals">
        <source>Locals</source>
        <target state="translated">Elementy lokalne</target>
        <note />
      </trans-unit>
      <trans-unit id="Methods">
        <source>Methods</source>
        <target state="translated">Metody</target>
        <note />
      </trans-unit>
      <trans-unit id="Modules">
        <source>Modules</source>
        <target state="translated">Moduły</target>
        <note />
      </trans-unit>
      <trans-unit id="Namespaces">
        <source>Namespaces</source>
        <target state="translated">Przestrzenie nazw</target>
        <note />
      </trans-unit>
      <trans-unit id="Properties">
        <source>Properties</source>
        <target state="translated">Właściwości</target>
        <note />
      </trans-unit>
      <trans-unit id="Structures">
        <source>Structures</source>
        <target state="translated">Struktury</target>
        <note />
      </trans-unit>
      <trans-unit id="Parameters_colon">
        <source>Parameters:</source>
        <target state="translated">Parametry:</target>
        <note />
      </trans-unit>
      <trans-unit id="Add_missing_cases">
        <source>Add missing cases</source>
        <target state="translated">Dodaj brakujące przypadki</target>
        <note />
      </trans-unit>
      <trans-unit id="Add_both">
        <source>Add both</source>
        <target state="translated">Dodaj oba</target>
        <note />
      </trans-unit>
      <trans-unit id="Add_default_case">
        <source>Add default case</source>
        <target state="translated">Dodaj przypadek domyślny</target>
        <note />
      </trans-unit>
      <trans-unit id="Variadic_SignatureHelpItem_must_have_at_least_one_parameter">
        <source>Variadic SignatureHelpItem must have at least one parameter.</source>
        <target state="translated">Element SignatureHelpItem ze zmienną liczbą argumentów musi mieć co najmniej jeden parametr.</target>
        <note />
      </trans-unit>
      <trans-unit id="Add_braces">
        <source>Add braces</source>
        <target state="translated">Dodaj nawiasy klamrowe</target>
        <note />
      </trans-unit>
      <trans-unit id="Replace_0_with_method">
        <source>Replace '{0}' with method</source>
        <target state="translated">Zastąp element „{0}” metodą</target>
        <note />
      </trans-unit>
      <trans-unit id="Replace_0_with_methods">
        <source>Replace '{0}' with methods</source>
        <target state="translated">Zastąp element „{0}” metodami</target>
        <note />
      </trans-unit>
      <trans-unit id="Property_referenced_implicitly">
        <source>Property referenced implicitly</source>
        <target state="translated">Niejawne odwołanie do właściwości</target>
        <note />
      </trans-unit>
      <trans-unit id="Property_cannot_safely_be_replaced_with_a_method_call">
        <source>Property cannot safely be replaced with a method call</source>
        <target state="translated">Właściwości nie można bezpiecznie zastąpić wywołaniem metody</target>
        <note />
      </trans-unit>
      <trans-unit id="Convert_to_interpolated_string">
        <source>Convert to interpolated string</source>
        <target state="translated">Konwertuj na ciąg interpolowany</target>
        <note />
      </trans-unit>
      <trans-unit id="Move_type_to_0">
        <source>Move type to {0}</source>
        <target state="translated">Przenieś typ do {0}</target>
        <note />
      </trans-unit>
      <trans-unit id="Rename_file_to_0">
        <source>Rename file to {0}</source>
        <target state="translated">Zmień nazwę pliku na {0}</target>
        <note />
      </trans-unit>
      <trans-unit id="Rename_type_to_0">
        <source>Rename type to {0}</source>
        <target state="translated">Zmień nazwę typu na {0}</target>
        <note />
      </trans-unit>
      <trans-unit id="Remove_tag">
        <source>Remove tag</source>
        <target state="translated">Usuń tag</target>
        <note />
      </trans-unit>
      <trans-unit id="Add_missing_param_nodes">
        <source>Add missing param nodes</source>
        <target state="translated">Dodaj brakujące węzły parametrów</target>
        <note />
      </trans-unit>
      <trans-unit id="Make_containing_scope_async">
        <source>Make containing scope async</source>
        <target state="translated">Ustaw zawierający zakres jako asynchroniczny</target>
        <note />
      </trans-unit>
      <trans-unit id="Make_containing_scope_async_return_Task">
        <source>Make containing scope async (return Task)</source>
        <target state="translated">Ustaw zawierający zakres jako asynchroniczny (zwróć typ Task)</target>
        <note />
      </trans-unit>
      <trans-unit id="paren_Unknown_paren">
        <source>(Unknown)</source>
        <target state="translated">(Nieznany)</target>
        <note />
      </trans-unit>
      <trans-unit id="Implement_Abstract_Class">
        <source>Implement Abstract Class</source>
        <target state="translated">Implementuj klasę abstrakcyjną</target>
        <note />
      </trans-unit>
      <trans-unit id="Use_framework_type">
        <source>Use framework type</source>
        <target state="translated">Użyj typu platformy</target>
        <note />
      </trans-unit>
      <trans-unit id="Install_package_0">
        <source>Install package '{0}'</source>
        <target state="translated">Zainstaluj pakiet „{0}“</target>
        <note />
      </trans-unit>
      <trans-unit id="Object_initialization_can_be_simplified">
        <source>Object initialization can be simplified</source>
        <target state="translated">Inicjowanie obiektu można uprościć</target>
        <note />
      </trans-unit>
      <trans-unit id="Use_throw_expression">
        <source>Use 'throw' expression</source>
        <target state="translated">Użyj wyrażenia „throw“</target>
        <note />
      </trans-unit>
      <trans-unit id="project_0">
        <source>project {0}</source>
        <target state="translated">projekt {0}</target>
        <note />
      </trans-unit>
      <trans-unit id="Inline_variable_declaration">
        <source>Inline variable declaration</source>
        <target state="translated">Deklaracja zmiennej wbudowanej</target>
        <note />
      </trans-unit>
      <trans-unit id="Use_pattern_matching">
        <source>Use pattern matching</source>
        <target state="translated">Użyj dopasowywania wzorców</target>
        <note />
      </trans-unit>
      <trans-unit id="Use_expression_body_for_methods">
        <source>Use expression body for methods</source>
        <target state="translated">Użyj treści wyrażenia dla metod</target>
        <note />
      </trans-unit>
      <trans-unit id="Use_block_body_for_methods">
        <source>Use block body for methods</source>
        <target state="translated">Użyj treści bloku dla metod</target>
        <note />
      </trans-unit>
      <trans-unit id="Use_block_body_for_accessors">
        <source>Use block body for accessors</source>
        <target state="translated">Użyj treści bloku dla metod dostępu</target>
        <note />
      </trans-unit>
      <trans-unit id="Use_block_body_for_constructors">
        <source>Use block body for constructors</source>
        <target state="translated">Użyj treści bloku dla konstruktorów</target>
        <note />
      </trans-unit>
      <trans-unit id="Use_block_body_for_indexers">
        <source>Use block body for indexers</source>
        <target state="translated">Użyj treści bloku dla indeksatorów</target>
        <note />
      </trans-unit>
      <trans-unit id="Use_block_body_for_operators">
        <source>Use block body for operators</source>
        <target state="translated">Użyj treści bloku dla operatorów</target>
        <note />
      </trans-unit>
      <trans-unit id="Use_block_body_for_properties">
        <source>Use block body for properties</source>
        <target state="translated">Użyj treści bloku dla właściwości</target>
        <note />
      </trans-unit>
      <trans-unit id="Use_expression_body_for_accessors">
        <source>Use expression body for accessors</source>
        <target state="translated">Użyj treści wyrażenia dla metod dostępu</target>
        <note />
      </trans-unit>
      <trans-unit id="Use_expression_body_for_constructors">
        <source>Use expression body for constructors</source>
        <target state="translated">Użyj treści wyrażenia dla konstruktorów</target>
        <note />
      </trans-unit>
      <trans-unit id="Use_expression_body_for_indexers">
        <source>Use expression body for indexers</source>
        <target state="translated">Użyj treści wyrażenia dla indeksatorów</target>
        <note />
      </trans-unit>
      <trans-unit id="Use_expression_body_for_operators">
        <source>Use expression body for operators</source>
        <target state="translated">Użyj treści wyrażenia dla operatorów</target>
        <note />
      </trans-unit>
      <trans-unit id="Use_expression_body_for_properties">
        <source>Use expression body for properties</source>
        <target state="translated">Użyj treści wyrażenia dla właściwości</target>
        <note />
      </trans-unit>
      <trans-unit id="Fully_qualify_0">
        <source>Fully qualify '{0}'</source>
        <target state="translated">W pełni kwalifikowany element „{0}”</target>
        <note />
      </trans-unit>
      <trans-unit id="Remove_reference_to_0">
        <source>Remove reference to '{0}'.</source>
        <target state="translated">Usuń odwołanie do elementu „{0}”.</target>
        <note />
      </trans-unit>
      <trans-unit id="Keywords">
        <source>Keywords</source>
        <target state="translated">Słowa kluczowe</target>
        <note />
      </trans-unit>
      <trans-unit id="Snippets">
        <source>Snippets</source>
        <target state="translated">Fragmenty kodu</target>
        <note />
      </trans-unit>
      <trans-unit id="All_lowercase">
        <source>All lowercase</source>
        <target state="translated">Same małe litery</target>
        <note />
      </trans-unit>
      <trans-unit id="All_uppercase">
        <source>All uppercase</source>
        <target state="translated">Same wielkie litery</target>
        <note />
      </trans-unit>
      <trans-unit id="First_word_capitalized">
        <source>First word capitalized</source>
        <target state="translated">Pierwsze słowo wielką literą</target>
        <note />
      </trans-unit>
      <trans-unit id="Pascal_Case">
        <source>Pascal Case</source>
        <target state="translated">PascalCase</target>
        <note />
      </trans-unit>
      <trans-unit id="Collection_initialization_can_be_simplified">
        <source>Collection initialization can be simplified</source>
        <target state="translated">Można uprościć inicjowanie kolekcji</target>
        <note />
      </trans-unit>
      <trans-unit id="Use_coalesce_expression">
        <source>Use coalesce expression</source>
        <target state="translated">Użyj wyrażenia łączącego</target>
        <note />
      </trans-unit>
      <trans-unit id="Use_null_propagation">
        <source>Use null propagation</source>
        <target state="translated">Użyj propagacji wartości null</target>
        <note />
      </trans-unit>
      <trans-unit id="Variable_declaration_can_be_inlined">
        <source>Variable declaration can be inlined</source>
        <target state="translated">Deklaracja zmiennej może być śródwierszowa</target>
        <note />
      </trans-unit>
      <trans-unit id="Null_check_can_be_simplified">
        <source>Null check can be simplified</source>
        <target state="translated">Można uprościć test na obecność wartości null</target>
        <note />
      </trans-unit>
      <trans-unit id="Simplify_collection_initialization">
        <source>Simplify collection initialization</source>
        <target state="translated">Uprość inicjowanie kolekcji</target>
        <note />
      </trans-unit>
      <trans-unit id="Simplify_object_initialization">
        <source>Simplify object initialization</source>
        <target state="translated">Uprość inicjowanie obiektów</target>
        <note />
      </trans-unit>
      <trans-unit id="Prefer_explicitly_provided_tuple_element_name">
        <source>Prefer explicitly provided tuple element name</source>
        <target state="translated">Preferuj jawnie podaną nazwę elementu krotki</target>
        <note />
      </trans-unit>
      <trans-unit id="Use_explicitly_provided_tuple_name">
        <source>Use explicitly provided tuple name</source>
        <target state="translated">Użyj jawnie podanej nazwy krotki</target>
        <note />
      </trans-unit>
      <trans-unit id="Remove_document_0">
        <source>Remove document '{0}'</source>
        <target state="translated">Usuń dokument „{0}”</target>
        <note />
      </trans-unit>
      <trans-unit id="Add_document_0">
        <source>Add document '{0}'</source>
        <target state="translated">Dodaj dokument „{0}”</target>
        <note />
      </trans-unit>
      <trans-unit id="Add_argument_name_0">
        <source>Add argument name '{0}'</source>
        <target state="translated">Dodaj nazwę argumentu „{0}”</target>
        <note />
      </trans-unit>
      <trans-unit id="Take_0">
        <source>Take '{0}'</source>
        <target state="translated">Przyjmij „{0}”</target>
        <note />
      </trans-unit>
      <trans-unit id="Take_both">
        <source>Take both</source>
        <target state="translated">Przyjmij oba</target>
        <note />
      </trans-unit>
      <trans-unit id="Take_bottom">
        <source>Take bottom</source>
        <target state="translated">Przyjmij dół</target>
        <note />
      </trans-unit>
      <trans-unit id="Take_top">
        <source>Take top</source>
        <target state="translated">Przyjmij górę</target>
        <note />
      </trans-unit>
      <trans-unit id="Remove_unused_variable">
        <source>Remove unused variable</source>
        <target state="translated">Usuń nieużywaną zmienną</target>
        <note />
      </trans-unit>
      <trans-unit id="Convert_to_binary">
        <source>Convert to binary</source>
        <target state="translated">Konwertuj na wartość binarną</target>
        <note />
      </trans-unit>
      <trans-unit id="Convert_to_decimal">
        <source>Convert to decimal</source>
        <target state="translated">Konwertuj na wartość dziesiętną</target>
        <note />
      </trans-unit>
      <trans-unit id="Convert_to_hex">
        <source>Convert to hex</source>
        <target state="translated">Konwertuj na wartość szesnastkową</target>
        <note />
      </trans-unit>
      <trans-unit id="Separate_thousands">
        <source>Separate thousands</source>
        <target state="translated">Oddziel tysiące</target>
        <note />
      </trans-unit>
      <trans-unit id="Separate_words">
        <source>Separate words</source>
        <target state="translated">Oddziel wyrazy</target>
        <note />
      </trans-unit>
      <trans-unit id="Separate_nibbles">
        <source>Separate nibbles</source>
        <target state="translated">Oddziel półbajty</target>
        <note />
      </trans-unit>
      <trans-unit id="Remove_separators">
        <source>Remove separators</source>
        <target state="translated">Usuń separatory</target>
        <note />
      </trans-unit>
      <trans-unit id="Add_parameter_to_0">
        <source>Add parameter to '{0}'</source>
        <target state="translated">Dodaj parametr do elementu „{0}”</target>
        <note />
      </trans-unit>
      <trans-unit id="Generate_constructor">
        <source>Generate constructor...</source>
        <target state="translated">Generuj konstruktor...</target>
        <note />
      </trans-unit>
      <trans-unit id="Pick_members_to_be_used_as_constructor_parameters">
        <source>Pick members to be used as constructor parameters</source>
        <target state="translated">Wybierz składowe, które zostaną użyte jako parametry konstruktora</target>
        <note />
      </trans-unit>
      <trans-unit id="Pick_members_to_be_used_in_Equals_GetHashCode">
        <source>Pick members to be used in Equals/GetHashCode</source>
        <target state="translated">Wybierz składowe, które zostaną użyte w elementach Equals/GetHashCode</target>
        <note />
      </trans-unit>
      <trans-unit id="Changes_to_expression_trees_may_result_in_behavior_changes_at_runtime">
        <source>Changes to expression trees may result in behavior changes at runtime</source>
        <target state="translated">Wprowadzenie zmian w drzewach wyrażeń może spowodować zmiany zachowania w czasie wykonywania</target>
        <note />
      </trans-unit>
      <trans-unit id="Generate_overrides">
        <source>Generate overrides...</source>
        <target state="translated">Generuj zastąpienia...</target>
        <note />
      </trans-unit>
      <trans-unit id="Pick_members_to_override">
        <source>Pick members to override</source>
        <target state="translated">Wybierz składowe do zastąpienia</target>
        <note />
      </trans-unit>
      <trans-unit id="Add_null_check">
        <source>Add null check</source>
        <target state="translated">Dodaj sprawdzenie wartości null</target>
        <note />
      </trans-unit>
      <trans-unit id="Add_string_IsNullOrEmpty_check">
        <source>Add 'string.IsNullOrEmpty' check</source>
        <target state="translated">Dodaj sprawdzenie elementu „string.IsNullOrEmpty”</target>
        <note />
      </trans-unit>
      <trans-unit id="Add_string_IsNullOrWhiteSpace_check">
        <source>Add 'string.IsNullOrWhiteSpace' check</source>
        <target state="translated">Dodaj sprawdzenie elementu „string.IsNullOrWhiteSpace”</target>
        <note />
      </trans-unit>
      <trans-unit id="Create_and_initialize_field_0">
        <source>Create and initialize field '{0}'</source>
        <target state="translated">Utwórz i zainicjuj pole „{0}”</target>
        <note />
      </trans-unit>
      <trans-unit id="Create_and_initialize_property_0">
        <source>Create and initialize property '{0}'</source>
        <target state="translated">Utwórz i zainicjuj właściwość „{0}”</target>
        <note />
      </trans-unit>
      <trans-unit id="Initialize_field_0">
        <source>Initialize field '{0}'</source>
        <target state="translated">Inicjuj pole „{0}”</target>
        <note />
      </trans-unit>
      <trans-unit id="Initialize_property_0">
        <source>Initialize property '{0}'</source>
        <target state="translated">Inicjuj właściwość „{0}”</target>
        <note />
      </trans-unit>
      <trans-unit id="Add_null_checks">
        <source>Add null checks</source>
        <target state="translated">Dodaj sprawdzenia wartości null</target>
        <note />
      </trans-unit>
      <trans-unit id="Generate_operators">
        <source>Generate operators</source>
        <target state="translated">Generuj operatory</target>
        <note />
      </trans-unit>
      <trans-unit id="Implement_0">
        <source>Implement {0}</source>
        <target state="translated">Implementuj {0}</target>
        <note />
      </trans-unit>
      <trans-unit id="Simplify_default_expression">
        <source>Simplify 'default' expression</source>
        <target state="translated">Uprość wyrażenie „default”</target>
        <note />
      </trans-unit>
      <trans-unit id="default_expression_can_be_simplified">
        <source>'default' expression can be simplified</source>
        <target state="translated">'Wyrażenie „default” można uprościć</target>
        <note />
      </trans-unit>
      <trans-unit id="Format_string_contains_invalid_placeholder">
        <source>Format string contains invalid placeholder</source>
        <target state="translated">Ciąg formatu zawiera nieprawidłowy symbol zastępczy</target>
        <note />
      </trans-unit>
      <trans-unit id="Invalid_format_string">
        <source>Invalid format string</source>
        <target state="translated">Nieprawidłowy ciąg formatu</target>
        <note />
      </trans-unit>
      <trans-unit id="Use_inferred_member_name">
        <source>Use inferred member name</source>
        <target state="translated">Użyj nazwy wywnioskowanego elementu członkowskiego</target>
        <note />
      </trans-unit>
      <trans-unit id="Member_name_can_be_simplified">
        <source>Member name can be simplified</source>
        <target state="translated">Nazwę składowej można uprościć</target>
        <note />
      </trans-unit>
      <trans-unit id="Reported_diagnostic_0_has_a_source_location_in_file_1_which_is_not_part_of_the_compilation_being_analyzed">
        <source>Reported diagnostic '{0}' has a source location in file '{1}', which is not part of the compilation being analyzed.</source>
        <target state="translated">Lokalizacja źródłowa zgłoszonych danych diagnostycznych „{0}” znajduje się w pliku „{1}”, który nie jest częścią analizowanej kompilacji.</target>
        <note />
      </trans-unit>
      <trans-unit id="Reported_diagnostic_0_has_a_source_location_1_in_file_2_which_is_outside_of_the_given_file">
        <source>Reported diagnostic '{0}' has a source location '{1}' in file '{2}', which is outside of the given file.</source>
        <target state="translated">Zgłoszone dane diagnostyczne „{0}” mają lokalizację źródłową „{1}” w pliku „{2}”, który jest spoza podanego pliku.</target>
        <note />
      </trans-unit>
      <trans-unit id="Unreachable_code_detected">
        <source>Unreachable code detected</source>
        <target state="translated">Wykryto nieosiągalny kod</target>
        <note />
      </trans-unit>
      <trans-unit id="Remove_unreachable_code">
        <source>Remove unreachable code</source>
        <target state="translated">Usuń nieosiągalny kod</target>
        <note />
      </trans-unit>
      <trans-unit id="Modifiers_are_not_ordered">
        <source>Modifiers are not ordered</source>
        <target state="translated">Modyfikatory nie są uporządkowane</target>
        <note />
      </trans-unit>
      <trans-unit id="Order_modifiers">
        <source>Order modifiers</source>
        <target state="translated">Uporządkuj modyfikatory</target>
        <note />
      </trans-unit>
      <trans-unit id="in_0_project_1">
        <source>in {0} (project {1})</source>
        <target state="translated">w {0} (projekt {1})</target>
        <note />
      </trans-unit>
      <trans-unit id="Accessibility_modifiers_required">
        <source>Accessibility modifiers required</source>
        <target state="translated">Wymagane modyfikatory dostępności</target>
        <note />
      </trans-unit>
      <trans-unit id="Add_accessibility_modifiers">
        <source>Add accessibility modifiers</source>
        <target state="translated">Dodaj modyfikatory dostępności</target>
        <note />
      </trans-unit>
      <trans-unit id="Use_local_function">
        <source>Use local function</source>
        <target state="translated">Użyj funkcji lokalnej</target>
        <note />
      </trans-unit>
      <trans-unit id="Warning_colon_Declaration_changes_scope_and_may_change_meaning">
        <source>Warning: Declaration changes scope and may change meaning.</source>
        <target state="translated">Ostrzeżenie: deklaracja zmienia zakres i może zmienić znaczenie.</target>
        <note />
      </trans-unit>
      <trans-unit id="Move_declaration_near_reference">
        <source>Move declaration near reference</source>
        <target state="translated">Przenieś deklarację blisko odwołania</target>
        <note />
      </trans-unit>
      <trans-unit id="Convert_to_full_property">
        <source>Convert to full property</source>
        <target state="translated">Konwertuj na pełną właściwość</target>
        <note />
      </trans-unit>
      <trans-unit id="Generate_constructor_in_0_without_fields">
        <source>Generate constructor in '{0}' (without fields)</source>
        <target state="translated">Generowanie konstruktora w „{0}” (bez pól)</target>
        <note />
      </trans-unit>
      <trans-unit id="Add_file_banner">
        <source>Add file banner</source>
        <target state="translated">Dodaj transparent pliku</target>
        <note />
      </trans-unit>
      <trans-unit id="Warning_Method_overrides_symbol_from_metadata">
        <source>Warning: Method overrides symbol from metadata</source>
        <target state="translated">Ostrzeżenie: metoda zastępuje symbol z metadanych</target>
        <note />
      </trans-unit>
      <trans-unit id="Use_0">
        <source>Use {0}</source>
        <target state="translated">Użyj {0}</target>
        <note />
      </trans-unit>
      <trans-unit id="Switching_between_lambda_and_local_function_will_prevent_the_debug_session_from_continuing">
        <source>Switching between a lambda and a local function will prevent the debug session from continuing.</source>
        <target state="translated">Przełączanie między wyrażeniem lambda a funkcją lokalną uniemożliwi kontynuowanie sesji debugowania.</target>
        <note />
      </trans-unit>
      <trans-unit id="Deconstruct_variable_declaration">
        <source>Deconstruct variable declaration</source>
        <target state="translated">Zdekonstruuj deklarację zmiennej</target>
        <note />
      </trans-unit>
      <trans-unit id="Variable_declaration_can_be_deconstructed">
        <source>Variable declaration can be deconstructed</source>
        <target state="translated">Deklaracja zmiennej może zostać zdekonstruowana</target>
        <note />
      </trans-unit>
      <trans-unit id="Add_argument_name_0_including_trailing_arguments">
        <source>Add argument name '{0}' (including trailing arguments)</source>
        <target state="translated">Dodaj nazwę argumentu „{0}” (w tym końcowe argumenty)</target>
        <note />
      </trans-unit>
      <trans-unit id="Using_readonly_structs_will_prevent_the_debug_session_from_continuing">
        <source>Using readonly structs will prevent the debug session from continuing.</source>
        <target state="translated">Używanie struktur tylko do odczytu uniemożliwi kontynuowanie sesji debugowania.</target>
        <note />
      </trans-unit>
      <trans-unit id="Using_ref_structs_will_prevent_the_debug_session_from_continuing">
        <source>Using ref structs will prevent the debug session from continuing.</source>
        <target state="translated">Używanie struktur ref uniemożliwi kontynuowanie sesji debugowania.</target>
        <note />
      </trans-unit>
      <trans-unit id="Using_readonly_references_will_prevent_the_debug_session_from_continuing">
        <source>Using readonly references will prevent the debug session from continuing.</source>
        <target state="translated">Używanie odwołań tylko do odczytu uniemożliwi kontynuowanie sesji debugowania.</target>
        <note />
      </trans-unit>
      <trans-unit id="local_function">
        <source>local function</source>
        <target state="translated">funkcja lokalna</target>
        <note />
      </trans-unit>
      <trans-unit id="indexer_">
        <source>indexer</source>
        <target state="translated">indeksator</target>
        <note />
      </trans-unit>
      <trans-unit id="Parentheses_can_be_removed">
        <source>Parentheses can be removed</source>
        <target state="translated">Nawiasy można usunąć</target>
        <note />
      </trans-unit>
      <trans-unit id="Remove_unnecessary_parentheses">
        <source>Remove unnecessary parentheses</source>
        <target state="translated">Usuń niepotrzebne nawiasy</target>
        <note />
      </trans-unit>
      <trans-unit id="Add_parentheses_for_clarity">
        <source>Add parentheses for clarity</source>
        <target state="translated">Dodaj nawiasy w celu zapewnienia jednoznaczności</target>
        <note />
      </trans-unit>
      <trans-unit id="Parentheses_should_be_added_for_clarity">
        <source>Parentheses should be added for clarity</source>
        <target state="translated">Nawiasy powinny zostać dodane w celu zapewnienia jednoznaczności</target>
        <note />
      </trans-unit>
      <trans-unit id="Alias_ambiguous_type_0">
        <source>Alias ambiguous type '{0}'</source>
        <target state="translated">Niejednoznaczny typ aliasu „{0}”</target>
        <note />
      </trans-unit>
      <trans-unit id="Warning_colon_Collection_was_modified_during_iteration">
        <source>Warning: Collection was modified during iteration.</source>
        <target state="translated">Ostrzeżenie: kolekcja została zmodyfikowana podczas iteracji.</target>
        <note />
      </trans-unit>
      <trans-unit id="Warning_colon_Iteration_variable_crossed_function_boundary">
        <source>Warning: Iteration variable crossed function boundary.</source>
        <target state="translated">Ostrzeżenie: zmienna iteracji przekroczyła granicę funkcji.</target>
        <note />
      </trans-unit>
      <trans-unit id="Warning_colon_Collection_may_be_modified_during_iteration">
        <source>Warning: Collection may be modified during iteration.</source>
        <target state="translated">Ostrzeżenie: kolekcja mogła zostać zmodyfikowana podczas iteracji.</target>
        <note />
      </trans-unit>
      <trans-unit id="Add_readonly_modifier">
        <source>Add readonly modifier</source>
        <target state="translated">Dodaj modyfikator tylko do odczytu</target>
        <note />
      </trans-unit>
      <trans-unit id="Make_field_readonly">
        <source>Make field readonly</source>
        <target state="translated">Ustaw pole jako tylko do odczytu</target>
        <note />
      </trans-unit>
      <trans-unit id="Convert_to_conditional_expression">
        <source>Convert to conditional expression</source>
        <target state="translated">Konwertuj na wyrażenie warunkowe</target>
        <note />
      </trans-unit>
      <trans-unit id="updating_usages_in_containing_member">
        <source>updating usages in containing member</source>
        <target state="translated">aktualizowanie użyć w zawierającym elemencie członkowskim</target>
        <note />
      </trans-unit>
      <trans-unit id="updating_usages_in_containing_project">
        <source>updating usages in containing project</source>
        <target state="translated">aktualizowanie użyć w projekcie zawierającym</target>
        <note />
      </trans-unit>
      <trans-unit id="updating_usages_in_containing_type">
        <source>updating usages in containing type</source>
        <target state="translated">aktualizowanie użyć w typie zawierającym</target>
        <note />
      </trans-unit>
      <trans-unit id="updating_usages_in_dependent_projects">
        <source>updating usages in dependent projects</source>
        <target state="translated">aktualizowanie użyć w projektach zależnych</target>
<<<<<<< HEAD
=======
        <note />
      </trans-unit>
      <trans-unit id="using_statement_can_be_simplified">
        <source>'using' statement can be simplified</source>
        <target state="new">'using' statement can be simplified</target>
>>>>>>> 835a94d2
        <note />
      </trans-unit>
    </body>
  </file>
</xliff><|MERGE_RESOLUTION|>--- conflicted
+++ resolved
@@ -5,14 +5,11 @@
       <trans-unit id="Add_member_name">
         <source>Add member name</source>
         <target state="translated">Dodaj nazwę składowej</target>
-<<<<<<< HEAD
-=======
         <note />
       </trans-unit>
       <trans-unit id="Add_optional_parameter_to_constructor">
         <source>Add optional parameter to constructor</source>
         <target state="new">Add optional parameter to constructor</target>
->>>>>>> 835a94d2
         <note />
       </trans-unit>
       <trans-unit id="Add_parameter_to_0_and_overrides_implementations">
@@ -183,8 +180,6 @@
       <trans-unit id="Invert_conditional">
         <source>Invert conditional</source>
         <target state="translated">Odwróć warunkowe</target>
-<<<<<<< HEAD
-=======
         <note />
       </trans-unit>
       <trans-unit id="Local_function_can_be_made_static">
@@ -220,7 +215,6 @@
       <trans-unit id="Move_contents_to_namespace">
         <source>Move contents to namespace...</source>
         <target state="new">Move contents to namespace...</target>
->>>>>>> 835a94d2
         <note />
       </trans-unit>
       <trans-unit id="Move_file_to_0">
@@ -231,14 +225,11 @@
       <trans-unit id="Move_file_to_project_root_folder">
         <source>Move file to project root folder</source>
         <target state="translated">Przenieś plik do folderu głównego projektu</target>
-<<<<<<< HEAD
-=======
         <note />
       </trans-unit>
       <trans-unit id="Move_to_namespace">
         <source>Move to namespace...</source>
         <target state="new">Move to namespace...</target>
->>>>>>> 835a94d2
         <note />
       </trans-unit>
       <trans-unit id="Private_member_0_can_be_removed_as_the_value_assigned_to_it_is_never_read">
@@ -329,8 +320,6 @@
       <trans-unit id="Replace_0_with_1">
         <source>Replace '{0}' with '{1}' </source>
         <target state="translated">Zamień element „{0}” na element „{1}”</target>
-<<<<<<< HEAD
-=======
         <note />
       </trans-unit>
       <trans-unit id="Split_into_consecutive_0_statements">
@@ -341,7 +330,6 @@
       <trans-unit id="Split_into_nested_0_statements">
         <source>Split into nested '{0}' statements</source>
         <target state="new">Split into nested '{0}' statements</target>
->>>>>>> 835a94d2
         <note />
       </trans-unit>
       <trans-unit id="Unwrap_all_arguments">
@@ -427,14 +415,11 @@
       <trans-unit id="Use_range_operator">
         <source>Use range operator</source>
         <target state="translated">Użyj operatora zakresu</target>
-<<<<<<< HEAD
-=======
         <note />
       </trans-unit>
       <trans-unit id="Use_simple_using_statement">
         <source>Use simple 'using' statement</source>
         <target state="new">Use simple 'using' statement</target>
->>>>>>> 835a94d2
         <note />
       </trans-unit>
       <trans-unit id="Value_assigned_to_0_is_never_used">
@@ -450,14 +435,11 @@
       <trans-unit id="Warning_colon_changing_namespace_may_produce_invalid_code_and_change_code_meaning">
         <source>Warning: Changing namespace may produce invalid code and change code meaning.</source>
         <target state="translated">Ostrzeżenie: Zmiana przestrzeni nazw może skutkować nieprawidłowym kodem i zmianą jego znaczenia.</target>
-<<<<<<< HEAD
-=======
         <note />
       </trans-unit>
       <trans-unit id="Wrap_and_align_expression">
         <source>Wrap and align expression</source>
         <target state="new">Wrap and align expression</target>
->>>>>>> 835a94d2
         <note />
       </trans-unit>
       <trans-unit id="Wrap_every_argument">
@@ -2456,14 +2438,11 @@
       <trans-unit id="updating_usages_in_dependent_projects">
         <source>updating usages in dependent projects</source>
         <target state="translated">aktualizowanie użyć w projektach zależnych</target>
-<<<<<<< HEAD
-=======
         <note />
       </trans-unit>
       <trans-unit id="using_statement_can_be_simplified">
         <source>'using' statement can be simplified</source>
         <target state="new">'using' statement can be simplified</target>
->>>>>>> 835a94d2
         <note />
       </trans-unit>
     </body>
