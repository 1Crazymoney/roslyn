--- conflicted
+++ resolved
@@ -205,8 +205,6 @@
         <target state="translated">轉換為結構</target>
         <note />
       </trans-unit>
-<<<<<<< HEAD
-=======
       <trans-unit id="Convert_to_tuple">
         <source>Convert to tuple</source>
         <target state="translated">轉換為元組</target>
@@ -232,7 +230,6 @@
         <target state="new">Create and assign remaining as properties</target>
         <note />
       </trans-unit>
->>>>>>> d73229b4
       <trans-unit id="DisposableFieldsShouldBeDisposedDescription">
         <source>A type that implements System.IDisposable declares fields that are of types that also implement IDisposable. The Dispose method of the field is not called by the Dispose method of the declaring type. To fix a violation of this rule, call Dispose on fields that are of types that implement IDisposable if you are responsible for allocating and releasing the unmanaged resources held by the field.</source>
         <target state="translated">實作 System.IDisposable 的類型，宣告的欄位會是也實作 IDisposable 的類型。該欄位的 Dispose 方法，並非由宣告類型的 Dispose 方法呼叫。若要修正此規則違規，如果由您負責配置及釋放由該欄位所保留的非受控資源，則請在會實作 IDisposable 的欄位類型欄位上，呼叫 Dispose。</target>
