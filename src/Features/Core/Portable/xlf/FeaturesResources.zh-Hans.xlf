--- conflicted
+++ resolved
@@ -2420,7 +2420,6 @@
         <target state="new">The "MMM" custom format specifier represents the abbreviated name of the month. The localized abbreviated name of the month is retrieved from the DateTimeFormatInfo.AbbreviatedMonthNames property of the current or specified culture.</target>
         <note />
       </trans-unit>
-<<<<<<< HEAD
       <trans-unit id="_0_can_be_simplified">
         <source>{0} can be simplified</source>
         <target state="translated">{0} 可以简化</target>
@@ -2439,11 +2438,11 @@
       <trans-unit id="discard">
         <source>discard</source>
         <target state="translated">放弃</target>
-=======
+        <note />
+      </trans-unit>
       <trans-unit id="month_day">
         <source>month day</source>
         <target state="new">month day</target>
->>>>>>> 51b9c3a7
         <note />
       </trans-unit>
       <trans-unit id="month_day_description">
