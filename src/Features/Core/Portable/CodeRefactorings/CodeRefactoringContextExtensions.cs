--- conflicted
+++ resolved
@@ -2,18 +2,12 @@
 
 using System;
 using System.Collections.Immutable;
-<<<<<<< HEAD
-using System.Threading.Tasks;
-using Microsoft.CodeAnalysis.CodeActions;
-using Microsoft.CodeAnalysis.Shared.Extensions;
-=======
 using System.Linq;
 using System.Threading;
 using System.Threading.Tasks;
 using Microsoft.CodeAnalysis.CodeActions;
 using Microsoft.CodeAnalysis.Shared.Extensions;
 using Microsoft.CodeAnalysis.Text;
->>>>>>> 1113a88f
 
 namespace Microsoft.CodeAnalysis.CodeRefactorings
 {
@@ -35,15 +29,6 @@
             }
         }
 
-<<<<<<< HEAD
-        internal static Task<TSyntaxNode> TryGetSelectedNodeAsync<TSyntaxNode>(this CodeRefactoringContext context)
-            where TSyntaxNode : SyntaxNode
-        {
-            var document = context.Document;
-            var helpers = document.GetLanguageService<IRefactoringHelpersService>();
-
-            return helpers.TryGetSelectedNodeAsync<TSyntaxNode>(document, context.Span, context.CancellationToken);
-=======
         internal static Task<TSyntaxNode> TryGetRelevantNodeAsync<TSyntaxNode>(this CodeRefactoringContext context)
             where TSyntaxNode : SyntaxNode
             => TryGetRelevantNodeAsync<TSyntaxNode>(context.Document, context.Span, context.CancellationToken);
@@ -70,7 +55,6 @@
             var helpers = document.GetLanguageService<IRefactoringHelpersService>();
             var potentialNodes = await helpers.GetRelevantNodesAsync<TSyntaxNode>(document, span, cancellationToken).ConfigureAwait(false);
             return potentialNodes;
->>>>>>> 1113a88f
         }
     }
 }