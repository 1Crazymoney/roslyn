--- conflicted
+++ resolved
@@ -33,8 +33,7 @@
 
         protected abstract Task ReportProjectRemovedAsync(ProjectId projectId, CancellationToken cancellationToken);
 
-<<<<<<< HEAD
-        protected abstract ValueTask ReportDesignerAttributeDataAsync(ImmutableArray<DesignerAttributeData> data, CancellationToken cancellationToken);
+        protected abstract Task ReportDesignerAttributeDataAsync(ImmutableArray<DesignerAttributeData> data, CancellationToken cancellationToken);
 
         public override async Task RemoveProjectAsync(ProjectId projectId, CancellationToken cancellationToken)
         {
@@ -52,12 +51,6 @@
             _documentToLastReportedInformation.TryRemove(documentId, out _);
             return Task.CompletedTask;
         }
-=======
-        protected abstract Task ReportDesignerAttributeDataAsync(List<DesignerAttributeData> data, CancellationToken cancellationToken);
-
-        public override Task RemoveProjectAsync(ProjectId projectId, CancellationToken cancellationToken)
-            => ReportProjectRemovedAsync(projectId, cancellationToken);
->>>>>>> 1e606ed0
 
         public override Task AnalyzeProjectAsync(Project project, bool semanticsChanged, InvocationReasons reasons, CancellationToken cancellationToken)
             => AnalyzeProjectAsync(project, specificDocument: null, cancellationToken);
