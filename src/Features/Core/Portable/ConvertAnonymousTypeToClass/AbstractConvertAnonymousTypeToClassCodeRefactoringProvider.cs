--- conflicted
+++ resolved
@@ -71,14 +71,8 @@
             // Due to the way `TryGetSelectedNodeAsync` works and how `TAnonymousObjectCreationExpressionSyntax` is e.g. for C# constructed
             // it matches even when caret is next to some tokens within the anonymous object creation node.
             // E.g.: `var a = new [||]{ b=1,[||] c=2 };` both match due to the caret being next to `,` and `{`.
-<<<<<<< HEAD
-            var helper = document.GetLanguageService<IRefactoringHelpersService>();
-            var anonymousObject = await helper.TryGetSelectedNodeAsync<TAnonymousObjectCreationExpressionSyntax>(
-                document, span, cancellationToken).ConfigureAwait(false);
-=======
             var anonymousObject = await document.TryGetRelevantNodeAsync<TAnonymousObjectCreationExpressionSyntax>(
                 span, cancellationToken).ConfigureAwait(false);
->>>>>>> 1113a88f
             if (anonymousObject == null)
             {
                 return default;
