﻿// Copyright (c) Microsoft.  All Rights Reserved.  Licensed under the Apache License, Version 2.0.  See License.txt in the project root for license information.

using System.Collections.Concurrent;
using System.Collections.Immutable;
using System.Diagnostics;
using System.Linq;
using Microsoft.CodeAnalysis.CodeStyle;
using Microsoft.CodeAnalysis.Diagnostics;
using Microsoft.CodeAnalysis.FlowAnalysis.SymbolUsageAnalysis;
using Microsoft.CodeAnalysis.Operations;
using Microsoft.CodeAnalysis.PooledObjects;
using Microsoft.CodeAnalysis.Shared.Extensions;
using Roslyn.Utilities;

namespace Microsoft.CodeAnalysis.RemoveUnusedParametersAndValues
{
    internal abstract partial class AbstractRemoveUnusedParametersAndValuesDiagnosticAnalyzer : AbstractBuiltInCodeStyleDiagnosticAnalyzer
    {
        private sealed partial class SymbolStartAnalyzer
        {
            private sealed partial class BlockAnalyzer
            {
                private readonly SymbolStartAnalyzer _symbolStartAnalyzer;
                private readonly Options _options;

                /// <summary>
                /// Indicates if the operation block has an <see cref="IDelegateCreationOperation"/> or an <see cref="IAnonymousFunctionOperation"/>.
                /// We use this value in <see cref="ShouldAnalyze(IOperation, ISymbol, ref bool)"/> to determine whether to bail from analysis or not.
                /// </summary>
                private bool _hasDelegateCreationOrAnonymousFunction;

                /// <summary>
                /// Indicates if the operation block has an operation that leads to a delegate escaping the current block,
                /// which would prevent us from performing accurate flow analysis of lambda/local function invocations
                /// within this operation block.
                /// Some examples:
                ///     1. Delegate assigned to a field or property.
                ///     2. Delegate passed as an argument to an invocation or object creation.
                ///     3. Delegate added to an array or wrapped within a tuple.
                ///     4. Delegate converted to a non-delegate type.
                /// We use this value in <see cref="ShouldAnalyze(IOperation, ISymbol, ref bool)"/> to determine whether to bail from analysis or not.
                /// </summary>
                private bool _hasDelegateEscape;

                /// <summary>
                /// Indicates if the operation block has an <see cref="IInvalidOperation"/>.
                /// We use this value in <see cref="ShouldAnalyze(IOperation, ISymbol, ref bool)"/> to determine whether to bail from analysis or not.
                /// </summary>
                private bool _hasInvalidOperation;

                /// <summary>
                /// Parameters which have at least one read/write reference.
                /// </summary>
                private readonly ConcurrentDictionary<IParameterSymbol, bool> _referencedParameters;

                private BlockAnalyzer(SymbolStartAnalyzer symbolStartAnalyzer, Options options)
                {
                    _symbolStartAnalyzer = symbolStartAnalyzer;
                    _options = options;
                    _referencedParameters = new ConcurrentDictionary<IParameterSymbol, bool>();
                }

                public static void Analyze(OperationBlockStartAnalysisContext context, SymbolStartAnalyzer symbolStartAnalyzer)
                {
                    if (HasSyntaxErrors() || context.OperationBlocks.IsEmpty)
                    {
                        return;
                    }

                    // Bail out in presence of conditional directives
                    // This is a workaround for https://github.com/dotnet/roslyn/issues/31820
                    // Issue https://github.com/dotnet/roslyn/issues/31821 tracks
                    // reverting this workaround.
                    if (HasConditionalDirectives())
                    {
                        return;
                    }

                    // All operation blocks for a symbol belong to the same tree.
                    var firstBlock = context.OperationBlocks[0];
                    if (!symbolStartAnalyzer._compilationAnalyzer.TryGetOptions(firstBlock.Syntax.SyntaxTree,
                                                                                firstBlock.Language,
                                                                                context.Options,
                                                                                context.CancellationToken,
                                                                                out var options))
                    {
                        return;
                    }

                    var blockAnalyzer = new BlockAnalyzer(symbolStartAnalyzer, options);
                    context.RegisterOperationAction(blockAnalyzer.AnalyzeExpressionStatement, OperationKind.ExpressionStatement);
                    context.RegisterOperationAction(blockAnalyzer.AnalyzeDelegateCreationOrAnonymousFunction, OperationKind.DelegateCreation, OperationKind.AnonymousFunction);
                    context.RegisterOperationAction(blockAnalyzer.AnalyzeLocalOrParameterReference, OperationKind.LocalReference, OperationKind.ParameterReference);
                    context.RegisterOperationAction(_ => blockAnalyzer._hasInvalidOperation = true, OperationKind.Invalid);
                    context.RegisterOperationBlockEndAction(blockAnalyzer.AnalyzeOperationBlockEnd);

                    return;

                    // Local Functions.
                    bool HasSyntaxErrors()
                    {
                        foreach (var operationBlock in context.OperationBlocks)
                        {
                            if (operationBlock.Syntax.GetDiagnostics().ToImmutableArrayOrEmpty().HasAnyErrors())
                            {
                                return true;
                            }
                        }

                        return false;
                    }

                    bool HasConditionalDirectives()
                    {
                        foreach (var operationBlock in context.OperationBlocks)
                        {
                            if (operationBlock.Syntax.DescendantNodes(descendIntoTrivia: true)
                                                     .Any(n => symbolStartAnalyzer._compilationAnalyzer.IsIfConditionalDirective(n)))
                            {
                                return true;
                            }
                        }

                        return false;
                    }
                }

                private void AnalyzeExpressionStatement(OperationAnalysisContext context)
                {
                    if (_options.UnusedValueExpressionStatementSeverity == ReportDiagnostic.Suppress)
                    {
                        return;
                    }

                    var expressionStatement = (IExpressionStatementOperation)context.Operation;
                    var value = expressionStatement.Operation;

                    // Bail out cases for report unused expression value:

                    //  1. Null type, error type and void returning method invocations: no value being dropped here.
                    if (value.Type == null ||
                        value.Type.IsErrorType() ||
                        value.Type.SpecialType == SpecialType.System_Void)
                    {
                        return;
                    }

                    //  2. Bail out for semantic error (invalid operation) cases.
                    //     Also bail out for constant expressions in expression statement syntax, say as "1;",
                    //     which do not seem to have an invalid operation in the operation tree.
                    if (value is IInvalidOperation ||
                        value.ConstantValue.HasValue)
                    {
                        return;
                    }

                    //  3. Assignments, increment/decrement operations: value is actually being assigned.
                    if (value is IAssignmentOperation ||
                        value is IIncrementOrDecrementOperation)
                    {
                        return;
                    }

                    //  4. Bail out if there is language specific syntax to indicate an explicit discard.
                    //     For example, VB call statement is used to explicitly ignore the value returned by
                    //     an invocation by prefixing the invocation with keyword "Call".
                    //     Similarly, we do not want to flag an expression of a C# expression body.
                    if (_symbolStartAnalyzer._compilationAnalyzer.IsCallStatement(expressionStatement) ||
                        _symbolStartAnalyzer._compilationAnalyzer.IsExpressionOfExpressionBody(expressionStatement))
                    {
                        return;
                    }

                    var properties = s_propertiesMap[(_options.UnusedValueExpressionStatementPreference, isUnusedLocalAssignment: false, isRemovableAssignment: false)];
                    var diagnostic = DiagnosticHelper.Create(s_expressionValueIsUnusedRule,
                                                             value.Syntax.GetLocation(),
                                                             _options.UnusedValueExpressionStatementSeverity,
                                                             additionalLocations: null,
                                                             properties);
                    context.ReportDiagnostic(diagnostic);
                }

                private void AnalyzeDelegateCreationOrAnonymousFunction(OperationAnalysisContext operationAnalysisContext)
                {
                    _hasDelegateCreationOrAnonymousFunction = true;
                    if (!_hasDelegateEscape)
                    {
                        _hasDelegateEscape = !IsHandledDelegateCreationOrAnonymousFunctionTreeShape(operationAnalysisContext.Operation);
                    }
                }

                private void AnalyzeLocalOrParameterReference(OperationAnalysisContext operationAnalysisContext)
                {
                    if (operationAnalysisContext.Operation is IParameterReferenceOperation parameterReference)
                    {
                        _referencedParameters.GetOrAdd(parameterReference.Parameter, true);
                    }

                    if (!_hasDelegateEscape)
                    {
                        _hasDelegateEscape = !IsHandledLocalOrParameterReferenceTreeShape(operationAnalysisContext.Operation);
                    }
                }

                /// <summary>
                /// We handle only certain operation tree shapes in flow analysis
                /// when delegate creations are involved (lambdas/local functions).
                /// We track assignments of lambdas/local functions to parameters/locals,
                /// assignments of parameters/locals to other parameters/locals of delegate types,
                /// and then delegate invocations through parameter/locals.
                /// For the remaining unknown ones, we conservatively mark the operation as leading to
                /// delegate escape, and corresponding bail out from flow analysis in <see cref="ShouldAnalyze(IOperation, ISymbol, ref bool)"/>.
                /// This function checks the operation tree shape in context of
                /// an <see cref="IDelegateCreationOperation"/> or an <see cref="IAnonymousFunctionOperation"/>.
                /// </summary>
                private static bool IsHandledDelegateCreationOrAnonymousFunctionTreeShape(IOperation operation)
                {
                    Debug.Assert(operation.Kind == OperationKind.DelegateCreation || operation.Kind == OperationKind.AnonymousFunction);

                    // 1. Delegate creation or anonymous function variable initializer is handled.
                    //    For example, for 'Action a = () => { ... };', the lambda is the variable initializer
                    //    and we track that 'a' points to this lambda during flow analysis
                    //    and analyze lambda body at invocation sites 'a();' 
                    if (operation.Parent is IVariableInitializerOperation)
                    {
                        return true;
                    }

                    // 2. Delegate creation or anonymous function assigned to a local or parameter are handled.
                    //    For example, for 'Action a; a = () => { ... };', the lambda is assigned to local 'a'
                    //    and we track that 'a' points to this lambda during flow analysis
                    //    and analyze lambda body at invocation sites 'a();' 
                    if (operation.Parent is ISimpleAssignmentOperation assignment &&
                        (assignment.Target.Kind == OperationKind.LocalReference ||
                         assignment.Target.Kind == OperationKind.ParameterReference))
                    {
                        return true;
                    }

                    // 3. For anonymous functions parented by delegate creation, we analyze the parent operation.
                    //    For example, for 'Action a = () => { ... };', the lambda generates an anonymous function
                    //    operation parented by a delegate creation.
                    if (operation.Kind == OperationKind.AnonymousFunction &&
                        operation.Parent is IDelegateCreationOperation)
                    {
                        return IsHandledDelegateCreationOrAnonymousFunctionTreeShape(operation.Parent);
                    }

                    // 4. Otherwise, conservatively consider this as an unhandled delegate escape.
                    return false;
                }

                /// <summary>
                /// We handle only certain operation tree shapes in flow analysis
                /// when delegate creations are involved (lambdas/local functions).
                /// We track assignments of lambdas/local functions to parameters/locals,
                /// assignments of parameters/locals to other parameters/locals of delegate types,
                /// and then delegate invocations through parameter/locals.
                /// For the remaining unknown ones, we conservatively mark the operation as leading to
                /// delegate escape, and corresponding bail out from flow analysis in <see cref="ShouldAnalyze(IOperation, ISymbol, ref bool)"/>.
                /// This function checks the operation tree shape in context of
                /// an <see cref="IParameterReferenceOperation"/> or an <see cref="ILocalReferenceOperation"/>
                /// of delegate type.
                /// </summary>
                private static bool IsHandledLocalOrParameterReferenceTreeShape(IOperation operation)
                {
                    Debug.Assert(operation.Kind == OperationKind.LocalReference || operation.Kind == OperationKind.ParameterReference);

                    // 1. We are only interested in parameters or locals of delegate type.
                    if (!operation.Type.IsDelegateType())
                    {
                        return true;
                    }

                    // 2. Delegate invocations are handled.
                    //    For example, for 'Action a = () => { ... };  a();'
                    //    we track that 'a' points to the lambda during flow analysis
                    //    and analyze lambda body at invocation sites 'a();' 
                    if (operation.Parent is IInvocationOperation)
                    {
                        return true;
                    }

                    if (operation.Parent is ISimpleAssignmentOperation assignmentOperation)
                    {
                        // 3. Parameter/local as target of an assignment is handled.
                        //    For example, for 'a = () => { ... };  a();'
                        //    assignment of a lambda to a local/parameter 'a' is tracked during flow analysis
                        //    and we analyze lambda body at invocation sites 'a();' 
                        if (assignmentOperation.Target == operation)
                        {
                            return true;
                        }

                        // 4. Assignment from a parameter or local is only handled if being
                        //    assigned to some parameter or local of delegate type.
                        //    For example, for 'a = () => { ... }; b = a;  b();'
                        //    assignment of a local/parameter 'b = a' is tracked during flow analysis
                        //    and we analyze lambda body at invocation sites 'b();' 
                        if (assignmentOperation.Target.Type.IsDelegateType() &&
                            (assignmentOperation.Target.Kind == OperationKind.LocalReference ||
                            assignmentOperation.Target.Kind == OperationKind.ParameterReference))
                        {
                            return true;
                        }
                    }

                    // 5. Binary operations on parameter/local are fine.
                    //    For example, 'a = () => { ... }; if (a != null) { a(); }'
                    //    the binary operation 'a != null' is fine and does not lead
                    //    to a delegate escape.
                    if (operation.Parent is IBinaryOperation)
                    {
                        return true;
                    }

                    // 6. Otherwise, conservatively consider this as an unhandled delegate escape.
                    return false;
                }

                /// <summary>
                /// Method invoked in <see cref="AnalyzeOperationBlockEnd(OperationBlockAnalysisContext)"/>
                /// for each operation block to determine if we should analyze the operation block or bail out.
                /// </summary>
                private bool ShouldAnalyze(IOperation operationBlock, ISymbol owningSymbol, ref bool hasOperationNoneDescendant)
                {
                    switch (operationBlock.Kind)
                    {
                        case OperationKind.None:
                        case OperationKind.ParameterInitializer:
                            // Skip blocks from attributes (which have OperationKind.None) and parameter initializers.
                            // We don't have any unused values in such operation blocks.
                            return false;

                        default:
                            if (operationBlock.HasAnyOperationDescendant(o => o.Kind == OperationKind.None ||
                                (o is IConditionalOperation conditional && conditional.IsRef) ||
                                (o is ISimpleAssignmentOperation assignment && assignment.IsRef)))
                            {
<<<<<<< HEAD
                                // Workaround for https://github.com/dotnet/roslyn/issues/32100
                                // Bail out in presence of OperationKind.None - not implemented IOperation.
                                hasOperationNoneDescendant = true;
=======
                                // Workarounds for:
                                // 1) https://github.com/dotnet/roslyn/issues/32100: Bail out in presence of OperationKind.None - not implemented IOperation.
                                // 2) https://github.com/dotnet/roslyn/issues/31007: We cannot perform flow analysis correctly for a ref assignment operation or ref conditional operation until this compiler feature is implemented.
>>>>>>> ebc10ccc
                                return false;
                            }

                            break;
                    }

                    // We currently do not support points-to analysis, which is needed to accurately track locations of
                    // allocated objects and their aliasing, which enables us to determine if two symbols reference the
                    // same object instance at a given program point and also enables us to track the set of runtime objects
                    // that a variable can point to.
                    // Hence, we cannot accurately track the exact set of delegates that a symbol with delegate type
                    // can point to for all control flow cases.
                    // We attempt to do our best effort delegate invocation analysis as follows:

                    //  1. If we have no delegate creations or lambdas, our current analysis works fine,
                    //     return true.
                    if (!_hasDelegateCreationOrAnonymousFunction)
                    {
                        return true;
                    }

                    //  2. Bail out if we have a delegate escape via operation tree shapes that we do not understand.
                    //     This indicates the delegate targets (such as lambda/local functions) have escaped current method
                    //     and can be invoked from a separate method, and these invocations can read values written
                    //     to any local/parameter in the current method. We cannot reliably flag any write to a 
                    //     local/parameter as unused for such cases.
                    if (_hasDelegateEscape)
                    {
                        return false;
                    }

                    //  3. Bail out for method returning delegates or ref/out parameters of delegate type.
                    //     We can analyze this correctly when we do points-to-analysis.
                    if (owningSymbol is IMethodSymbol method &&
                        (method.ReturnType.IsDelegateType() ||
                         method.Parameters.Any(p => p.IsRefOrOut() && p.Type.IsDelegateType())))
                    {
                        return false;
                    }

                    //  4. Bail out on invalid operations, i.e. code with semantic errors.
                    //     We are likely to have false positives from flow analysis results
                    //     as we will not account for potential lambda/local function invocations.
                    if (_hasInvalidOperation)
                    {
                        return false;
                    }

                    //  5. Otherwise, we execute analysis by walking the reaching symbol write chain to attempt to
                    //     find the target method being invoked.
                    //     This works for most common and simple cases where a local is assigned a lambda and invoked later.
                    //     If we are unable to find a target, we will conservatively mark all current symbol writes as read.
                    return true;
                }

                private void AnalyzeOperationBlockEnd(OperationBlockAnalysisContext context)
                {
                    // Bail out if we are neither computing unused parameters nor unused value assignments.
                    var isComputingUnusedParams = _options.IsComputingUnusedParams(context.OwningSymbol);
                    if (_options.UnusedValueAssignmentSeverity == ReportDiagnostic.Suppress &&
                        !isComputingUnusedParams)
                    {
                        return;
                    }

                    // We perform analysis to compute unused parameters and value assignments in two passes.
                    // Unused value assignments can be identified by analyzing each operation block independently in the first pass.
                    // However, to identify unused parameters we need to first analyze all operation blocks and then iterate
                    // through the parameters to identify unused ones

                    // Builder to store the symbol read/write usage result for each operation block computed during the first pass.
                    // These are later used to compute unused parameters in second pass.
                    var symbolUsageResultsBuilder = PooledHashSet<SymbolUsageResult>.GetInstance();

                    try
                    {
                        // Flag indicating if we found an operation block where all symbol writes were used. 
                        AnalyzeUnusedValueAssignments(context, isComputingUnusedParams, symbolUsageResultsBuilder, out var hasBlockWithAllUsedWrites, out var hasOperationNoneDescendant);

                        AnalyzeUnusedParameters(context, isComputingUnusedParams, symbolUsageResultsBuilder, hasBlockWithAllUsedWrites, hasOperationNoneDescendant);
                    }
                    finally
                    {
                        symbolUsageResultsBuilder.Free();
                    }
                }

                private void AnalyzeUnusedValueAssignments(
                    OperationBlockAnalysisContext context,
                    bool isComputingUnusedParams,
                    PooledHashSet<SymbolUsageResult> symbolUsageResultsBuilder,
                    out bool hasBlockWithAllUsedSymbolWrites,
                    out bool hasOperationNoneDescendant)
                {
                    hasBlockWithAllUsedSymbolWrites = false;
                    hasOperationNoneDescendant = false;

                    foreach (var operationBlock in context.OperationBlocks)
                    {
                        if (!ShouldAnalyze(operationBlock, context.OwningSymbol, ref hasOperationNoneDescendant))
                        {
                            continue;
                        }

                        // First perform the fast, aggressive, imprecise operation-tree based analysis.
                        // This analysis might flag some "used" symbol writes as "unused", but will not miss reporting any truly unused symbol writes.
                        // This initial pass helps us reduce the number of methods for which we perform the slower second pass.
                        // We perform the first fast pass only if there are no delegate creations/lambda methods.
                        // This is due to the fact that tracking which local/parameter points to which delegate creation target
                        // at any given program point needs needs flow analysis (second pass).
                        if (!_hasDelegateCreationOrAnonymousFunction)
                        {
                            var resultFromOperationBlockAnalysis = SymbolUsageAnalysis.Run(operationBlock, context.OwningSymbol, context.CancellationToken);
                            if (!resultFromOperationBlockAnalysis.HasUnreadSymbolWrites())
                            {
                                // Assert that even slow pass (dataflow analysis) would have yielded no unused symbol writes.
                                Debug.Assert(!SymbolUsageAnalysis.Run(context.GetControlFlowGraph(operationBlock), context.OwningSymbol, context.CancellationToken)
                                             .HasUnreadSymbolWrites());

                                hasBlockWithAllUsedSymbolWrites = true;
                                continue;
                            }
                        }

                        // Now perform the slower, precise, CFG based dataflow analysis to identify the actual unused symbol writes.
                        var controlFlowGraph = context.GetControlFlowGraph(operationBlock);
                        var symbolUsageResult = SymbolUsageAnalysis.Run(controlFlowGraph, context.OwningSymbol, context.CancellationToken);
                        symbolUsageResultsBuilder.Add(symbolUsageResult);

                        foreach (var (symbol, unreadWriteOperation) in symbolUsageResult.GetUnreadSymbolWrites())
                        {
                            if (unreadWriteOperation == null)
                            {
                                // Null operation is used for initial write for the parameter from method declaration.
                                // So, the initial value of the parameter is never read in this operation block.
                                // However, we do not report this as an unused parameter here as a different operation block
                                // might be reading the initial parameter value.
                                // For example, a constructor with both a constructor initializer and body will have two different operation blocks
                                // and a parameter must be unused across both these blocks to be marked unused.

                                // However, we do report unused parameters for local function here.
                                // Local function parameters are completely scoped to this operation block, and should be reported per-operation block.
                                var unusedParameter = (IParameterSymbol)symbol;
                                if (isComputingUnusedParams &&
                                    unusedParameter.ContainingSymbol.IsLocalFunction())
                                {
                                    var hasReference = symbolUsageResult.SymbolsRead.Contains(unusedParameter);

                                    bool shouldReport;
                                    switch (unusedParameter.RefKind)
                                    {
                                        case RefKind.Out:
                                            // Do not report out parameters of local functions.
                                            // If they are unused in the caller, we will flag the
                                            // out argument at the local function callsite.
                                            shouldReport = false;
                                            break;

                                        case RefKind.Ref:
                                            // Report ref parameters only if they have no read/write references.
                                            // Note that we always have one write for the parameter input value from the caller.
                                            shouldReport = !hasReference && symbolUsageResult.GetSymbolWriteCount(unusedParameter) == 1;
                                            break;

                                        default:
                                            shouldReport = true;
                                            break;
                                    }

                                    if (shouldReport)
                                    {
                                        _symbolStartAnalyzer.ReportUnusedParameterDiagnostic(unusedParameter, hasReference, context.ReportDiagnostic, context.Options, context.CancellationToken);
                                    }
                                }

                                continue;
                            }

                            if (ShouldReportUnusedValueDiagnostic(symbol, unreadWriteOperation, symbolUsageResult, out var properties))
                            {
                                var diagnostic = DiagnosticHelper.Create(s_valueAssignedIsUnusedRule,
                                                                         _symbolStartAnalyzer._compilationAnalyzer.GetDefinitionLocationToFade(unreadWriteOperation),
                                                                         _options.UnusedValueAssignmentSeverity,
                                                                         additionalLocations: null,
                                                                         properties,
                                                                         symbol.Name);
                                context.ReportDiagnostic(diagnostic);
                            }
                        }
                    }

                    return;

                    // Local functions.
                    bool ShouldReportUnusedValueDiagnostic(
                        ISymbol symbol,
                        IOperation unreadWriteOperation,
                        SymbolUsageResult resultFromFlowAnalysis,
                        out ImmutableDictionary<string, string> properties)
                    {
                        Debug.Assert(!(symbol is ILocalSymbol local) || !local.IsRef);

                        properties = null;

                        // Bail out in following cases:
                        //   1. End user has configured the diagnostic to be suppressed.
                        //   2. Symbol has error type, hence the diagnostic could be noised
                        //   3. Static local symbols. Assignment to static locals
                        //      is not unnecessary as the assigned value can be used on the next invocation.
                        //   4. Ignore special discard symbol names (see https://github.com/dotnet/roslyn/issues/32923).
                        if (_options.UnusedValueAssignmentSeverity == ReportDiagnostic.Suppress ||
                            symbol.GetSymbolType().IsErrorType() ||
                            (symbol.IsStatic && symbol.Kind == SymbolKind.Local) ||
                            IsSymbolWithSpecialDiscardName(symbol))
                        {
                            return false;
                        }

                        // Flag to indicate if the symbol has no reads.
                        var isUnusedLocalAssignment = symbol is ILocalSymbol localSymbol &&
                                                      !resultFromFlowAnalysis.SymbolsRead.Contains(localSymbol);

                        var isRemovableAssignment = IsRemovableAssignmentWithoutSideEffects(unreadWriteOperation);

                        if (isUnusedLocalAssignment &&
                            !isRemovableAssignment &&
                            _options.UnusedValueAssignmentPreference == UnusedValuePreference.UnusedLocalVariable)
                        {
                            // Meets current user preference of using unused local symbols for storing computation result.
                            // Skip reporting diagnostic.
                            return false;
                        }

                        properties = s_propertiesMap[(_options.UnusedValueAssignmentPreference, isUnusedLocalAssignment, isRemovableAssignment)];
                        return true;
                    }

                    // Indicates if the given unused symbol write is a removable assignment.
                    // This is true if the expression for the assigned value has no side effects.
                    bool IsRemovableAssignmentWithoutSideEffects(IOperation unusedSymbolWriteOperation)
                    {
                        if (_symbolStartAnalyzer._compilationAnalyzer.ShouldBailOutFromRemovableAssignmentAnalysis(unusedSymbolWriteOperation))
                        {
                            return false;
                        }

                        if (unusedSymbolWriteOperation.Parent is IAssignmentOperation assignment &&
                            assignment.Target == unusedSymbolWriteOperation)
                        {
                            return IsRemovableAssignmentValueWithoutSideEffects(assignment.Value);
                        }
                        else if (unusedSymbolWriteOperation.Parent is IIncrementOrDecrementOperation)
                        {
                            // As the new value assigned to the incremented/decremented variable is unused,
                            // it is safe to remove the entire increment/decrement operation,
                            // as it cannot have side effects on anything but the variable.
                            return true;
                        }

                        // Assume all other operations can have side effects, and cannot be removed.
                        return false;
                    }

                    static bool IsRemovableAssignmentValueWithoutSideEffects(IOperation assignmentValue)
                    {
                        if (assignmentValue.ConstantValue.HasValue)
                        {
                            // Constant expressions have no side effects.
                            return true;
                        }

                        switch (assignmentValue.Kind)
                        {
                            case OperationKind.ParameterReference:
                            case OperationKind.LocalReference:
                                // Parameter/local references have no side effects and can be removed.
                                return true;

                            case OperationKind.FieldReference:
                                // Field references with null instance (static fields) or 'this' or 'Me' instance can
                                // have no side effects and can be removed.
                                var fieldReference = (IFieldReferenceOperation)assignmentValue;
                                return fieldReference.Instance == null || fieldReference.Instance.Kind == OperationKind.InstanceReference;

                            case OperationKind.DefaultValue:
                                // Default value expressions have no side-effects.
                                return true;

                            case OperationKind.Conversion:
                                // Conversions can theoretically have side-effects as the conversion can throw exception(s).
                                // However, for all practical purposes, we can assume that a non-user defined conversion whose operand
                                // has no side effects can be safely removed.
                                var conversion = (IConversionOperation)assignmentValue;
                                return conversion.OperatorMethod == null &&
                                    IsRemovableAssignmentValueWithoutSideEffects(conversion.Operand);
                        }

                        // Assume all other operations can have side effects, and cannot be removed.
                        return false;
                    }
                }

                private void AnalyzeUnusedParameters(
                    OperationBlockAnalysisContext context,
                    bool isComputingUnusedParams,
                    PooledHashSet<SymbolUsageResult> symbolUsageResultsBuilder,
                    bool hasBlockWithAllUsedSymbolWrites,
                    bool hasOperationNoneDescendant)
                {
                    // Process parameters for the context's OwningSymbol that are unused across all operation blocks.

                    // Bail out cases:
                    //  1. Skip analysis if we are not computing unused parameters based on user's option preference or have
                    //     a descendant operation with OperatioKind.None (not yet implemented operation).
                    if (!isComputingUnusedParams || hasOperationNoneDescendant)
                    {
                        return;
                    }

                    // 2. Report unused parameters only for method symbols.
                    if (!(context.OwningSymbol is IMethodSymbol method))
                    {
                        return;
                    }

                    // Mark all unreferenced parameters as unused parameters with no read reference.
                    // We do so prior to bail out cases 3. and 4. below
                    // so that we flag unreferenced parameters even when we bail out from flow analysis.
                    foreach (var parameter in method.Parameters)
                    {
                        if (!_referencedParameters.ContainsKey(parameter))
                        {
                            // Unused parameter without a reference.
                            _symbolStartAnalyzer._unusedParameters[parameter] = false;
                        }
                    }

                    // 3. Bail out if we found a single operation block where all symbol writes were used.
                    if (hasBlockWithAllUsedSymbolWrites)
                    {
                        return;
                    }

                    // 4. Bail out if symbolUsageResultsBuilder is empty, indicating we skipped analysis for all operation blocks.
                    if (symbolUsageResultsBuilder.Count == 0)
                    {
                        return;
                    }

                    foreach (var parameter in method.Parameters)
                    {
                        var isUsed = false;
                        var isSymbolRead = false;
                        var isRefOrOutParam = parameter.IsRefOrOut();

                        // Iterate through symbol usage results for each operation block.
                        foreach (var symbolUsageResult in symbolUsageResultsBuilder)
                        {
                            if (symbolUsageResult.IsInitialParameterValueUsed(parameter))
                            {
                                // Parameter is used in this block.
                                isUsed = true;
                                break;
                            }

                            isSymbolRead |= symbolUsageResult.SymbolsRead.Contains(parameter);

                            // Ref/Out parameters are considered used if they have any reads or writes
                            // Note that we always have one write for the parameter input value from the caller.
                            if (isRefOrOutParam &&
                                (isSymbolRead ||
                                symbolUsageResult.GetSymbolWriteCount(parameter) > 1))
                            {
                                isUsed = true;
                                break;
                            }
                        }

                        if (!isUsed)
                        {
                            _symbolStartAnalyzer._unusedParameters[parameter] = isSymbolRead;
                        }
                    }
                }
            }
        }
    }
}<|MERGE_RESOLUTION|>--- conflicted
+++ resolved
@@ -333,20 +333,27 @@
                             return false;
 
                         default:
-                            if (operationBlock.HasAnyOperationDescendant(o => o.Kind == OperationKind.None ||
-                                (o is IConditionalOperation conditional && conditional.IsRef) ||
-                                (o is ISimpleAssignmentOperation assignment && assignment.IsRef)))
+                            foreach (var operation in operationBlock.Descendants())
                             {
-<<<<<<< HEAD
-                                // Workaround for https://github.com/dotnet/roslyn/issues/32100
-                                // Bail out in presence of OperationKind.None - not implemented IOperation.
-                                hasOperationNoneDescendant = true;
-=======
-                                // Workarounds for:
-                                // 1) https://github.com/dotnet/roslyn/issues/32100: Bail out in presence of OperationKind.None - not implemented IOperation.
-                                // 2) https://github.com/dotnet/roslyn/issues/31007: We cannot perform flow analysis correctly for a ref assignment operation or ref conditional operation until this compiler feature is implemented.
->>>>>>> ebc10ccc
-                                return false;
+                                switch (operation)
+                                {
+                                    // Workaround for https://github.com/dotnet/roslyn/issues/31007
+                                    // We cannot perform flow analysis correctly for a ref assignment operation or ref conditional operation until this compiler feature is implemented.
+                                    case IConditionalOperation conditional when conditional.IsRef:
+                                    case ISimpleAssignmentOperation assignment when assignment.IsRef:
+                                        return false;
+
+                                    default:
+                                        // Workaround for https://github.com/dotnet/roslyn/issues/32100
+                                        // Bail out in presence of OperationKind.None - not implemented IOperation.
+                                        if (operation.Kind == OperationKind.None)
+                                        {
+                                            hasOperationNoneDescendant = true;
+                                            return false;
+                                        }
+
+                                        break;
+                                }
                             }
 
                             break;
