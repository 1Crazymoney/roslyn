﻿// Licensed to the .NET Foundation under one or more agreements.
// The .NET Foundation licenses this file to you under the MIT license.
// See the LICENSE file in the project root for more information.

#nullable enable

using System;
using System.Collections.Generic;
using System.Collections.Immutable;
using System.Linq;
using System.Threading;
using System.Threading.Tasks;
using Microsoft.CodeAnalysis.Diagnostics.Telemetry;
using Microsoft.CodeAnalysis.ErrorReporting;
using Microsoft.CodeAnalysis.Internal.Log;
using Microsoft.CodeAnalysis.Options;
using Microsoft.CodeAnalysis.SolutionCrawler;
using Microsoft.CodeAnalysis.Workspaces.Diagnostics;
using Roslyn.Utilities;

namespace Microsoft.CodeAnalysis.Diagnostics.EngineV2
{
    internal partial class DiagnosticIncrementalAnalyzer
    {
        /// <summary>
        /// Return all cached local diagnostics (syntax, semantic) that belong to given document for the given StateSet (analyzer).
        /// Also returns empty diagnostics for suppressed analyzer.
        /// Returns null if the diagnostics need to be computed.
        /// </summary>
<<<<<<< HEAD
        private async Task<DocumentAnalysisData> GetDocumentAnalysisDataAsync(
            CompilationWithAnalyzers? compilation, TextDocument document, StateSet stateSet, AnalysisKind kind, CancellationToken cancellationToken)
=======
        private async Task<DocumentAnalysisData?> TryGetCachedDocumentAnalysisDataAsync(
            Document document, StateSet stateSet, AnalysisKind kind, CancellationToken cancellationToken)
>>>>>>> 83e13e18
        {
            try
            {
                var version = await GetDiagnosticVersionAsync(document.Project, cancellationToken).ConfigureAwait(false);
                var state = stateSet.GetOrCreateActiveFileState(document.Id);
                var existingData = state.GetAnalysisData(kind);

                if (existingData.Version == version)
                {
                    return existingData;
                }

                // Perf optimization: Check whether analyzer is suppressed and avoid getting diagnostics if suppressed.
                if (DiagnosticAnalyzerInfoCache.IsAnalyzerSuppressed(stateSet.Analyzer, document.Project))
                {
                    return new DocumentAnalysisData(version, existingData.Items, ImmutableArray<DiagnosticData>.Empty);
                }

                return null;
            }
            catch (Exception e) when (FatalError.ReportUnlessCanceled(e))
            {
                throw ExceptionUtilities.Unreachable;
            }
        }

        /// <summary>
        /// Computes all local diagnostics (syntax, semantic) that belong to given document for the given StateSet (analyzer).
        /// </summary>
        private static async Task<DocumentAnalysisData> ComputeDocumentAnalysisDataAsync(
            DocumentAnalysisExecutor executor, StateSet stateSet, CancellationToken cancellationToken)
        {
            var kind = executor.AnalysisScope.Kind;
            var document = executor.AnalysisScope.Document;

            // get log title and functionId
            GetLogFunctionIdAndTitle(kind, out var functionId, out var title);

            using (Logger.LogBlock(functionId, GetDocumentLogMessage, title, document, stateSet.Analyzer, cancellationToken))
            {
                try
                {
                    var diagnostics = await executor.ComputeDiagnosticsAsync(stateSet.Analyzer, cancellationToken).ConfigureAwait(false);

                    // this is no-op in product. only run in test environment
                    Logger.Log(functionId, (t, d, a, ds) => $"{GetDocumentLogMessage(t, d, a)}, {string.Join(Environment.NewLine, ds)}",
                        title, document, stateSet.Analyzer, diagnostics);

                    var version = await GetDiagnosticVersionAsync(document.Project, cancellationToken).ConfigureAwait(false);
                    var state = stateSet.GetOrCreateActiveFileState(document.Id);
                    var existingData = state.GetAnalysisData(kind);

                    // we only care about local diagnostics
                    return new DocumentAnalysisData(version, existingData.Items, diagnostics.ToImmutableArrayOrEmpty());
                }
                catch (Exception e) when (FatalError.ReportUnlessCanceled(e))
                {
                    throw ExceptionUtilities.Unreachable;
                }
            }
        }

        /// <summary>
        /// Return all diagnostics that belong to given project for the given StateSets (analyzers) either from cache or by calculating them
        /// </summary>
        private async Task<ProjectAnalysisData> GetProjectAnalysisDataAsync(
            CompilationWithAnalyzers? compilation, Project project, IEnumerable<StateSet> stateSets, bool forceAnalyzerRun, CancellationToken cancellationToken)
        {
            using (Logger.LogBlock(FunctionId.Diagnostics_ProjectDiagnostic, GetProjectLogMessage, project, stateSets, cancellationToken))
            {
                try
                {
                    // PERF: We need to flip this to false when we do actual diffing.
                    var avoidLoadingData = true;
                    var version = await GetDiagnosticVersionAsync(project, cancellationToken).ConfigureAwait(false);
                    var existingData = await ProjectAnalysisData.CreateAsync(PersistentStorageService, project, stateSets, avoidLoadingData, cancellationToken).ConfigureAwait(false);

                    // We can't return here if we have open file only analyzers since saved data for open file only analyzer
                    // is incomplete -- it only contains info on open files rather than whole project.
                    if (existingData.Version == version && !CompilationHasOpenFileOnlyAnalyzers(compilation, project.Solution.Options))
                    {
                        return existingData;
                    }

                    // PERF: Check whether we want to analyze this project or not.
                    if (!FullAnalysisEnabled(project, forceAnalyzerRun))
                    {
                        Logger.Log(FunctionId.Diagnostics_ProjectDiagnostic, p => $"FSA off ({p.FilePath ?? p.Name})", project);

                        return new ProjectAnalysisData(project.Id, VersionStamp.Default, existingData.Result, ImmutableDictionary<DiagnosticAnalyzer, DiagnosticAnalysisResult>.Empty);
                    }

                    var result = await ComputeDiagnosticsAsync(compilation, project, stateSets, forceAnalyzerRun, existingData.Result, cancellationToken).ConfigureAwait(false);

                    // If project is not loaded successfully, get rid of any semantic errors from compiler analyzer.
                    // Note: In the past when project was not loaded successfully we did not run any analyzers on the project.
                    // Now we run analyzers but filter out some information. So on such projects, there will be some perf degradation.
                    result = await RemoveCompilerSemanticErrorsIfProjectNotLoadedAsync(result, project, cancellationToken).ConfigureAwait(false);

                    return new ProjectAnalysisData(project.Id, version, existingData.Result, result);
                }
                catch (Exception e) when (FatalError.ReportUnlessCanceled(e))
                {
                    throw ExceptionUtilities.Unreachable;
                }
            }
        }

        private static bool CompilationHasOpenFileOnlyAnalyzers(CompilationWithAnalyzers? compilation, OptionSet options)
        {
            if (compilation == null)
            {
                return false;
            }

            foreach (var analyzer in compilation.Analyzers)
            {
                if (analyzer.IsOpenFileOnly(options))
                {
                    return true;
                }
            }

            return false;
        }

        private static async Task<ImmutableDictionary<DiagnosticAnalyzer, DiagnosticAnalysisResult>> RemoveCompilerSemanticErrorsIfProjectNotLoadedAsync(
            ImmutableDictionary<DiagnosticAnalyzer, DiagnosticAnalysisResult> result, Project project, CancellationToken cancellationToken)
        {
            // see whether solution is loaded successfully
            var projectLoadedSuccessfully = await project.HasSuccessfullyLoadedAsync(cancellationToken).ConfigureAwait(false);
            if (projectLoadedSuccessfully)
            {
                return result;
            }

            var compilerAnalyzer = project.Solution.State.Analyzers.GetCompilerDiagnosticAnalyzer(project.Language);
            if (compilerAnalyzer == null)
            {
                // this language doesn't support compiler analyzer
                return result;
            }

            if (!result.TryGetValue(compilerAnalyzer, out var analysisResult))
            {
                // no result from compiler analyzer
                return result;
            }

            Logger.Log(FunctionId.Diagnostics_ProjectDiagnostic, p => $"Failed to Load Successfully ({p.FilePath ?? p.Name})", project);

            // get rid of any result except syntax from compiler analyzer result
            var newCompilerAnalysisResult = analysisResult.DropExceptSyntax();

            // return new result
            return result.SetItem(compilerAnalyzer, newCompilerAnalysisResult);
        }

        /// <summary>
        /// Calculate all diagnostics for a given project using analyzers referenced by the project and specified IDE analyzers.
        /// </summary>
        private async Task<ImmutableDictionary<DiagnosticAnalyzer, DiagnosticAnalysisResult>> ComputeDiagnosticsAsync(
            CompilationWithAnalyzers? compilation, Project project, ImmutableArray<DiagnosticAnalyzer> ideAnalyzers, bool forcedAnalysis, CancellationToken cancellationToken)
        {
            try
            {
                var result = ImmutableDictionary<DiagnosticAnalyzer, DiagnosticAnalysisResult>.Empty;

                // can be null if given project doesn't support compilation.
                if (compilation != null && compilation.Analyzers.Length != 0)
                {
                    // calculate regular diagnostic analyzers diagnostics
                    var resultMap = await _diagnosticAnalyzerRunner.AnalyzeAsync(compilation, project, forcedAnalysis, cancellationToken).ConfigureAwait(false);

                    result = resultMap.AnalysisResult;

                    // record telemetry data
                    UpdateAnalyzerTelemetryData(resultMap.TelemetryInfo);
                }

                // check whether there is IDE specific project diagnostic analyzer
                return await MergeProjectDiagnosticAnalyzerDiagnosticsAsync(project, ideAnalyzers, compilation?.Compilation, result, cancellationToken).ConfigureAwait(false);
            }
            catch (Exception e) when (FatalError.ReportUnlessCanceled(e))
            {
                throw ExceptionUtilities.Unreachable;
            }
        }

        private async Task<ImmutableDictionary<DiagnosticAnalyzer, DiagnosticAnalysisResult>> ComputeDiagnosticsAsync(
            CompilationWithAnalyzers? compilation, Project project, IEnumerable<StateSet> stateSets, bool forcedAnalysis,
            ImmutableDictionary<DiagnosticAnalyzer, DiagnosticAnalysisResult> existing, CancellationToken cancellationToken)
        {
            try
            {
                // PERF: check whether we can reduce number of analyzers we need to run.
                //       this can happen since caller could have created the driver with different set of analyzers that are different
                //       than what we used to create the cache.
                var version = await GetDiagnosticVersionAsync(project, cancellationToken).ConfigureAwait(false);

                var ideAnalyzers = stateSets.Select(s => s.Analyzer).Where(a => a is ProjectDiagnosticAnalyzer || a is DocumentDiagnosticAnalyzer).ToImmutableArrayOrEmpty();

                if (compilation != null && TryReduceAnalyzersToRun(compilation, project, version, existing, out var analyzersToRun))
                {
                    // it looks like we can reduce the set. create new CompilationWithAnalyzer.
                    // if we reduced to 0, we just pass in null for analyzer drvier. it could be reduced to 0
                    // since we might have up to date results for analyzers from compiler but not for 
                    // workspace analyzers.
                    var compilationWithReducedAnalyzers = (analyzersToRun.Length == 0) ? null :
                        await AnalyzerHelper.CreateCompilationWithAnalyzersAsync(project, analyzersToRun, compilation.AnalysisOptions.ReportSuppressedDiagnostics, cancellationToken).ConfigureAwait(false);

                    var result = await ComputeDiagnosticsAsync(compilationWithReducedAnalyzers, project, ideAnalyzers, forcedAnalysis, cancellationToken).ConfigureAwait(false);
                    return MergeExistingDiagnostics(version, existing, result);
                }

                // we couldn't reduce the set.
                return await ComputeDiagnosticsAsync(compilation, project, ideAnalyzers, forcedAnalysis, cancellationToken).ConfigureAwait(false);
            }
            catch (Exception e) when (FatalError.ReportUnlessCanceled(e))
            {
                throw ExceptionUtilities.Unreachable;
            }
        }

        private static ImmutableDictionary<DiagnosticAnalyzer, DiagnosticAnalysisResult> MergeExistingDiagnostics(
            VersionStamp version, ImmutableDictionary<DiagnosticAnalyzer, DiagnosticAnalysisResult> existing, ImmutableDictionary<DiagnosticAnalyzer, DiagnosticAnalysisResult> result)
        {
            // quick bail out.
            if (existing.IsEmpty)
            {
                return result;
            }

            foreach (var (analyzer, results) in existing)
            {
                if (results.Version != version)
                {
                    continue;
                }

                result = result.SetItem(analyzer, results);
            }

            return result;
        }

        private static bool TryReduceAnalyzersToRun(
            CompilationWithAnalyzers compilation, Project project, VersionStamp version,
            ImmutableDictionary<DiagnosticAnalyzer, DiagnosticAnalysisResult> existing,
            out ImmutableArray<DiagnosticAnalyzer> analyzers)
        {
            analyzers = default;

            var options = project.Solution.Options;

            var existingAnalyzers = compilation.Analyzers;
            var builder = ImmutableArray.CreateBuilder<DiagnosticAnalyzer>();
            foreach (var analyzer in existingAnalyzers)
            {
                if (existing.TryGetValue(analyzer, out var analysisResult) &&
                    analysisResult.Version == version &&
                    !analyzer.IsOpenFileOnly(options))
                {
                    // we already have up to date result.
                    continue;
                }

                // analyzer that is out of date.
                // open file only analyzer is always out of date for project wide data
                builder.Add(analyzer);
            }

            // all of analyzers are out of date.
            if (builder.Count == existingAnalyzers.Length)
            {
                return false;
            }

            analyzers = builder.ToImmutable();
            return true;
        }

        private static async Task<ImmutableDictionary<DiagnosticAnalyzer, DiagnosticAnalysisResult>> MergeProjectDiagnosticAnalyzerDiagnosticsAsync(
            Project project,
            ImmutableArray<DiagnosticAnalyzer> ideAnalyzers,
            Compilation? compilation,
            ImmutableDictionary<DiagnosticAnalyzer, DiagnosticAnalysisResult> result,
            CancellationToken cancellationToken)
        {
            try
            {
                var version = await GetDiagnosticVersionAsync(project, cancellationToken).ConfigureAwait(false);

                var (fileLoadAnalysisResult, failedDocuments) = await GetDocumentLoadFailuresAsync(project, version, cancellationToken).ConfigureAwait(false);
                result = result.SetItem(FileContentLoadAnalyzer.Instance, fileLoadAnalysisResult);

                foreach (var analyzer in ideAnalyzers)
                {
                    var builder = new DiagnosticAnalysisResultBuilder(project, version);

                    switch (analyzer)
                    {
                        case DocumentDiagnosticAnalyzer documentAnalyzer:
                            foreach (var document in project.Documents)
                            {
                                // don't analyze documents whose content failed to load
                                if (failedDocuments == null || !failedDocuments.Contains(document))
                                {
                                    var tree = await document.GetSyntaxTreeAsync(cancellationToken).ConfigureAwait(false);
                                    if (tree != null)
                                    {
                                        builder.AddSyntaxDiagnostics(tree, await AnalyzerHelper.ComputeDocumentDiagnosticAnalyzerDiagnosticsAsync(documentAnalyzer, document, AnalysisKind.Syntax, compilation, cancellationToken).ConfigureAwait(false));
                                        builder.AddSemanticDiagnostics(tree, await AnalyzerHelper.ComputeDocumentDiagnosticAnalyzerDiagnosticsAsync(documentAnalyzer, document, AnalysisKind.Semantic, compilation, cancellationToken).ConfigureAwait(false));
                                    }
                                    else
                                    {
                                        builder.AddExternalSyntaxDiagnostics(document.Id, await AnalyzerHelper.ComputeDocumentDiagnosticAnalyzerDiagnosticsAsync(documentAnalyzer, document, AnalysisKind.Syntax, compilation, cancellationToken).ConfigureAwait(false));
                                        builder.AddExternalSemanticDiagnostics(document.Id, await AnalyzerHelper.ComputeDocumentDiagnosticAnalyzerDiagnosticsAsync(documentAnalyzer, document, AnalysisKind.Semantic, compilation, cancellationToken).ConfigureAwait(false));
                                    }
                                }
                            }

                            break;

                        case ProjectDiagnosticAnalyzer projectAnalyzer:
                            builder.AddCompilationDiagnostics(await AnalyzerHelper.ComputeProjectDiagnosticAnalyzerDiagnosticsAsync(projectAnalyzer, project, compilation, cancellationToken).ConfigureAwait(false));
                            break;
                    }

                    // merge the result to existing one.
                    // there can be existing one from compiler driver with empty set. overwrite it with
                    // ide one.
                    result = result.SetItem(analyzer, DiagnosticAnalysisResult.CreateFromBuilder(builder));
                }

                return result;
            }
            catch (Exception e) when (FatalError.ReportUnlessCanceled(e))
            {
                throw ExceptionUtilities.Unreachable;
            }
        }

        private static async Task<(DiagnosticAnalysisResult loadDiagnostics, ImmutableHashSet<Document>? failedDocuments)> GetDocumentLoadFailuresAsync(Project project, VersionStamp version, CancellationToken cancellationToken)
        {
            ImmutableHashSet<Document>.Builder? failedDocuments = null;
            ImmutableDictionary<DocumentId, ImmutableArray<DiagnosticData>>.Builder? lazyLoadDiagnostics = null;

            foreach (var document in project.Documents)
            {
                var loadDiagnostic = await document.State.GetLoadDiagnosticAsync(cancellationToken).ConfigureAwait(false);
                if (loadDiagnostic != null)
                {
                    lazyLoadDiagnostics ??= ImmutableDictionary.CreateBuilder<DocumentId, ImmutableArray<DiagnosticData>>();
                    lazyLoadDiagnostics.Add(document.Id, ImmutableArray.Create(DiagnosticData.Create(loadDiagnostic, document)));

                    failedDocuments ??= ImmutableHashSet.CreateBuilder<Document>();
                    failedDocuments.Add(document);
                }
            }

            var result = DiagnosticAnalysisResult.Create(
                project,
                version,
                syntaxLocalMap: lazyLoadDiagnostics?.ToImmutable() ?? ImmutableDictionary<DocumentId, ImmutableArray<DiagnosticData>>.Empty,
                semanticLocalMap: ImmutableDictionary<DocumentId, ImmutableArray<DiagnosticData>>.Empty,
                nonLocalMap: ImmutableDictionary<DocumentId, ImmutableArray<DiagnosticData>>.Empty,
                others: ImmutableArray<DiagnosticData>.Empty,
                documentIds: null);

            return (result, failedDocuments?.ToImmutable());
        }

        private void UpdateAnalyzerTelemetryData(ImmutableDictionary<DiagnosticAnalyzer, AnalyzerTelemetryInfo> telemetry)
        {
            foreach (var (analyzer, telemetryInfo) in telemetry)
            {
                var isTelemetryCollectionAllowed = DiagnosticAnalyzerInfoCache.IsTelemetryCollectionAllowed(analyzer);
                _telemetry.UpdateAnalyzerActionsTelemetry(analyzer, telemetryInfo, isTelemetryCollectionAllowed);
            }
        }

        internal static bool FullAnalysisEnabled(Project project, bool forceAnalyzerRun)
        {
            if (forceAnalyzerRun)
            {
                // asked to ignore any checks.
                return true;
            }

            return SolutionCrawlerOptions.GetBackgroundAnalysisScope(project) == BackgroundAnalysisScope.FullSolution;
        }

        private static void GetLogFunctionIdAndTitle(AnalysisKind kind, out FunctionId functionId, out string title)
        {
            switch (kind)
            {
                case AnalysisKind.Syntax:
                    functionId = FunctionId.Diagnostics_SyntaxDiagnostic;
                    title = "syntax";
                    break;
                case AnalysisKind.Semantic:
                    functionId = FunctionId.Diagnostics_SemanticDiagnostic;
                    title = "semantic";
                    break;
                default:
                    throw ExceptionUtilities.UnexpectedValue(kind);
            }
        }
    }
}<|MERGE_RESOLUTION|>--- conflicted
+++ resolved
@@ -27,13 +27,8 @@
         /// Also returns empty diagnostics for suppressed analyzer.
         /// Returns null if the diagnostics need to be computed.
         /// </summary>
-<<<<<<< HEAD
-        private async Task<DocumentAnalysisData> GetDocumentAnalysisDataAsync(
-            CompilationWithAnalyzers? compilation, TextDocument document, StateSet stateSet, AnalysisKind kind, CancellationToken cancellationToken)
-=======
         private async Task<DocumentAnalysisData?> TryGetCachedDocumentAnalysisDataAsync(
-            Document document, StateSet stateSet, AnalysisKind kind, CancellationToken cancellationToken)
->>>>>>> 83e13e18
+            TextDocument document, StateSet stateSet, AnalysisKind kind, CancellationToken cancellationToken)
         {
             try
             {
@@ -67,7 +62,7 @@
             DocumentAnalysisExecutor executor, StateSet stateSet, CancellationToken cancellationToken)
         {
             var kind = executor.AnalysisScope.Kind;
-            var document = executor.AnalysisScope.Document;
+            var document = executor.AnalysisScope.TextDocument;
 
             // get log title and functionId
             GetLogFunctionIdAndTitle(kind, out var functionId, out var title);
