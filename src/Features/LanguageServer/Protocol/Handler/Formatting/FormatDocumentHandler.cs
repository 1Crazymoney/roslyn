﻿// Licensed to the .NET Foundation under one or more agreements.
// The .NET Foundation licenses this file to you under the MIT license.
// See the LICENSE file in the project root for more information.

#nullable enable

using System;
using System.Composition;
using System.Threading;
using System.Threading.Tasks;
using Microsoft.CodeAnalysis.Host.Mef;
using LSP = Microsoft.VisualStudio.LanguageServer.Protocol;

namespace Microsoft.CodeAnalysis.LanguageServer.Handler
{
    [Shared]
    [ExportLspMethod(LSP.Methods.TextDocumentFormattingName)]
    internal class FormatDocumentHandler : FormatDocumentHandlerBase, IRequestHandler<LSP.DocumentFormattingParams, LSP.TextEdit[]>
    {
        [ImportingConstructor]
        [Obsolete(MefConstruction.ImportingConstructorMessage, error: true)]
        public FormatDocumentHandler()
        {
        }

        public async Task<LSP.TextEdit[]> HandleRequestAsync(Solution solution, LSP.DocumentFormattingParams request, LSP.ClientCapabilities clientCapabilities,
            string? clientName, CancellationToken cancellationToken)
        {
<<<<<<< HEAD
            return await GetTextEditsAsync(solution, request.TextDocument.Uri, clientName, cancellationToken).ConfigureAwait(false);
=======
            return await GetTextEditsAsync(solution, request.TextDocument, clientName, cancellationToken).ConfigureAwait(false);
>>>>>>> c8d525c5
        }
    }
}<|MERGE_RESOLUTION|>--- conflicted
+++ resolved
@@ -26,11 +26,7 @@
         public async Task<LSP.TextEdit[]> HandleRequestAsync(Solution solution, LSP.DocumentFormattingParams request, LSP.ClientCapabilities clientCapabilities,
             string? clientName, CancellationToken cancellationToken)
         {
-<<<<<<< HEAD
-            return await GetTextEditsAsync(solution, request.TextDocument.Uri, clientName, cancellationToken).ConfigureAwait(false);
-=======
             return await GetTextEditsAsync(solution, request.TextDocument, clientName, cancellationToken).ConfigureAwait(false);
->>>>>>> c8d525c5
         }
     }
 }