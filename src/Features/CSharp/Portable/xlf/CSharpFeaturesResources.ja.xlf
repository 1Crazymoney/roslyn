﻿<?xml version="1.0" encoding="utf-8"?>
<xliff xmlns="urn:oasis:names:tc:xliff:document:1.2" xmlns:xsi="http://www.w3.org/2001/XMLSchema-instance" version="1.2" xsi:schemaLocation="urn:oasis:names:tc:xliff:document:1.2 xliff-core-1.2-transitional.xsd">
  <file datatype="xml" source-language="en" target-language="ja" original="../CSharpFeaturesResources.resx">
    <body>
      <trans-unit id="Add_Await_and_ConfigureAwaitFalse">
        <source>Add await and ConfigureAwait(false)</source>
        <target state="translated">await と ConfigureAwait(false) を追加</target>
        <note />
      </trans-unit>
      <trans-unit id="Add_accessibility_modifiers">
        <source>Add accessibility modifiers</source>
        <target state="translated">'アクセシビリティ修飾子を追加します</target>
        <note />
      </trans-unit>
      <trans-unit id="Add_await">
        <source>Add await</source>
        <target state="translated">await を追加する</target>
        <note />
      </trans-unit>
      <trans-unit id="Add_explicit_cast">
        <source>Add explicit cast</source>
        <target state="new">Add explicit cast</target>
        <note />
      </trans-unit>
      <trans-unit id="Add_missing_usings">
        <source>Add missing usings</source>
        <target state="translated">不足している using を追加する</target>
        <note>{Locked="using"} "using" is a C# keyword and should not be localized.</note>
      </trans-unit>
      <trans-unit id="Add_remove_braces_for_single_line_control_statements">
        <source>Add/remove braces for single-line control statements</source>
        <target state="translated">単一行のコントロール ステートメントに対する波かっこの追加/削除を行います</target>
        <note />
      </trans-unit>
      <trans-unit id="Allow_unsafe_code_in_this_project">
        <source>Allow unsafe code in this project</source>
        <target state="translated">このプロジェクトでアンセーフ コードを許可する</target>
        <note />
      </trans-unit>
      <trans-unit id="Apply_expression_block_body_preferences">
        <source>Apply expression/block body preferences</source>
        <target state="translated">式/ブロック本体の基本設定を適用します</target>
        <note />
      </trans-unit>
      <trans-unit id="Apply_implicit_explicit_type_preferences">
        <source>Apply implicit/explicit type preferences</source>
        <target state="translated">暗黙的/明示的な型の基本設定を適用します</target>
        <note />
      </trans-unit>
      <trans-unit id="Apply_inline_out_variable_preferences">
        <source>Apply inline 'out' variables preferences</source>
        <target state="translated">インラインの 'out' 変数の基本設定を適用します</target>
        <note />
      </trans-unit>
      <trans-unit id="Apply_language_framework_type_preferences">
        <source>Apply language/framework type preferences</source>
        <target state="translated">言語/フレームワークの型の基本設定を適用します</target>
        <note />
      </trans-unit>
      <trans-unit id="Apply_object_collection_initialization_preferences">
        <source>Apply object/collection initialization preferences</source>
        <target state="translated">オブジェクト/コレクションの初期化の基本設定を適用します</target>
        <note />
      </trans-unit>
      <trans-unit id="Apply_this_qualification_preferences">
        <source>Apply 'this.' qualification preferences</source>
        <target state="translated">'this.' 修飾の基本設定を適用します</target>
        <note />
      </trans-unit>
      <trans-unit id="Assign_out_parameters">
        <source>Assign 'out' parameters</source>
        <target state="translated">'out' パラメーターの割り当て</target>
        <note>{Locked="out"} "out" is a C# keyword and should not be localized.</note>
      </trans-unit>
      <trans-unit id="Assign_out_parameters_at_start">
        <source>Assign 'out' parameters (at start)</source>
        <target state="translated">'out' パラメーターの割り当て (開始時)</target>
        <note>{Locked="out"} "out" is a C# keyword and should not be localized.</note>
      </trans-unit>
      <trans-unit id="Convert_switch_statement_to_expression">
        <source>Convert switch statement to expression</source>
        <target state="translated">switch ステートメントを式に変換します</target>
        <note />
      </trans-unit>
      <trans-unit id="Convert_to_method">
        <source>Convert to method</source>
        <target state="translated">メソッドに変換</target>
        <note />
      </trans-unit>
      <trans-unit id="Convert_to_regular_string">
        <source>Convert to regular string</source>
        <target state="new">Convert to regular string</target>
        <note />
      </trans-unit>
      <trans-unit id="Convert_to_switch_expression">
        <source>Convert to 'switch' expression</source>
        <target state="translated">'switch' 式に変換する</target>
        <note />
      </trans-unit>
      <trans-unit id="Convert_to_switch_statement">
        <source>Convert to 'switch' statement</source>
        <target state="translated">'switch' ステートメントに変換</target>
        <note />
      </trans-unit>
<<<<<<< HEAD
      <trans-unit id="Convert_type_to_0">
        <source>Convert type to '{0}'</source>
        <target state="new">Convert type to '{0}'</target>
=======
      <trans-unit id="Convert_to_verbatim_string">
        <source>Convert to verbatim string</source>
        <target state="new">Convert to verbatim string</target>
>>>>>>> 33a47a6b
        <note />
      </trans-unit>
      <trans-unit id="Declare_as_nullable">
        <source>Declare as nullable</source>
        <target state="translated">Null 許容型として宣言する</target>
        <note />
      </trans-unit>
      <trans-unit id="Fix_return_type">
        <source>Fix return type</source>
        <target state="translated">戻り値の型の修正</target>
        <note />
      </trans-unit>
      <trans-unit id="Inline_temporary_variable">
        <source>Inline temporary variable</source>
        <target state="translated">インラインの一時変数</target>
        <note />
      </trans-unit>
      <trans-unit id="Conflict_s_detected">
        <source>Conflict(s) detected.</source>
        <target state="translated">競合が検出されました。</target>
        <note />
      </trans-unit>
      <trans-unit id="Make_private_field_readonly_when_possible">
        <source>Make private fields readonly when possible</source>
        <target state="translated">可能な場合、private フィールドを読み取り専用にする</target>
        <note />
      </trans-unit>
      <trans-unit id="Make_ref_struct">
        <source>Make 'ref struct'</source>
        <target state="translated">'ref struct' を作成します</target>
        <note>{Locked="ref"}{Locked="struct"} "ref" and "struct" are C# keywords and should not be localized.</note>
      </trans-unit>
      <trans-unit id="Pass_in_captured_variables_as_arguments">
        <source>Pass in captured variables as arguments</source>
        <target state="translated">キャプチャされた変数を引数として渡す</target>
        <note />
      </trans-unit>
      <trans-unit id="Remove_unnecessary_casts">
        <source>Remove unnecessary casts</source>
        <target state="translated">不要なキャストを削除する</target>
        <note />
      </trans-unit>
      <trans-unit id="Remove_unused_variables">
        <source>Remove unused variables</source>
        <target state="translated">未使用の変数を削除する</target>
        <note />
      </trans-unit>
      <trans-unit id="Reverse_for_statement">
        <source>Reverse 'for' statement</source>
        <target state="translated">'for' ステートメントの反転</target>
        <note>{Locked="for"} "for" is a C# keyword and should not be localized.</note>
      </trans-unit>
      <trans-unit id="Simplify_lambda_expression">
        <source>Simplify lambda expression</source>
        <target state="translated">ラムダ式の簡略化</target>
        <note />
      </trans-unit>
      <trans-unit id="Simplify_all_occurrences">
        <source>Simplify all occurrences</source>
        <target state="translated">すべての出現箇所を簡素化します</target>
        <note />
      </trans-unit>
      <trans-unit id="Remove_Unnecessary_Usings">
        <source>Remove Unnecessary Usings</source>
        <target state="translated">不要な using の削除</target>
        <note />
      </trans-unit>
      <trans-unit id="Sort_accessibility_modifiers">
        <source>Sort accessibility modifiers</source>
        <target state="translated">アクセシビリティ修飾子を並べ替える</target>
        <note />
      </trans-unit>
      <trans-unit id="Unseal_class_0">
        <source>Unseal class '{0}'</source>
        <target state="translated">クラス '{0}' のシールを解除</target>
        <note />
      </trans-unit>
      <trans-unit id="Use_switch_expression">
        <source>Use 'switch' expression</source>
        <target state="translated">'switch' 式を使用します</target>
        <note />
      </trans-unit>
      <trans-unit id="Warning_Inlining_temporary_into_conditional_method_call">
        <source>Warning: Inlining temporary into conditional method call.</source>
        <target state="translated">警告: 一時メソッド呼び出しを条件付きメソッド呼び出しにインライン展開しています。</target>
        <note />
      </trans-unit>
      <trans-unit id="Warning_colon_Adding_parameters_to_local_function_declaration_may_produce_invalid_code">
        <source>Warning: Adding parameters to local function declaration may produce invalid code.</source>
        <target state="translated">警告: ローカル関数の宣言にパラメーターを追加すると、無効なコードが生成される可能性があります。</target>
        <note />
      </trans-unit>
      <trans-unit id="_0_is_not_null_here">
        <source>'{0}' is not null here.</source>
        <target state="translated">ここでは、'{0}' は null ではありません。</target>
        <note />
      </trans-unit>
      <trans-unit id="_0_may_be_null_here">
        <source>'{0}' may be null here.</source>
        <target state="translated">ここでは、'{0}' は null である可能性があります。</target>
        <note />
      </trans-unit>
      <trans-unit id="asynchronous_foreach_statement">
        <source>asynchronous foreach statement</source>
        <target state="translated">非同期の foreach ステートメント</target>
        <note>{Locked="foreach"} "foreach" is a C# keyword and should not be localized.</note>
      </trans-unit>
      <trans-unit id="asynchronous_using_declaration">
        <source>asynchronous using declaration</source>
        <target state="translated">非同期の using 宣言</target>
        <note>{Locked="using"} "using" is a C# keyword and should not be localized.</note>
      </trans-unit>
      <trans-unit id="if_statement_can_be_simplified">
        <source>'if' statement can be simplified</source>
        <target state="translated">'if' ステートメントは簡素化できます</target>
        <note />
      </trans-unit>
      <trans-unit id="lambda_expression">
        <source>&lt;lambda expression&gt;</source>
        <target state="translated">&lt;ラムダ式&gt;</target>
        <note />
      </trans-unit>
      <trans-unit id="Autoselect_disabled_due_to_potential_lambda_declaration">
        <source>Autoselect disabled due to potential lambda declaration.</source>
        <target state="translated">ラムダが宣言された可能性があるため、自動選択は無効になっています。</target>
        <note />
      </trans-unit>
      <trans-unit id="local_variable_declaration">
        <source>local variable declaration</source>
        <target state="translated">ローカル変数宣言</target>
        <note />
      </trans-unit>
      <trans-unit id="member_name">
        <source>&lt;member name&gt; = </source>
        <target state="translated">&lt;メンバー名&gt; =</target>
        <note />
      </trans-unit>
      <trans-unit id="Autoselect_disabled_due_to_possible_explicitly_named_anonymous_type_member_creation">
        <source>Autoselect disabled due to possible explicitly named anonymous type member creation.</source>
        <target state="translated">明示的に指定された匿名型メンバーの作成である可能性があるため、自動選択は無効になっています。</target>
        <note />
      </trans-unit>
      <trans-unit id="element_name">
        <source>&lt;element name&gt; : </source>
        <target state="translated">&lt;要素名&gt;:</target>
        <note />
      </trans-unit>
      <trans-unit id="Autoselect_disabled_due_to_possible_tuple_type_element_creation">
        <source>Autoselect disabled due to possible tuple type element creation.</source>
        <target state="translated">タプル型の要素が作成された可能性があるため、自動選択は無効になっています。</target>
        <note />
      </trans-unit>
      <trans-unit id="range_variable">
        <source>&lt;range variable&gt;</source>
        <target state="translated">&lt;範囲変数&gt;</target>
        <note />
      </trans-unit>
      <trans-unit id="Autoselect_disabled_due_to_potential_range_variable_declaration">
        <source>Autoselect disabled due to potential range variable declaration.</source>
        <target state="translated">範囲変数宣言の可能性があるため、自動選択は無効になっています。</target>
        <note />
      </trans-unit>
      <trans-unit id="Simplify_name_0">
        <source>Simplify name '{0}'</source>
        <target state="translated">名前 '{0}' の単純化</target>
        <note />
      </trans-unit>
      <trans-unit id="Simplify_member_access_0">
        <source>Simplify member access '{0}'</source>
        <target state="translated">メンバーのアクセス '{0}' を単純化します</target>
        <note />
      </trans-unit>
      <trans-unit id="Remove_this_qualification">
        <source>Remove 'this' qualification</source>
        <target state="translated">this' 修飾子を削除します</target>
        <note />
      </trans-unit>
      <trans-unit id="Name_can_be_simplified">
        <source>Name can be simplified</source>
        <target state="translated">名前を簡略化できます</target>
        <note />
      </trans-unit>
      <trans-unit id="Can_t_determine_valid_range_of_statements_to_extract">
        <source>Can't determine valid range of statements to extract</source>
        <target state="translated">抽出するステートメントの有効な範囲を決定できません</target>
        <note />
      </trans-unit>
      <trans-unit id="Not_all_code_paths_return">
        <source>Not all code paths return</source>
        <target state="translated">返されないコード パスがあります</target>
        <note />
      </trans-unit>
      <trans-unit id="Selection_does_not_contain_a_valid_node">
        <source>Selection does not contain a valid node</source>
        <target state="translated">選択には有効なノードは含まれません。</target>
        <note />
      </trans-unit>
      <trans-unit id="Invalid_selection">
        <source>Invalid selection.</source>
        <target state="translated">選択が無効です。</target>
        <note />
      </trans-unit>
      <trans-unit id="Selection_does_not_contain_a_valid_token">
        <source>Selection does not contain a valid token.</source>
        <target state="translated">選択には有効なトークンは含まれません。</target>
        <note />
      </trans-unit>
      <trans-unit id="No_valid_selection_to_perform_extraction">
        <source>No valid selection to perform extraction.</source>
        <target state="translated">抽出を行うための有効な選択がありません。</target>
        <note />
      </trans-unit>
      <trans-unit id="No_common_root_node_for_extraction">
        <source>No common root node for extraction.</source>
        <target state="translated">抽出するための一般的なルート ノードがありません。</target>
        <note />
      </trans-unit>
      <trans-unit id="Contains_invalid_selection">
        <source>Contains invalid selection.</source>
        <target state="translated">無効な選択が含まれています。</target>
        <note />
      </trans-unit>
      <trans-unit id="The_selection_contains_syntactic_errors">
        <source>The selection contains syntactic errors</source>
        <target state="translated">選択に構文エラーが含まれています</target>
        <note />
      </trans-unit>
      <trans-unit id="Selection_can_not_cross_over_preprocessor_directives">
        <source>Selection can not cross over preprocessor directives.</source>
        <target state="translated">選択範囲はプリプロセッサ ディレクティブ上を通過できません。</target>
        <note />
      </trans-unit>
      <trans-unit id="Selection_can_not_contain_a_yield_statement">
        <source>Selection can not contain a yield statement.</source>
        <target state="translated">選択範囲に yield ステートメントを含めることはできません。</target>
        <note />
      </trans-unit>
      <trans-unit id="Selection_can_not_contain_throw_statement">
        <source>Selection can not contain throw statement.</source>
        <target state="translated">選択範囲に throw ステートメントを含めることはできません。</target>
        <note />
      </trans-unit>
      <trans-unit id="Selection_can_not_be_part_of_constant_initializer_expression">
        <source>Selection can not be part of constant initializer expression.</source>
        <target state="translated">選択範囲を定数の初期化子式の一部にすることはできません。</target>
        <note />
      </trans-unit>
      <trans-unit id="Selection_can_not_contain_a_pattern_expression">
        <source>Selection can not contain a pattern expression.</source>
        <target state="translated">選択に、パターン式を含めることはできません。</target>
        <note />
      </trans-unit>
      <trans-unit id="The_selected_code_is_inside_an_unsafe_context">
        <source>The selected code is inside an unsafe context.</source>
        <target state="translated">選択されたコードは unsafe コンテキストの内側にあります。</target>
        <note />
      </trans-unit>
      <trans-unit id="No_valid_statement_range_to_extract">
        <source>No valid statement range to extract</source>
        <target state="translated">抽出する有効なステートメントの範囲がありません</target>
        <note />
      </trans-unit>
      <trans-unit id="deprecated">
        <source>deprecated</source>
        <target state="translated">使用されていません</target>
        <note />
      </trans-unit>
      <trans-unit id="extension">
        <source>extension</source>
        <target state="translated">拡張子</target>
        <note />
      </trans-unit>
      <trans-unit id="awaitable">
        <source>awaitable</source>
        <target state="translated">待機可能</target>
        <note />
      </trans-unit>
      <trans-unit id="awaitable_extension">
        <source>awaitable, extension</source>
        <target state="translated">待機可能、拡張子</target>
        <note />
      </trans-unit>
      <trans-unit id="Organize_Usings">
        <source>Organize Usings</source>
        <target state="translated">using の整理</target>
        <note />
      </trans-unit>
      <trans-unit id="Insert_await">
        <source>Insert 'await'.</source>
        <target state="translated">await' を挿入します。</target>
        <note />
      </trans-unit>
      <trans-unit id="Make_0_return_Task_instead_of_void">
        <source>Make {0} return Task instead of void.</source>
        <target state="translated">{0} が void ではなくタスクを返すようにします。</target>
        <note />
      </trans-unit>
      <trans-unit id="Change_return_type_from_0_to_1">
        <source>Change return type from {0} to {1}</source>
        <target state="translated">戻り値の型を {0} から {1} に変更する</target>
        <note />
      </trans-unit>
      <trans-unit id="Replace_return_with_yield_return">
        <source>Replace return with yield return</source>
        <target state="translated">戻り値を 'yield' の戻り値に置き換える</target>
        <note />
      </trans-unit>
      <trans-unit id="Generate_explicit_conversion_operator_in_0">
        <source>Generate explicit conversion operator in '{0}'</source>
        <target state="translated">明示的な変換演算子を '{0}' に生成します</target>
        <note />
      </trans-unit>
      <trans-unit id="Generate_implicit_conversion_operator_in_0">
        <source>Generate implicit conversion operator in '{0}'</source>
        <target state="translated">暗黙的な変換演算子を '{0}' に生成します</target>
        <note />
      </trans-unit>
      <trans-unit id="Do_not_change_this_code_Put_cleanup_code_in_Dispose_bool_disposing_above">
        <source>Do not change this code. Put cleanup code in Dispose(bool disposing) above.</source>
        <target state="translated">このコードを変更しないでください。クリーンアップ コードを上の Dispose(bool disposing) に記述します。</target>
        <note />
      </trans-unit>
      <trans-unit id="TODO_colon_free_unmanaged_resources_unmanaged_objects_and_override_a_finalizer_below">
        <source>TODO: free unmanaged resources (unmanaged objects) and override a finalizer below.</source>
        <target state="translated">TODO: アンマネージ リソース (アンマネージ オブジェクト) を解放し、下のファイナライザーをオーバーライドします。</target>
        <note />
      </trans-unit>
      <trans-unit id="TODO_colon_override_a_finalizer_only_if_Dispose_bool_disposing_above_has_code_to_free_unmanaged_resources">
        <source>TODO: override a finalizer only if Dispose(bool disposing) above has code to free unmanaged resources.</source>
        <target state="translated">TODO: 上の Dispose(bool disposing) にアンマネージ リソースを解放するコードが含まれる場合にのみ、ファイナライザーをオーバーライドします。</target>
        <note />
      </trans-unit>
      <trans-unit id="This_code_added_to_correctly_implement_the_disposable_pattern">
        <source>This code added to correctly implement the disposable pattern.</source>
        <target state="translated">このコードは、破棄可能なパターンを正しく実装できるように追加されました。</target>
        <note />
      </trans-unit>
      <trans-unit id="TODO_colon_uncomment_the_following_line_if_the_finalizer_is_overridden_above">
        <source>TODO: uncomment the following line if the finalizer is overridden above.</source>
        <target state="translated">TODO: 上のファイナライザーがオーバーライドされる場合は、次の行のコメントを解除してください。</target>
        <note />
      </trans-unit>
      <trans-unit id="Using_directive_is_unnecessary">
        <source>Using directive is unnecessary.</source>
        <target state="translated">Using ディレクティブは必要ありません。</target>
        <note />
      </trans-unit>
      <trans-unit id="switch_statement">
        <source>switch statement</source>
        <target state="translated">switch ステートメント</target>
        <note>{Locked="switch"} "switch" is a C# keyword and should not be localized.</note>
      </trans-unit>
      <trans-unit id="switch_statement_case_clause">
        <source>switch statement case clause</source>
        <target state="translated">switch ステートメントの case 句</target>
        <note>{Locked="switch"}{Locked="case"} "switch" and "case" are a C# keyword and should not be localized.</note>
      </trans-unit>
      <trans-unit id="try_block">
        <source>try block</source>
        <target state="translated">try ブロック</target>
        <note>{Locked="try"} "try" is a C# keyword and should not be localized.</note>
      </trans-unit>
      <trans-unit id="catch_clause">
        <source>catch clause</source>
        <target state="translated">catch 句</target>
        <note>{Locked="catch"} "catch" is a C# keyword and should not be localized.</note>
      </trans-unit>
      <trans-unit id="filter_clause">
        <source>filter clause</source>
        <target state="translated">フィルター句</target>
        <note />
      </trans-unit>
      <trans-unit id="finally_clause">
        <source>finally clause</source>
        <target state="translated">finally 句</target>
        <note>{Locked="finally"} "finally" is a C# keyword and should not be localized.</note>
      </trans-unit>
      <trans-unit id="fixed_statement">
        <source>fixed statement</source>
        <target state="translated">fixed ステートメント</target>
        <note>{Locked="fixed"} "fixed" is a C# keyword and should not be localized.</note>
      </trans-unit>
      <trans-unit id="using_declaration">
        <source>using declaration</source>
        <target state="translated">using 宣言</target>
        <note>{Locked="using"} "using" is a C# keyword and should not be localized.</note>
      </trans-unit>
      <trans-unit id="using_statement">
        <source>using statement</source>
        <target state="translated">using ステートメント</target>
        <note>{Locked="using"} "using" is a C# keyword and should not be localized.</note>
      </trans-unit>
      <trans-unit id="lock_statement">
        <source>lock statement</source>
        <target state="translated">lock ステートメント</target>
        <note>{Locked="lock"} "lock" is a C# keyword and should not be localized.</note>
      </trans-unit>
      <trans-unit id="foreach_statement">
        <source>foreach statement</source>
        <target state="translated">foreach ステートメント</target>
        <note>{Locked="foreach"} "foreach" is a C# keyword and should not be localized.</note>
      </trans-unit>
      <trans-unit id="checked_statement">
        <source>checked statement</source>
        <target state="translated">checked ステートメント</target>
        <note>{Locked="checked"} "checked" is a C# keyword and should not be localized.</note>
      </trans-unit>
      <trans-unit id="unchecked_statement">
        <source>unchecked statement</source>
        <target state="translated">unchecked ステートメント</target>
        <note>{Locked="unchecked"} "unchecked" is a C# keyword and should not be localized.</note>
      </trans-unit>
      <trans-unit id="await_expression">
        <source>await expression</source>
        <target state="translated">await 式</target>
        <note>{Locked="await"} "await" is a C# keyword and should not be localized.</note>
      </trans-unit>
      <trans-unit id="lambda">
        <source>lambda</source>
        <target state="translated">ラムダ</target>
        <note />
      </trans-unit>
      <trans-unit id="anonymous_method">
        <source>anonymous method</source>
        <target state="translated">匿名メソッド</target>
        <note />
      </trans-unit>
      <trans-unit id="from_clause">
        <source>from clause</source>
        <target state="translated">from 句</target>
        <note />
      </trans-unit>
      <trans-unit id="join_clause">
        <source>join clause</source>
        <target state="translated">join 句</target>
        <note>{Locked="join"} "join" is a C# keyword and should not be localized.</note>
      </trans-unit>
      <trans-unit id="let_clause">
        <source>let clause</source>
        <target state="translated">let 句</target>
        <note>{Locked="let"} "let" is a C# keyword and should not be localized.</note>
      </trans-unit>
      <trans-unit id="where_clause">
        <source>where clause</source>
        <target state="translated">where 句</target>
        <note>{Locked="where"} "where" is a C# keyword and should not be localized.</note>
      </trans-unit>
      <trans-unit id="orderby_clause">
        <source>orderby clause</source>
        <target state="translated">orderby 句</target>
        <note>{Locked="orderby"} "orderby" is a C# keyword and should not be localized.</note>
      </trans-unit>
      <trans-unit id="select_clause">
        <source>select clause</source>
        <target state="translated">select 句</target>
        <note>{Locked="select"} "select" is a C# keyword and should not be localized.</note>
      </trans-unit>
      <trans-unit id="groupby_clause">
        <source>groupby clause</source>
        <target state="translated">groupby 句</target>
        <note>{Locked="groupby"} "groupby" is a C# keyword and should not be localized.</note>
      </trans-unit>
      <trans-unit id="query_body">
        <source>query body</source>
        <target state="translated">クエリ本体</target>
        <note />
      </trans-unit>
      <trans-unit id="into_clause">
        <source>into clause</source>
        <target state="translated">into 句</target>
        <note>{Locked="into"} "into" is a C# keyword and should not be localized.</note>
      </trans-unit>
      <trans-unit id="is_pattern">
        <source>is pattern</source>
        <target state="translated">is パターン</target>
        <note>{Locked="is"} "is" is a C# keyword and should not be localized.</note>
      </trans-unit>
      <trans-unit id="deconstruction">
        <source>deconstruction</source>
        <target state="translated">分解</target>
        <note />
      </trans-unit>
      <trans-unit id="tuple">
        <source>tuple</source>
        <target state="translated">タプル</target>
        <note />
      </trans-unit>
      <trans-unit id="local_function">
        <source>local function</source>
        <target state="translated">ローカル関数</target>
        <note />
      </trans-unit>
      <trans-unit id="out_var">
        <source>out variable</source>
        <target state="translated">out 変数</target>
        <note>{Locked="out"} "out" is a C# keyword and should not be localized.</note>
      </trans-unit>
      <trans-unit id="ref_local_or_expression">
        <source>ref local or expression</source>
        <target state="translated">ref ローカルまたは式</target>
        <note>{Locked="ref"} "ref" is a C# keyword and should not be localized.</note>
      </trans-unit>
      <trans-unit id="global_statement">
        <source>global statement</source>
        <target state="translated">global ステートメント</target>
        <note>{Locked="global"} "global" is a C# keyword and should not be localized.</note>
      </trans-unit>
      <trans-unit id="using_namespace">
        <source>using namespace</source>
        <target state="translated">using namespace</target>
        <note />
      </trans-unit>
      <trans-unit id="using_directive">
        <source>using directive</source>
        <target state="translated">using ディレクティブ</target>
        <note />
      </trans-unit>
      <trans-unit id="event_field">
        <source>event field</source>
        <target state="translated">イベント フィールド</target>
        <note />
      </trans-unit>
      <trans-unit id="conversion_operator">
        <source>conversion operator</source>
        <target state="translated">変換演算子</target>
        <note />
      </trans-unit>
      <trans-unit id="destructor">
        <source>destructor</source>
        <target state="translated">デストラクター</target>
        <note />
      </trans-unit>
      <trans-unit id="indexer">
        <source>indexer</source>
        <target state="translated">インデクサー</target>
        <note />
      </trans-unit>
      <trans-unit id="property_getter">
        <source>property getter</source>
        <target state="translated">プロパティ ゲッター</target>
        <note />
      </trans-unit>
      <trans-unit id="indexer_getter">
        <source>indexer getter</source>
        <target state="translated">インデクサー ゲッター</target>
        <note />
      </trans-unit>
      <trans-unit id="property_setter">
        <source>property setter</source>
        <target state="translated">プロパティ set アクセス操作子</target>
        <note />
      </trans-unit>
      <trans-unit id="indexer_setter">
        <source>indexer setter</source>
        <target state="translated">インデクサー set アクセス操作子</target>
        <note />
      </trans-unit>
      <trans-unit id="attribute_target">
        <source>attribute target</source>
        <target state="translated">属性ターゲット</target>
        <note />
      </trans-unit>
      <trans-unit id="_0_does_not_contain_a_constructor_that_takes_that_many_arguments">
        <source>'{0}' does not contain a constructor that takes that many arguments.</source>
        <target state="translated">'{0}' には、多数の引数を指定できるコンストラクターがありません。</target>
        <note />
      </trans-unit>
      <trans-unit id="The_name_0_does_not_exist_in_the_current_context">
        <source>The name '{0}' does not exist in the current context.</source>
        <target state="translated">名前 '{0}' は、現在のコンテキストに存在しません。</target>
        <note />
      </trans-unit>
      <trans-unit id="Hide_base_member">
        <source>Hide base member</source>
        <target state="translated">基本メンバーを非表示にします</target>
        <note />
      </trans-unit>
      <trans-unit id="Delegate_invocation_can_be_simplified">
        <source>Delegate invocation can be simplified.</source>
        <target state="translated">デリゲート呼び出しを簡略化できます。</target>
        <note />
      </trans-unit>
      <trans-unit id="Properties">
        <source>Properties</source>
        <target state="translated">プロパティ</target>
        <note />
      </trans-unit>
      <trans-unit id="Use_explicit_type_instead_of_var">
        <source>Use explicit type instead of 'var'</source>
        <target state="translated">var' ではなく明示的な型を使用します</target>
        <note />
      </trans-unit>
      <trans-unit id="Use_explicit_type">
        <source>Use explicit type</source>
        <target state="translated">明示的な型の使用</target>
        <note />
      </trans-unit>
      <trans-unit id="use_var_instead_of_explicit_type">
        <source>use 'var' instead of explicit type</source>
        <target state="translated">明示的な型ではなく 'var' を使用します</target>
        <note />
      </trans-unit>
      <trans-unit id="Use_implicit_type">
        <source>Use implicit type</source>
        <target state="translated">暗黙的な型の使用</target>
        <note />
      </trans-unit>
      <trans-unit id="Autoselect_disabled_due_to_namespace_declaration">
        <source>Autoselect disabled due to namespace declaration.</source>
        <target state="translated">名前空間宣言により、Autoselect は無効です。</target>
        <note />
      </trans-unit>
      <trans-unit id="namespace_name">
        <source>&lt;namespace name&gt;</source>
        <target state="translated">&lt;名前空間名&gt;</target>
        <note />
      </trans-unit>
      <trans-unit id="Autoselect_disabled_due_to_type_declaration">
        <source>Autoselect disabled due to type declaration.</source>
        <target state="translated">型宣言が原因で、自動選択は無効になっています。</target>
        <note />
      </trans-unit>
      <trans-unit id="Autoselect_disabled_due_to_possible_deconstruction_declaration">
        <source>Autoselect disabled due to possible deconstruction declaration.</source>
        <target state="translated">分解宣言の可能性により、自動選択が無効になりました。</target>
        <note />
      </trans-unit>
      <trans-unit id="Upgrade_this_project_to_csharp_language_version_0">
        <source>Upgrade this project to C# language version '{0}'</source>
        <target state="translated">このプロジェクトを C# 言語バージョン '{0}' にアップグレードする</target>
        <note />
      </trans-unit>
      <trans-unit id="Upgrade_all_csharp_projects_to_language_version_0">
        <source>Upgrade all C# projects to language version '{0}'</source>
        <target state="translated">すべての C# プロジェクトを言語バージョン '{0}' にアップグレードする</target>
        <note />
      </trans-unit>
      <trans-unit id="class_name">
        <source>&lt;class name&gt;</source>
        <target state="translated">&lt;クラス名&gt;</target>
        <note />
      </trans-unit>
      <trans-unit id="interface_name">
        <source>&lt;interface name&gt;</source>
        <target state="translated">&lt;インターフェイス名&gt;</target>
        <note />
      </trans-unit>
      <trans-unit id="designation_name">
        <source>&lt;designation name&gt;</source>
        <target state="translated">&lt;指定名&gt;</target>
        <note />
      </trans-unit>
      <trans-unit id="struct_name">
        <source>&lt;struct name&gt;</source>
        <target state="translated">&lt;構造体名&gt;</target>
        <note />
      </trans-unit>
      <trans-unit id="Make_method_async">
        <source>Make method async</source>
        <target state="translated">メソッドを非同期にします</target>
        <note />
      </trans-unit>
      <trans-unit id="Make_method_async_remain_void">
        <source>Make method async (stay void)</source>
        <target state="translated">メソッドを非同期にする (void を維持)</target>
        <note />
      </trans-unit>
      <trans-unit id="Add_this">
        <source>Add 'this.'</source>
        <target state="translated">this' を追加します。</target>
        <note />
      </trans-unit>
      <trans-unit id="Name">
        <source>&lt;Name&gt;</source>
        <target state="translated">&lt;名前&gt;</target>
        <note />
      </trans-unit>
      <trans-unit id="Autoselect_disabled_due_to_member_declaration">
        <source>Autoselect disabled due to member declaration</source>
        <target state="translated">メンバー宣言が原因で自動選択が無効になりました</target>
        <note />
      </trans-unit>
      <trans-unit id="Suggested_name">
        <source>(Suggested name)</source>
        <target state="translated">(推奨される名前)</target>
        <note />
      </trans-unit>
      <trans-unit id="Remove_unused_function">
        <source>Remove unused function</source>
        <target state="translated">使用されていない関数を削除します</target>
        <note />
      </trans-unit>
      <trans-unit id="Use_is_null_check">
        <source>Use 'is null' check</source>
        <target state="translated">is null' チェックを使用します</target>
        <note />
      </trans-unit>
      <trans-unit id="Add_parentheses_around_conditional_expression_in_interpolated_string">
        <source>Add parentheses</source>
        <target state="translated">括弧を追加します</target>
        <note />
      </trans-unit>
      <trans-unit id="Convert_to_foreach">
        <source>Convert to 'foreach'</source>
        <target state="translated">'foreach' に変換する</target>
        <note />
      </trans-unit>
      <trans-unit id="Convert_to_for">
        <source>Convert to 'for'</source>
        <target state="translated">'for' に変換する</target>
        <note />
      </trans-unit>
      <trans-unit id="Invert_if">
        <source>Invert if</source>
        <target state="translated">if を反転する</target>
        <note />
      </trans-unit>
      <trans-unit id="Add_Obsolete">
        <source>Add [Obsolete]</source>
        <target state="translated">追加 [廃止]</target>
        <note />
      </trans-unit>
      <trans-unit id="Use_0">
        <source>Use '{0}'</source>
        <target state="translated">'{0}' を使用します</target>
        <note />
      </trans-unit>
      <trans-unit id="Introduce_using_statement">
        <source>Introduce 'using' statement</source>
        <target state="translated">'using' ステートメントを導入します</target>
        <note>{Locked="using"} "using" is a C# keyword and should not be localized.</note>
      </trans-unit>
      <trans-unit id="Misplaced_using_directive">
        <source>Misplaced using directive</source>
        <target state="translated">using ディレクティブが正しく配置されていません</target>
        <note>{Locked="using"} "using" is a C# keyword and should not be localized.</note>
      </trans-unit>
      <trans-unit id="Move_misplaced_using_directives">
        <source>Move misplaced using directives</source>
        <target state="translated">誤って配置された using ディレクティブを移動します</target>
        <note>{Locked="using"} "using" is a C# keyword and should not be localized.</note>
      </trans-unit>
      <trans-unit id="Using_directives_must_be_placed_inside_of_a_namespace_declaration">
        <source>Using directives must be placed inside of a namespace declaration</source>
        <target state="translated">using ディレクティブを namespace 宣言の中に配置する必要があります</target>
        <note>{Locked="using"} "using" is a C# keyword and should not be localized. {Locked="namespace"} "namespace" is a C# keyword and should not be localized.</note>
      </trans-unit>
      <trans-unit id="Using_directives_must_be_placed_outside_of_a_namespace_declaration">
        <source>Using directives must be placed outside of a namespace declaration</source>
        <target state="translated">using ディレクティブを namespace 宣言の外に配置する必要があります</target>
        <note>{Locked="using"} "using" is a C# keyword and should not be localized. {Locked="namespace"} "namespace" is a C# keyword and should not be localized.</note>
      </trans-unit>
      <trans-unit id="Warning_colon_Moving_using_directives_may_change_code_meaning">
        <source>Warning: Moving using directives may change code meaning.</source>
        <target state="translated">警告: using ディレクティブを移動すると、コードの意味が変わる可能性があります。</target>
        <note>{Locked="using"} "using" is a C# keyword and should not be localized.</note>
      </trans-unit>
      <trans-unit id="yield_break_statement">
        <source>yield break statement</source>
        <target state="translated">yield break ステートメント</target>
        <note>{Locked="yield break"} "yield break" is a C# keyword and should not be localized.</note>
      </trans-unit>
      <trans-unit id="yield_return_statement">
        <source>yield return statement</source>
        <target state="translated">yield return ステートメント</target>
        <note>{Locked="yield return"} "yield return" is a C# keyword and should not be localized.</note>
      </trans-unit>
    </body>
  </file>
</xliff><|MERGE_RESOLUTION|>--- conflicted
+++ resolved
@@ -102,15 +102,14 @@
         <target state="translated">'switch' ステートメントに変換</target>
         <note />
       </trans-unit>
-<<<<<<< HEAD
+      <trans-unit id="Convert_to_verbatim_string">
+        <source>Convert to verbatim string</source>
+        <target state="new">Convert to verbatim string</target>
+        <note />
+      </trans-unit>
       <trans-unit id="Convert_type_to_0">
         <source>Convert type to '{0}'</source>
         <target state="new">Convert type to '{0}'</target>
-=======
-      <trans-unit id="Convert_to_verbatim_string">
-        <source>Convert to verbatim string</source>
-        <target state="new">Convert to verbatim string</target>
->>>>>>> 33a47a6b
         <note />
       </trans-unit>
       <trans-unit id="Declare_as_nullable">
