--- conflicted
+++ resolved
@@ -118,16 +118,12 @@
             get { return true; }
         }
 
-<<<<<<< HEAD
+        internal override RefKind RefKind
+        {
+            get { return RefKind.None; }
+        }
+
         public override TypeSymbolWithAnnotations ReturnType
-=======
-        internal override RefKind RefKind
-        {
-            get { return RefKind.None; }
-        }
-
-        public override TypeSymbol ReturnType
->>>>>>> c7afb2d2
         {
             get { throw ExceptionUtilities.Unreachable; }
         }
