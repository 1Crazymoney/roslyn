--- conflicted
+++ resolved
@@ -27,17 +27,7 @@
         [ImportingConstructor]
         public RemoteDiagnosticListTable(
             SVsServiceProvider serviceProvider, RemoteLanguageServiceWorkspace workspace, IDiagnosticService diagnosticService, ITableManagerProvider provider) :
-<<<<<<< HEAD
             base(workspace, provider)
-=======
-            this(workspace, diagnosticService, provider)
-        {
-            ConnectWorkspaceEvents();
-        }
-
-        private RemoteDiagnosticListTable(CodeAnalysis.Workspace workspace, IDiagnosticService diagnosticService, ITableManagerProvider provider)
-            : base(workspace, provider)
->>>>>>> bc070497
         {
             _source = new LiveTableDataSource(workspace, diagnosticService, IdentifierString);
             AddInitialTableSource(workspace.CurrentSolution, _source);
