﻿// Licensed to the .NET Foundation under one or more agreements.
// The .NET Foundation licenses this file to you under the MIT license.
// See the LICENSE file in the project root for more information.

#nullable enable

using System;
using System.Collections.Generic;
using System.ComponentModel.Composition;
using System.Linq;
using System.Threading;
using System.Threading.Tasks;
using Microsoft.CodeAnalysis;
using Microsoft.CodeAnalysis.Completion;
using Microsoft.CodeAnalysis.Completion.Providers;
using Microsoft.CodeAnalysis.Editor;
using Microsoft.CodeAnalysis.Editor.FindUsages;
using Microsoft.CodeAnalysis.Editor.Shared.Utilities;
using Microsoft.CodeAnalysis.Host.Mef;
using Microsoft.CodeAnalysis.LanguageServer.Handler;
using Microsoft.CodeAnalysis.SignatureHelp;
using Microsoft.CodeAnalysis.Text;
using Microsoft.VisualStudio.LanguageServer.Protocol;
using Microsoft.VisualStudio.LanguageServices.LiveShare.CustomProtocol;
using Microsoft.VisualStudio.LanguageServices.LiveShare.Protocol;
using Microsoft.VisualStudio.LiveShare.LanguageServices;
using Newtonsoft.Json;
using Newtonsoft.Json.Linq;
using StreamJsonRpc;

namespace Microsoft.VisualStudio.LanguageServices.LiveShare
{
    [ExportLspRequestHandler(LiveShareConstants.TypeScriptContractName, Methods.TextDocumentCompletionName)]
    internal class TypeScriptCompletionHandlerShim : CompletionHandler, ILspRequestHandler<object, LanguageServer.Protocol.CompletionItem[], Solution>
    {

        /// <summary>
        /// The VS LSP client supports streaming using IProgress on various requests.	
        /// However, this works through liveshare on the LSP client, but not the LSP extension.
        /// see https://devdiv.visualstudio.com/DevDiv/_workitems/edit/1107682 for tracking.
        /// </summary>
        private static readonly JsonSerializer s_jsonSerializer = JsonSerializer.Create(new JsonSerializerSettings
        {
            Error = (sender, args) =>
            {
                if (object.Equals(args.ErrorContext.Member, "partialResultToken"))
                {
                    args.ErrorContext.Handled = true;
                }
            }
        });

        [ImportingConstructor]
        [Obsolete(MefConstruction.ImportingConstructorMessage, error: true)]
        public TypeScriptCompletionHandlerShim()
        {
        }

        public Task<LanguageServer.Protocol.CompletionItem[]> HandleAsync(object input, RequestContext<Solution> requestContext, CancellationToken cancellationToken)
        {
            // The VS LSP client supports streaming using IProgress<T> on various requests.	
            // However, this works through liveshare on the LSP client, but not the LSP extension.
            // see https://devdiv.visualstudio.com/DevDiv/_workitems/edit/1107682 for tracking.
            var request = ((JObject)input).ToObject<CompletionParams>(s_jsonSerializer);
            return base.HandleRequestAsync(requestContext.Context, request, requestContext.GetClientCapabilities(), null, cancellationToken);
        }
    }

    [ExportLspRequestHandler(LiveShareConstants.TypeScriptContractName, Methods.TextDocumentCompletionResolveName)]
    internal class TypeScriptCompletionResolverHandlerShim : CompletionResolveHandler, ILspRequestHandler<LanguageServer.Protocol.CompletionItem, LanguageServer.Protocol.CompletionItem, Solution>
    {
        [ImportingConstructor]
        [Obsolete(MefConstruction.ImportingConstructorMessage, error: true)]
        public TypeScriptCompletionResolverHandlerShim()
        {
        }

        public Task<LanguageServer.Protocol.CompletionItem> HandleAsync(LanguageServer.Protocol.CompletionItem param, RequestContext<Solution> requestContext, CancellationToken cancellationToken)
            => base.HandleRequestAsync(requestContext.Context, param, requestContext.GetClientCapabilities(), null, cancellationToken);
    }

    [ExportLspRequestHandler(LiveShareConstants.TypeScriptContractName, Methods.TextDocumentDocumentHighlightName)]
    internal class TypeScriptDocumentHighlightHandlerShim : DocumentHighlightsHandler, ILspRequestHandler<TextDocumentPositionParams, DocumentHighlight[], Solution>
    {
        [ImportingConstructor]
        [Obsolete(MefConstruction.ImportingConstructorMessage, error: true)]
        public TypeScriptDocumentHighlightHandlerShim()
        {
        }

        public Task<DocumentHighlight[]> HandleAsync(TextDocumentPositionParams param, RequestContext<Solution> requestContext, CancellationToken cancellationToken)
            => base.HandleRequestAsync(requestContext.Context, param, requestContext.GetClientCapabilities(), null, cancellationToken);
    }

    [ExportLspRequestHandler(LiveShareConstants.TypeScriptContractName, Methods.TextDocumentDocumentSymbolName)]
    internal class TypeScriptDocumentSymbolsHandlerShim : DocumentSymbolsHandler, ILspRequestHandler<DocumentSymbolParams, SymbolInformation[], Solution>
    {
        [ImportingConstructor]
        [Obsolete(MefConstruction.ImportingConstructorMessage, error: true)]
        public TypeScriptDocumentSymbolsHandlerShim()
        {
        }

        public async Task<SymbolInformation[]> HandleAsync(DocumentSymbolParams param, RequestContext<Solution> requestContext, CancellationToken cancellationToken)
        {
            var clientCapabilities = requestContext.GetClientCapabilities();
            if (clientCapabilities.TextDocument?.DocumentSymbol?.HierarchicalDocumentSymbolSupport == true)
            {
                // If the value is true, set it to false.  Liveshare does not support hierarchical document symbols.
                clientCapabilities.TextDocument.DocumentSymbol.HierarchicalDocumentSymbolSupport = false;
            }

            var response = await base.HandleRequestAsync(requestContext.Context, param, clientCapabilities, null, cancellationToken).ConfigureAwait(false);

            // Since hierarchicalSupport will never be true, it is safe to cast the response to SymbolInformation[]
            return response.Cast<SymbolInformation>().ToArray();
        }
    }

    [ExportLspRequestHandler(LiveShareConstants.TypeScriptContractName, Methods.TextDocumentFormattingName)]
    internal class TypeScriptFormatDocumentHandlerShim : FormatDocumentHandler, ILspRequestHandler<DocumentFormattingParams, TextEdit[], Solution>
    {
        private readonly IThreadingContext _threadingContext;

        [ImportingConstructor]
        [Obsolete(MefConstruction.ImportingConstructorMessage, error: true)]
        public TypeScriptFormatDocumentHandlerShim(IThreadingContext threadingContext)
            => _threadingContext = threadingContext;

        public Task<TextEdit[]> HandleAsync(DocumentFormattingParams request, RequestContext<Solution> requestContext, CancellationToken cancellationToken)
            => base.HandleRequestAsync(requestContext.Context, request, requestContext.GetClientCapabilities(), null, cancellationToken);

        protected override async Task<IList<TextChange>> GetFormattingChangesAsync(IEditorFormattingService formattingService, Document document, TextSpan? textSpan, CancellationToken cancellationToken)
        {
            // TypeScript expects to be called on the UI thread to get the formatting options.
            await _threadingContext.JoinableTaskFactory.SwitchToMainThreadAsync(cancellationToken);
            return await base.GetFormattingChangesAsync(formattingService, document, textSpan, cancellationToken).ConfigureAwait(false);
        }
    }

    [ExportLspRequestHandler(LiveShareConstants.TypeScriptContractName, Methods.TextDocumentRangeFormattingName)]
    internal class TypeScriptFormatDocumentRangeHandlerShim : FormatDocumentRangeHandler, ILspRequestHandler<DocumentRangeFormattingParams, TextEdit[], Solution>
    {
        private readonly IThreadingContext _threadingContext;

        [ImportingConstructor]
        [Obsolete(MefConstruction.ImportingConstructorMessage, error: true)]
        public TypeScriptFormatDocumentRangeHandlerShim(IThreadingContext threadingContext)
            => _threadingContext = threadingContext;

        public Task<TextEdit[]> HandleAsync(DocumentRangeFormattingParams request, RequestContext<Solution> requestContext, CancellationToken cancellationToken)
            => base.HandleRequestAsync(requestContext.Context, request, requestContext.GetClientCapabilities(), null, cancellationToken);

        protected override async Task<IList<TextChange>> GetFormattingChangesAsync(IEditorFormattingService formattingService, Document document, TextSpan? textSpan, CancellationToken cancellationToken)
        {
            // TypeScript expects to be called on the UI thread to get the formatting options.
            await _threadingContext.JoinableTaskFactory.SwitchToMainThreadAsync(cancellationToken);
            return await base.GetFormattingChangesAsync(formattingService, document, textSpan, cancellationToken).ConfigureAwait(false);
        }
    }

    [ExportLspRequestHandler(LiveShareConstants.TypeScriptContractName, Methods.TextDocumentOnTypeFormattingName)]
    internal class TypeScriptFormatDocumentOnTypeHandlerShim : FormatDocumentOnTypeHandler, ILspRequestHandler<DocumentOnTypeFormattingParams, TextEdit[], Solution>
    {
        private readonly IThreadingContext _threadingContext;

        [ImportingConstructor]
        [Obsolete(MefConstruction.ImportingConstructorMessage, error: true)]
        public TypeScriptFormatDocumentOnTypeHandlerShim(IThreadingContext threadingContext)
            => _threadingContext = threadingContext;

        public Task<TextEdit[]> HandleAsync(DocumentOnTypeFormattingParams request, RequestContext<Solution> requestContext, CancellationToken cancellationToken)
            => base.HandleRequestAsync(requestContext.Context, request, requestContext?.ClientCapabilities?.ToObject<ClientCapabilities>(), null, cancellationToken);

        protected override async Task<IList<TextChange>?> GetFormattingChangesAsync(IEditorFormattingService formattingService, Document document, char typedChar, int position, CancellationToken cancellationToken)
        {
            // TypeScript expects to be called on the UI thread to get the formatting options.
            await _threadingContext.JoinableTaskFactory.SwitchToMainThreadAsync(cancellationToken);
            return await base.GetFormattingChangesAsync(formattingService, document, typedChar, position, cancellationToken).ConfigureAwait(false);
        }

        protected override async Task<IList<TextChange>?> GetFormattingChangesOnReturnAsync(IEditorFormattingService formattingService, Document document, int position, CancellationToken cancellationToken)
        {
            // TypeScript expects to be called on the UI thread to get the formatting options.
            await _threadingContext.JoinableTaskFactory.SwitchToMainThreadAsync(cancellationToken);
            return await base.GetFormattingChangesOnReturnAsync(formattingService, document, position, cancellationToken).ConfigureAwait(false);
        }
    }

    [ExportLspRequestHandler(LiveShareConstants.TypeScriptContractName, Methods.TextDocumentImplementationName)]
    internal class TypeScriptFindImplementationsHandlerShim : FindImplementationsHandler, ILspRequestHandler<TextDocumentPositionParams, LanguageServer.Protocol.Location[], Solution>
    {
        private readonly IThreadingContext _threadingContext;

        [ImportingConstructor]
        [Obsolete(MefConstruction.ImportingConstructorMessage, error: true)]
        public TypeScriptFindImplementationsHandlerShim(IThreadingContext threadingContext)
            => _threadingContext = threadingContext;

        public Task<LanguageServer.Protocol.Location[]> HandleAsync(TextDocumentPositionParams request, RequestContext<Solution> requestContext, CancellationToken cancellationToken)
            => base.HandleRequestAsync(requestContext.Context, request, requestContext.GetClientCapabilities(), null, cancellationToken);

        protected override async Task FindImplementationsAsync(IFindUsagesService findUsagesService, Document document, int position, SimpleFindUsagesContext context)
        {
            // TypeScript expects to be called on the UI to get implementations.
            await _threadingContext.JoinableTaskFactory.SwitchToMainThreadAsync(context.CancellationToken);
            await base.FindImplementationsAsync(findUsagesService, document, position, context).ConfigureAwait(false);
        }
    }

    [ExportLspRequestHandler(LiveShareConstants.TypeScriptContractName, Methods.InitializeName)]
    internal class TypeScriptInitializeHandlerShim : InitializeHandler, ILspRequestHandler<InitializeParams, InitializeResult, Solution>
    {
        [ImportingConstructor]
        [Obsolete(MefConstruction.ImportingConstructorMessage, error: true)]
        public TypeScriptInitializeHandlerShim([ImportMany] IEnumerable<Lazy<CompletionProvider, CompletionProviderMetadata>> completionProviders) : base(completionProviders)
        {
        }

        public async Task<InitializeResult> HandleAsync(InitializeParams param, RequestContext<Solution> requestContext, CancellationToken cancellationToken)
        {
            var initializeResult = await base.HandleRequestAsync(requestContext.Context, param, requestContext.GetClientCapabilities(), null, cancellationToken).ConfigureAwait(false);
            initializeResult.Capabilities.Experimental = new RoslynExperimentalCapabilities { SyntacticLspProvider = true };
            return initializeResult;
        }
    }

    [ExportLspRequestHandler(LiveShareConstants.TypeScriptContractName, Methods.TextDocumentSignatureHelpName)]
    internal class TypeScriptSignatureHelpHandlerShim : SignatureHelpHandler, ILspRequestHandler<TextDocumentPositionParams, SignatureHelp, Solution>
    {
        [ImportingConstructor]
        [Obsolete(MefConstruction.ImportingConstructorMessage, error: true)]
        public TypeScriptSignatureHelpHandlerShim([ImportMany] IEnumerable<Lazy<ISignatureHelpProvider, OrderableLanguageMetadata>> allProviders) : base(allProviders)
        {
        }

        public Task<SignatureHelp> HandleAsync(TextDocumentPositionParams param, RequestContext<Solution> requestContext, CancellationToken cancellationToken)
            => base.HandleRequestAsync(requestContext.Context, param, requestContext.GetClientCapabilities(), null, cancellationToken);
    }

    [ExportLspRequestHandler(LiveShareConstants.TypeScriptContractName, Methods.TextDocumentRenameName)]
<<<<<<< HEAD
    internal class TypeScriptRenameHandlerShim : RenameHandler, ILspRequestHandler<RenameParams, WorkspaceEdit, Solution>
=======
    internal class TypeScriptRenameHandlerShim : RenameHandler, ILspRequestHandler<RenameParams, WorkspaceEdit?, Solution>
>>>>>>> 87e2b1e9
    {
        [ImportingConstructor]
        [Obsolete(MefConstruction.ImportingConstructorMessage, error: true)]
        public TypeScriptRenameHandlerShim()
        {
        }

<<<<<<< HEAD
        public Task<WorkspaceEdit> HandleAsync(RenameParams param, RequestContext<Solution> requestContext, CancellationToken cancellationToken)
=======
        public Task<WorkspaceEdit?> HandleAsync(RenameParams param, RequestContext<Solution> requestContext, CancellationToken cancellationToken)
>>>>>>> 87e2b1e9
            => base.HandleRequestAsync(requestContext.Context, param, requestContext.GetClientCapabilities(), null, cancellationToken);
    }

    [ExportLspRequestHandler(LiveShareConstants.TypeScriptContractName, Methods.WorkspaceSymbolName)]
    internal class TypeScriptWorkspaceSymbolsHandlerShim : WorkspaceSymbolsHandler, ILspRequestHandler<WorkspaceSymbolParams, SymbolInformation[], Solution>
    {
        [ImportingConstructor]
        [Obsolete(MefConstruction.ImportingConstructorMessage, error: true)]
        public TypeScriptWorkspaceSymbolsHandlerShim()
        {
        }

        [JsonRpcMethod(UseSingleObjectParameterDeserialization = true)]
        public Task<SymbolInformation[]> HandleAsync(WorkspaceSymbolParams request, RequestContext<Solution> requestContext, CancellationToken cancellationToken)
            => base.HandleRequestAsync(requestContext.Context, request, requestContext.GetClientCapabilities(), null, cancellationToken);
    }
}<|MERGE_RESOLUTION|>--- conflicted
+++ resolved
@@ -239,11 +239,7 @@
     }
 
     [ExportLspRequestHandler(LiveShareConstants.TypeScriptContractName, Methods.TextDocumentRenameName)]
-<<<<<<< HEAD
-    internal class TypeScriptRenameHandlerShim : RenameHandler, ILspRequestHandler<RenameParams, WorkspaceEdit, Solution>
-=======
     internal class TypeScriptRenameHandlerShim : RenameHandler, ILspRequestHandler<RenameParams, WorkspaceEdit?, Solution>
->>>>>>> 87e2b1e9
     {
         [ImportingConstructor]
         [Obsolete(MefConstruction.ImportingConstructorMessage, error: true)]
@@ -251,11 +247,7 @@
         {
         }
 
-<<<<<<< HEAD
-        public Task<WorkspaceEdit> HandleAsync(RenameParams param, RequestContext<Solution> requestContext, CancellationToken cancellationToken)
-=======
         public Task<WorkspaceEdit?> HandleAsync(RenameParams param, RequestContext<Solution> requestContext, CancellationToken cancellationToken)
->>>>>>> 87e2b1e9
             => base.HandleRequestAsync(requestContext.Context, param, requestContext.GetClientCapabilities(), null, cancellationToken);
     }
 
