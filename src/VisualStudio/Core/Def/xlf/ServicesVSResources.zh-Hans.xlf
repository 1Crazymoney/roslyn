--- conflicted
+++ resolved
@@ -12,14 +12,6 @@
         <target state="translated">元素无效。</target>
         <note />
       </trans-unit>
-<<<<<<< HEAD
-      <trans-unit id="Ignore">
-        <source>Ignore</source>
-        <target state="translated">忽略</target>
-        <note />
-      </trans-unit>
-=======
->>>>>>> 8e22089f
       <trans-unit id="In_other_operators">
         <source>In other operators</source>
         <target state="translated">在其他运算符中</target>
