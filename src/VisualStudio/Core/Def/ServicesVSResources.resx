﻿<?xml version="1.0" encoding="utf-8"?>
<root>
  <!-- 
    Microsoft ResX Schema 
    
    Version 2.0
    
    The primary goals of this format is to allow a simple XML format 
    that is mostly human readable. The generation and parsing of the 
    various data types are done through the TypeConverter classes 
    associated with the data types.
    
    Example:
    
    ... ado.net/XML headers & schema ...
    <resheader name="resmimetype">text/microsoft-resx</resheader>
    <resheader name="version">2.0</resheader>
    <resheader name="reader">System.Resources.ResXResourceReader, System.Windows.Forms, ...</resheader>
    <resheader name="writer">System.Resources.ResXResourceWriter, System.Windows.Forms, ...</resheader>
    <data name="Name1"><value>this is my long string</value><comment>this is a comment</comment></data>
    <data name="Color1" type="System.Drawing.Color, System.Drawing">Blue</data>
    <data name="Bitmap1" mimetype="application/x-microsoft.net.object.binary.base64">
        <value>[base64 mime encoded serialized .NET Framework object]</value>
    </data>
    <data name="Icon1" type="System.Drawing.Icon, System.Drawing" mimetype="application/x-microsoft.net.object.bytearray.base64">
        <value>[base64 mime encoded string representing a byte array form of the .NET Framework object]</value>
        <comment>This is a comment</comment>
    </data>
                
    There are any number of "resheader" rows that contain simple 
    name/value pairs.
    
    Each data row contains a name, and value. The row also contains a 
    type or mimetype. Type corresponds to a .NET class that support 
    text/value conversion through the TypeConverter architecture. 
    Classes that don't support this are serialized and stored with the 
    mimetype set.
    
    The mimetype is used for serialized objects, and tells the 
    ResXResourceReader how to depersist the object. This is currently not 
    extensible. For a given mimetype the value must be set accordingly:
    
    Note - application/x-microsoft.net.object.binary.base64 is the format 
    that the ResXResourceWriter will generate, however the reader can 
    read any of the formats listed below.
    
    mimetype: application/x-microsoft.net.object.binary.base64
    value   : The object must be serialized with 
            : System.Runtime.Serialization.Formatters.Binary.BinaryFormatter
            : and then encoded with base64 encoding.
    
    mimetype: application/x-microsoft.net.object.soap.base64
    value   : The object must be serialized with 
            : System.Runtime.Serialization.Formatters.Soap.SoapFormatter
            : and then encoded with base64 encoding.

    mimetype: application/x-microsoft.net.object.bytearray.base64
    value   : The object must be serialized into a byte array 
            : using a System.ComponentModel.TypeConverter
            : and then encoded with base64 encoding.
    -->
  <xsd:schema id="root" xmlns="" xmlns:xsd="http://www.w3.org/2001/XMLSchema" xmlns:msdata="urn:schemas-microsoft-com:xml-msdata">
    <xsd:import namespace="http://www.w3.org/XML/1998/namespace" />
    <xsd:element name="root" msdata:IsDataSet="true">
      <xsd:complexType>
        <xsd:choice maxOccurs="unbounded">
          <xsd:element name="metadata">
            <xsd:complexType>
              <xsd:sequence>
                <xsd:element name="value" type="xsd:string" minOccurs="0" />
              </xsd:sequence>
              <xsd:attribute name="name" use="required" type="xsd:string" />
              <xsd:attribute name="type" type="xsd:string" />
              <xsd:attribute name="mimetype" type="xsd:string" />
              <xsd:attribute ref="xml:space" />
            </xsd:complexType>
          </xsd:element>
          <xsd:element name="assembly">
            <xsd:complexType>
              <xsd:attribute name="alias" type="xsd:string" />
              <xsd:attribute name="name" type="xsd:string" />
            </xsd:complexType>
          </xsd:element>
          <xsd:element name="data">
            <xsd:complexType>
              <xsd:sequence>
                <xsd:element name="value" type="xsd:string" minOccurs="0" msdata:Ordinal="1" />
                <xsd:element name="comment" type="xsd:string" minOccurs="0" msdata:Ordinal="2" />
              </xsd:sequence>
              <xsd:attribute name="name" type="xsd:string" use="required" msdata:Ordinal="1" />
              <xsd:attribute name="type" type="xsd:string" msdata:Ordinal="3" />
              <xsd:attribute name="mimetype" type="xsd:string" msdata:Ordinal="4" />
              <xsd:attribute ref="xml:space" />
            </xsd:complexType>
          </xsd:element>
          <xsd:element name="resheader">
            <xsd:complexType>
              <xsd:sequence>
                <xsd:element name="value" type="xsd:string" minOccurs="0" msdata:Ordinal="1" />
              </xsd:sequence>
              <xsd:attribute name="name" type="xsd:string" use="required" />
            </xsd:complexType>
          </xsd:element>
        </xsd:choice>
      </xsd:complexType>
    </xsd:element>
  </xsd:schema>
  <resheader name="resmimetype">
    <value>text/microsoft-resx</value>
  </resheader>
  <resheader name="version">
    <value>2.0</value>
  </resheader>
  <resheader name="reader">
    <value>System.Resources.ResXResourceReader, System.Windows.Forms, Version=4.0.0.0, Culture=neutral, PublicKeyToken=b77a5c561934e089</value>
  </resheader>
  <resheader name="writer">
    <value>System.Resources.ResXResourceWriter, System.Windows.Forms, Version=4.0.0.0, Culture=neutral, PublicKeyToken=b77a5c561934e089</value>
  </resheader>
  <data name="Element_is_not_valid" xml:space="preserve">
    <value>Element is not valid.</value>
  </data>
  <data name="You_must_select_at_least_one_member" xml:space="preserve">
    <value>You must select at least one member.</value>
  </data>
  <data name="Name_conflicts_with_an_existing_type_name" xml:space="preserve">
    <value>Name conflicts with an existing type name.</value>
  </data>
  <data name="Name_is_not_a_valid_0_identifier" xml:space="preserve">
    <value>Name is not a valid {0} identifier.</value>
  </data>
  <data name="Illegal_characters_in_path" xml:space="preserve">
    <value>Illegal characters in path.</value>
  </data>
  <data name="File_name_must_have_the_0_extension" xml:space="preserve">
    <value>File name must have the "{0}" extension.</value>
  </data>
  <data name="Debugger" xml:space="preserve">
    <value>Debugger</value>
  </data>
  <data name="Determining_breakpoint_location" xml:space="preserve">
    <value>Determining breakpoint location...</value>
  </data>
  <data name="Determining_autos" xml:space="preserve">
    <value>Determining autos...</value>
  </data>
  <data name="Resolving_breakpoint_location" xml:space="preserve">
    <value>Resolving breakpoint location...</value>
  </data>
  <data name="Validating_breakpoint_location" xml:space="preserve">
    <value>Validating breakpoint location...</value>
  </data>
  <data name="Getting_DataTip_text" xml:space="preserve">
    <value>Getting DataTip text...</value>
  </data>
  <data name="Preview_unavailable" xml:space="preserve">
    <value>Preview unavailable</value>
  </data>
  <data name="Overrides_" xml:space="preserve">
    <value>Overrides</value>
  </data>
  <data name="Overridden_By" xml:space="preserve">
    <value>Overridden By</value>
  </data>
  <data name="Inherits_" xml:space="preserve">
    <value>Inherits</value>
  </data>
  <data name="Inherited_By" xml:space="preserve">
    <value>Inherited By</value>
  </data>
  <data name="Implements_" xml:space="preserve">
    <value>Implements</value>
  </data>
  <data name="Implemented_By" xml:space="preserve">
    <value>Implemented By</value>
  </data>
  <data name="Maximum_number_of_documents_are_open" xml:space="preserve">
    <value>Maximum number of documents are open.</value>
  </data>
  <data name="Failed_to_create_document_in_miscellaneous_files_project" xml:space="preserve">
    <value>Failed to create document in miscellaneous files project.</value>
  </data>
  <data name="Invalid_access" xml:space="preserve">
    <value>Invalid access.</value>
  </data>
  <data name="The_following_references_were_not_found_0_Please_locate_and_add_them_manually" xml:space="preserve">
    <value>The following references were not found. {0}Please locate and add them manually.</value>
  </data>
  <data name="End_position_must_be_start_position" xml:space="preserve">
    <value>End position must be &gt;= start position</value>
  </data>
  <data name="Not_a_valid_value" xml:space="preserve">
    <value>Not a valid value</value>
  </data>
  <data name="given_workspace_doesn_t_support_undo" xml:space="preserve">
    <value>given workspace doesn't support undo</value>
  </data>
  <data name="Add_a_reference_to_0" xml:space="preserve">
    <value>Add a reference to '{0}'</value>
  </data>
  <data name="Event_type_is_invalid" xml:space="preserve">
    <value>Event type is invalid</value>
  </data>
  <data name="Can_t_find_where_to_insert_member" xml:space="preserve">
    <value>Can't find where to insert member</value>
  </data>
  <data name="Can_t_rename_other_elements" xml:space="preserve">
    <value>Can't rename 'other' elements</value>
  </data>
  <data name="Unknown_rename_type" xml:space="preserve">
    <value>Unknown rename type</value>
  </data>
  <data name="IDs_are_not_supported_for_this_symbol_type" xml:space="preserve">
    <value>IDs are not supported for this symbol type.</value>
  </data>
  <data name="Can_t_create_a_node_id_for_this_symbol_kind_colon_0" xml:space="preserve">
    <value>Can't create a node id for this symbol kind: '{0}'</value>
  </data>
  <data name="Project_References" xml:space="preserve">
    <value>Project References</value>
  </data>
  <data name="Base_Types" xml:space="preserve">
    <value>Base Types</value>
  </data>
  <data name="Miscellaneous_Files" xml:space="preserve">
    <value>Miscellaneous Files</value>
  </data>
  <data name="Could_not_find_project_0" xml:space="preserve">
    <value>Could not find project '{0}'</value>
  </data>
  <data name="Could_not_find_location_of_folder_on_disk" xml:space="preserve">
    <value>Could not find location of folder on disk</value>
  </data>
  <data name="Assembly" xml:space="preserve">
    <value>Assembly </value>
  </data>
  <data name="Exceptions_colon" xml:space="preserve">
    <value>Exceptions:</value>
  </data>
  <data name="Member_of_0" xml:space="preserve">
    <value>Member of {0}</value>
  </data>
  <data name="Parameters_colon1" xml:space="preserve">
    <value>Parameters:</value>
  </data>
  <data name="Project" xml:space="preserve">
    <value>Project </value>
  </data>
  <data name="Remarks_colon" xml:space="preserve">
    <value>Remarks:</value>
  </data>
  <data name="Returns_colon" xml:space="preserve">
    <value>Returns:</value>
  </data>
  <data name="Summary_colon" xml:space="preserve">
    <value>Summary:</value>
  </data>
  <data name="Type_Parameters_colon" xml:space="preserve">
    <value>Type Parameters:</value>
  </data>
  <data name="File_already_exists" xml:space="preserve">
    <value>File already exists</value>
  </data>
  <data name="File_path_cannot_use_reserved_keywords" xml:space="preserve">
    <value>File path cannot use reserved keywords</value>
  </data>
  <data name="DocumentPath_is_illegal" xml:space="preserve">
    <value>DocumentPath is illegal</value>
  </data>
  <data name="Project_Path_is_illegal" xml:space="preserve">
    <value>Project Path is illegal</value>
  </data>
  <data name="Path_cannot_have_empty_filename" xml:space="preserve">
    <value>Path cannot have empty filename</value>
  </data>
  <data name="The_given_DocumentId_did_not_come_from_the_Visual_Studio_workspace" xml:space="preserve">
    <value>The given DocumentId did not come from the Visual Studio workspace.</value>
  </data>
  <data name="Project_colon_0_1_Use_the_dropdown_to_view_and_switch_to_other_projects_this_file_may_belong_to" xml:space="preserve">
    <value>Project: {0} ({1})

Use the dropdown to view and switch to other projects this file may belong to.</value>
  </data>
  <data name="_0_Use_the_dropdown_to_view_and_navigate_to_other_items_in_this_file" xml:space="preserve">
    <value>{0}

Use the dropdown to view and navigate to other items in this file.</value>
  </data>
  <data name="Project_colon_0_Use_the_dropdown_to_view_and_switch_to_other_projects_this_file_may_belong_to" xml:space="preserve">
    <value>Project: {0}

Use the dropdown to view and switch to other projects this file may belong to.</value>
  </data>
  <data name="AnalyzerChangedOnDisk" xml:space="preserve">
    <value>AnalyzerChangedOnDisk</value>
  </data>
  <data name="The_analyzer_assembly_0_has_changed_Diagnostics_may_be_incorrect_until_Visual_Studio_is_restarted" xml:space="preserve">
    <value>The analyzer assembly '{0}' has changed. Diagnostics may be incorrect until Visual Studio is restarted.</value>
  </data>
  <data name="CSharp_VB_Diagnostics_Table_Data_Source" xml:space="preserve">
    <value>C#/VB Diagnostics Table Data Source</value>
  </data>
  <data name="CSharp_VB_Todo_List_Table_Data_Source" xml:space="preserve">
    <value>C#/VB Todo List Table Data Source</value>
  </data>
  <data name="Cancel" xml:space="preserve">
    <value>Cancel</value>
  </data>
  <data name="Deselect_All" xml:space="preserve">
    <value>_Deselect All</value>
  </data>
  <data name="Extract_Interface" xml:space="preserve">
    <value>Extract Interface</value>
  </data>
  <data name="Generated_name_colon" xml:space="preserve">
    <value>Generated name:</value>
  </data>
  <data name="New_file_name_colon" xml:space="preserve">
    <value>New _file name:</value>
  </data>
  <data name="New_interface_name_colon" xml:space="preserve">
    <value>New _interface name:</value>
  </data>
  <data name="OK" xml:space="preserve">
    <value>OK</value>
  </data>
  <data name="Select_All" xml:space="preserve">
    <value>_Select All</value>
  </data>
  <data name="Select_public_members_to_form_interface" xml:space="preserve">
    <value>Select public _members to form interface</value>
  </data>
  <data name="Access_colon" xml:space="preserve">
    <value>_Access:</value>
  </data>
  <data name="Add_to_existing_file" xml:space="preserve">
    <value>Add to _existing file</value>
  </data>
  <data name="Add_to_current_file" xml:space="preserve">
    <value>Add to _current file</value>
  </data>
  <data name="Change_Signature" xml:space="preserve">
    <value>Change Signature</value>
  </data>
  <data name="Create_new_file" xml:space="preserve">
    <value>_Create new file</value>
  </data>
  <data name="Default_" xml:space="preserve">
    <value>Default</value>
  </data>
  <data name="File_Name_colon" xml:space="preserve">
    <value>File Name:</value>
  </data>
  <data name="Generate_Type" xml:space="preserve">
    <value>Generate Type</value>
  </data>
  <data name="Kind_colon" xml:space="preserve">
    <value>_Kind:</value>
  </data>
  <data name="Location_colon" xml:space="preserve">
    <value>Location:</value>
  </data>
  <data name="Select_destination" xml:space="preserve">
    <value>Select destination</value>
  </data>
  <data name="Modifier" xml:space="preserve">
    <value>Modifier</value>
  </data>
  <data name="Name_colon1" xml:space="preserve">
    <value>Name:</value>
  </data>
  <data name="Parameter" xml:space="preserve">
    <value>Parameter</value>
  </data>
  <data name="Parameters_colon2" xml:space="preserve">
    <value>Parameters:</value>
  </data>
  <data name="Preview_method_signature_colon" xml:space="preserve">
    <value>Preview method signature:</value>
  </data>
  <data name="Preview_reference_changes" xml:space="preserve">
    <value>Preview reference changes</value>
  </data>
  <data name="Project_colon" xml:space="preserve">
    <value>_Project:</value>
  </data>
  <data name="Type" xml:space="preserve">
    <value>Type</value>
  </data>
  <data name="Type_Details_colon" xml:space="preserve">
    <value>Type Details:</value>
  </data>
  <data name="Re_move" xml:space="preserve">
    <value>Re_move</value>
  </data>
  <data name="Restore" xml:space="preserve">
    <value>_Restore</value>
  </data>
  <data name="More_about_0" xml:space="preserve">
    <value>More about {0}</value>
  </data>
  <data name="Navigation_must_be_performed_on_the_foreground_thread" xml:space="preserve">
    <value>Navigation must be performed on the foreground thread.</value>
  </data>
  <data name="bracket_plus_bracket" xml:space="preserve">
    <value>[+] </value>
  </data>
  <data name="bracket_bracket" xml:space="preserve">
    <value>[-] </value>
  </data>
  <data name="Reference_to_0_in_project_1" xml:space="preserve">
    <value>Reference to '{0}' in project '{1}'</value>
  </data>
  <data name="Unknown1" xml:space="preserve">
    <value>&lt;Unknown&gt;</value>
  </data>
  <data name="Analyzer_reference_to_0_in_project_1" xml:space="preserve">
    <value>Analyzer reference to '{0}' in project '{1}'</value>
  </data>
  <data name="Project_reference_to_0_in_project_1" xml:space="preserve">
    <value>Project reference to '{0}' in project '{1}'</value>
  </data>
  <data name="AnalyzerDependencyConflict" xml:space="preserve">
    <value>AnalyzerDependencyConflict</value>
  </data>
  <data name="Analyzer_assemblies_0_and_1_both_have_identity_2_but_different_contents_Only_one_will_be_loaded_and_analyzers_using_these_assemblies_may_not_run_correctly" xml:space="preserve">
    <value>Analyzer assemblies '{0}' and '{1}' both have identity '{2}' but different contents. Only one will be loaded and analyzers using these assemblies may not run correctly.</value>
  </data>
  <data name="_0_references" xml:space="preserve">
    <value>{0} references</value>
  </data>
  <data name="_1_reference" xml:space="preserve">
    <value>1 reference</value>
  </data>
  <data name="_0_encountered_an_error_and_has_been_disabled" xml:space="preserve">
    <value>'{0}' encountered an error and has been disabled.</value>
  </data>
  <data name="Enable" xml:space="preserve">
    <value>Enable</value>
  </data>
  <data name="Enable_and_ignore_future_errors" xml:space="preserve">
    <value>Enable and ignore future errors</value>
  </data>
  <data name="No_Changes" xml:space="preserve">
    <value>No Changes</value>
  </data>
  <data name="Current_block" xml:space="preserve">
    <value>Current block</value>
  </data>
  <data name="Determining_current_block" xml:space="preserve">
    <value>Determining current block.</value>
  </data>
  <data name="IntelliSense" xml:space="preserve">
    <value>IntelliSense</value>
  </data>
  <data name="CSharp_VB_Build_Table_Data_Source" xml:space="preserve">
    <value>C#/VB Build Table Data Source</value>
  </data>
  <data name="MissingAnalyzerReference" xml:space="preserve">
    <value>MissingAnalyzerReference</value>
  </data>
  <data name="Analyzer_assembly_0_depends_on_1_but_it_was_not_found_Analyzers_may_not_run_correctly_unless_the_missing_assembly_is_added_as_an_analyzer_reference_as_well" xml:space="preserve">
    <value>Analyzer assembly '{0}' depends on '{1}' but it was not found. Analyzers may not run correctly unless the missing assembly is added as an analyzer reference as well.</value>
  </data>
  <data name="Suppress_diagnostics" xml:space="preserve">
    <value>Suppress diagnostics</value>
  </data>
  <data name="Computing_suppressions_fix" xml:space="preserve">
    <value>Computing suppressions fix...</value>
  </data>
  <data name="Applying_suppressions_fix" xml:space="preserve">
    <value>Applying suppressions fix...</value>
  </data>
  <data name="Remove_suppressions" xml:space="preserve">
    <value>Remove suppressions</value>
  </data>
  <data name="Computing_remove_suppressions_fix" xml:space="preserve">
    <value>Computing remove suppressions fix...</value>
  </data>
  <data name="Applying_remove_suppressions_fix" xml:space="preserve">
    <value>Applying remove suppressions fix...</value>
  </data>
  <data name="This_workspace_only_supports_opening_documents_on_the_UI_thread" xml:space="preserve">
    <value>This workspace only supports opening documents on the UI thread.</value>
  </data>
  <data name="This_workspace_does_not_support_updating_Visual_Basic_compilation_options" xml:space="preserve">
    <value>This workspace does not support updating Visual Basic compilation options.</value>
  </data>
  <data name="This_workspace_does_not_support_updating_Visual_Basic_parse_options" xml:space="preserve">
    <value>This workspace does not support updating Visual Basic parse options.</value>
  </data>
  <data name="Synchronize_0" xml:space="preserve">
    <value>Synchronize {0}</value>
  </data>
  <data name="Synchronizing_with_0" xml:space="preserve">
    <value>Synchronizing with {0}...</value>
  </data>
  <data name="Visual_Studio_has_suspended_some_advanced_features_to_improve_performance" xml:space="preserve">
    <value>Visual Studio has suspended some advanced features to improve performance.</value>
  </data>
  <data name="Installing_0" xml:space="preserve">
    <value>Installing '{0}'</value>
  </data>
  <data name="Installing_0_completed" xml:space="preserve">
    <value>Installing '{0}' completed</value>
  </data>
  <data name="Package_install_failed_colon_0" xml:space="preserve">
    <value>Package install failed: {0}</value>
  </data>
  <data name="Unknown2" xml:space="preserve">
    <value>&lt;Unknown&gt;</value>
  </data>
  <data name="No" xml:space="preserve">
    <value>No</value>
  </data>
  <data name="Yes" xml:space="preserve">
    <value>Yes</value>
  </data>
  <data name="Choose_a_Symbol_Specification_and_a_Naming_Style" xml:space="preserve">
    <value>Choose a Symbol Specification and a Naming Style.</value>
  </data>
  <data name="Enter_a_title_for_this_Naming_Rule" xml:space="preserve">
    <value>Enter a title for this Naming Rule.</value>
  </data>
  <data name="Enter_a_title_for_this_Naming_Style" xml:space="preserve">
    <value>Enter a title for this Naming Style.</value>
  </data>
  <data name="Enter_a_title_for_this_Symbol_Specification" xml:space="preserve">
    <value>Enter a title for this Symbol Specification.</value>
  </data>
  <data name="Accessibilities_can_match_any" xml:space="preserve">
    <value>Accessibilities (can match any)</value>
  </data>
  <data name="Capitalization_colon" xml:space="preserve">
    <value>Capitalization:</value>
  </data>
  <data name="all_lower" xml:space="preserve">
    <value>all lower</value>
  </data>
  <data name="ALL_UPPER" xml:space="preserve">
    <value>ALL UPPER</value>
  </data>
  <data name="camel_Case_Name" xml:space="preserve">
    <value>camel Case Name</value>
  </data>
  <data name="First_word_upper" xml:space="preserve">
    <value>First word upper</value>
  </data>
  <data name="Pascal_Case_Name" xml:space="preserve">
    <value>Pascal Case Name</value>
  </data>
  <data name="Severity_colon" xml:space="preserve">
    <value>Severity:</value>
  </data>
  <data name="Modifiers_must_match_all" xml:space="preserve">
    <value>Modifiers (must match all)</value>
  </data>
  <data name="Name_colon2" xml:space="preserve">
    <value>Name:</value>
  </data>
  <data name="Naming_Rule" xml:space="preserve">
    <value>Naming Rule</value>
  </data>
  <data name="Naming_Style" xml:space="preserve">
    <value>Naming Style</value>
  </data>
  <data name="Naming_Style_colon" xml:space="preserve">
    <value>Naming Style:</value>
  </data>
  <data name="Naming_Rules_allow_you_to_define_how_particular_sets_of_symbols_should_be_named_and_how_incorrectly_named_symbols_should_be_handled" xml:space="preserve">
    <value>Naming Rules allow you to define how particular sets of symbols should be named and how incorrectly-named symbols should be handled.</value>
  </data>
  <data name="The_first_matching_top_level_Naming_Rule_is_used_by_default_when_naming_a_symbol_while_any_special_cases_are_handled_by_a_matching_child_rule" xml:space="preserve">
    <value>The first matching top-level Naming Rule is used by default when naming a symbol, while any special cases are handled by a matching child rule.</value>
  </data>
  <data name="Naming_Style_Title_colon" xml:space="preserve">
    <value>Naming Style Title:</value>
  </data>
  <data name="Parent_Rule_colon" xml:space="preserve">
    <value>Parent Rule:</value>
  </data>
  <data name="Required_Prefix_colon" xml:space="preserve">
    <value>Required Prefix:</value>
  </data>
  <data name="Required_Suffix_colon" xml:space="preserve">
    <value>Required Suffix:</value>
  </data>
  <data name="Sample_Identifier_colon" xml:space="preserve">
    <value>Sample Identifier:</value>
  </data>
  <data name="Symbol_Kinds_can_match_any" xml:space="preserve">
    <value>Symbol Kinds (can match any)</value>
  </data>
  <data name="Symbol_Specification" xml:space="preserve">
    <value>Symbol Specification</value>
  </data>
  <data name="Symbol_Specification_colon" xml:space="preserve">
    <value>Symbol Specification:</value>
  </data>
  <data name="Symbol_Specification_Title_colon" xml:space="preserve">
    <value>Symbol Specification Title:</value>
  </data>
  <data name="Word_Separator_colon" xml:space="preserve">
    <value>Word Separator:</value>
  </data>
  <data name="example" xml:space="preserve">
    <value>example</value>
    <comment>IdentifierWord_Example and IdentifierWord_Identifier are combined (with prefixes, suffixes, and word separators) into an example identifier name in the NamingStyle UI.</comment>
  </data>
  <data name="identifier" xml:space="preserve">
    <value>identifier</value>
    <comment>IdentifierWord_Example and IdentifierWord_Identifier are combined (with prefixes, suffixes, and word separators) into an example identifier name in the NamingStyle UI.</comment>
  </data>
  <data name="Install_0" xml:space="preserve">
    <value>Install '{0}'</value>
  </data>
  <data name="Uninstalling_0" xml:space="preserve">
    <value>Uninstalling '{0}'</value>
  </data>
  <data name="Uninstalling_0_completed" xml:space="preserve">
    <value>Uninstalling '{0}' completed</value>
  </data>
  <data name="Uninstall_0" xml:space="preserve">
    <value>Uninstall '{0}'</value>
  </data>
  <data name="Package_uninstall_failed_colon_0" xml:space="preserve">
    <value>Package uninstall failed: {0}</value>
  </data>
  <data name="Error_encountered_while_loading_the_project_Some_project_features_such_as_full_solution_analysis_for_the_failed_project_and_projects_that_depend_on_it_have_been_disabled" xml:space="preserve">
    <value>Error encountered while loading the project. Some project features, such as full solution analysis for the failed project and projects that depend on it, have been disabled.</value>
  </data>
  <data name="Project_loading_failed" xml:space="preserve">
    <value>Project loading failed.</value>
  </data>
  <data name="To_see_what_caused_the_issue_please_try_below_1_Close_Visual_Studio_long_paragraph_follows" xml:space="preserve">
    <value>To see what caused the issue, please try below.

1. Close Visual Studio
2. Open a Visual Studio Developer Command Prompt
3. Set environment variable “TraceDesignTime” to true (set TraceDesignTime=true)
4. Delete .vs directory/.suo file
5. Restart VS from the command prompt you set the environment variable (devenv)
6. Open the solution
7. Check '{0}' and look for the failed tasks (FAILED)</value>
  </data>
  <data name="Additional_information_colon" xml:space="preserve">
    <value>Additional information:</value>
  </data>
  <data name="Installing_0_failed_Additional_information_colon_1" xml:space="preserve">
    <value>Installing '{0}' failed.

Additional information: {1}</value>
  </data>
  <data name="Uninstalling_0_failed_Additional_information_colon_1" xml:space="preserve">
    <value>Uninstalling '{0}' failed.

Additional information: {1}</value>
  </data>
  <data name="Move_0_below_1" xml:space="preserve">
    <value>Move {0} below {1}</value>
    <comment>{0} and {1} are parameter descriptions</comment>
  </data>
  <data name="Move_0_above_1" xml:space="preserve">
    <value>Move {0} above {1}</value>
    <comment>{0} and {1} are parameter descriptions</comment>
  </data>
  <data name="Remove_0" xml:space="preserve">
    <value>Remove {0}</value>
    <comment>{0} is a parameter description</comment>
  </data>
  <data name="Restore_0" xml:space="preserve">
    <value>Restore {0}</value>
    <comment>{0} is a parameter description</comment>
  </data>
  <data name="Re_enable" xml:space="preserve">
    <value>Re-enable</value>
  </data>
  <data name="Learn_more" xml:space="preserve">
    <value>Learn more</value>
  </data>
  <data name="Build_plus_live_analysis_NuGet_package" xml:space="preserve">
    <value>Build + live analysis (NuGet package)</value>
  </data>
  <data name="Live_analysis_VSIX_extension" xml:space="preserve">
    <value>Live analysis (VSIX extension)</value>
  </data>
  <data name="Prefer_framework_type" xml:space="preserve">
    <value>Prefer framework type</value>
  </data>
  <data name="Prefer_predefined_type" xml:space="preserve">
    <value>Prefer predefined type</value>
  </data>
  <data name="Copy_to_Clipboard" xml:space="preserve">
    <value>Copy to Clipboard</value>
  </data>
  <data name="Close" xml:space="preserve">
    <value>Close</value>
  </data>
  <data name="Unknown_parameters" xml:space="preserve">
    <value>&lt;Unknown Parameters&gt;</value>
  </data>
  <data name="End_of_inner_exception_stack" xml:space="preserve">
    <value>--- End of inner exception stack trace ---</value>
  </data>
  <data name="For_locals_parameters_and_members" xml:space="preserve">
    <value>For locals, parameters and members</value>
  </data>
  <data name="For_member_access_expressions" xml:space="preserve">
    <value>For member access expressions</value>
  </data>
  <data name="Prefer_object_initializer" xml:space="preserve">
    <value>Prefer object initializer</value>
  </data>
  <data name="Expression_preferences_colon" xml:space="preserve">
    <value>Expression preferences:</value>
  </data>
  <data name="Block_Structure_Guides" xml:space="preserve">
    <value>Block Structure Guides</value>
  </data>
  <data name="Outlining" xml:space="preserve">
    <value>Outlining</value>
  </data>
  <data name="Show_guides_for_code_level_constructs" xml:space="preserve">
    <value>Show guides for code level constructs</value>
  </data>
  <data name="Show_guides_for_comments_and_preprocessor_regions" xml:space="preserve">
    <value>Show guides for comments and preprocessor regions</value>
  </data>
  <data name="Show_guides_for_declaration_level_constructs" xml:space="preserve">
    <value>Show guides for declaration level constructs</value>
  </data>
  <data name="Show_outlining_for_code_level_constructs" xml:space="preserve">
    <value>Show outlining for code level constructs</value>
  </data>
  <data name="Show_outlining_for_comments_and_preprocessor_regions" xml:space="preserve">
    <value>Show outlining for comments and preprocessor regions</value>
  </data>
  <data name="Show_outlining_for_declaration_level_constructs" xml:space="preserve">
    <value>Show outlining for declaration level constructs</value>
  </data>
  <data name="Variable_preferences_colon" xml:space="preserve">
    <value>Variable preferences:</value>
  </data>
  <data name="Prefer_inlined_variable_declaration" xml:space="preserve">
    <value>Prefer inlined variable declaration</value>
  </data>
  <data name="Use_expression_body_for_methods" xml:space="preserve">
    <value>Use expression body for methods</value>
  </data>
  <data name="Code_block_preferences_colon" xml:space="preserve">
    <value>Code block preferences:</value>
  </data>
  <data name="Use_expression_body_for_accessors" xml:space="preserve">
    <value>Use expression body for accessors</value>
  </data>
  <data name="Use_expression_body_for_constructors" xml:space="preserve">
    <value>Use expression body for constructors</value>
  </data>
  <data name="Use_expression_body_for_indexers" xml:space="preserve">
    <value>Use expression body for indexers</value>
  </data>
  <data name="Use_expression_body_for_operators" xml:space="preserve">
    <value>Use expression body for operators</value>
  </data>
  <data name="Use_expression_body_for_properties" xml:space="preserve">
    <value>Use expression body for properties</value>
  </data>
  <data name="Some_naming_rules_are_incomplete_Please_complete_or_remove_them" xml:space="preserve">
    <value>Some naming rules are incomplete. Please complete or remove them.</value>
  </data>
  <data name="Manage_specifications" xml:space="preserve">
    <value>Manage specifications</value>
  </data>
  <data name="Manage_naming_styles" xml:space="preserve">
    <value>Manage naming styles</value>
  </data>
  <data name="Reorder" xml:space="preserve">
    <value>Reorder</value>
  </data>
  <data name="Severity" xml:space="preserve">
    <value>Severity</value>
  </data>
  <data name="Specification" xml:space="preserve">
    <value>Specification</value>
  </data>
  <data name="Required_Style" xml:space="preserve">
    <value>Required Style</value>
  </data>
  <data name="This_item_cannot_be_deleted_because_it_is_used_by_an_existing_Naming_Rule" xml:space="preserve">
    <value>This item cannot be deleted because it is used by an existing Naming Rule.</value>
  </data>
  <data name="Prefer_collection_initializer" xml:space="preserve">
    <value>Prefer collection initializer</value>
  </data>
  <data name="Prefer_coalesce_expression" xml:space="preserve">
    <value>Prefer coalesce expression</value>
  </data>
  <data name="Collapse_regions_when_collapsing_to_definitions" xml:space="preserve">
    <value>Collapse #regions when collapsing to definitions</value>
  </data>
  <data name="Prefer_null_propagation" xml:space="preserve">
    <value>Prefer null propagation</value>
  </data>
  <data name="Prefer_explicit_tuple_name" xml:space="preserve">
    <value>Prefer explicit tuple name</value>
  </data>
  <data name="Description" xml:space="preserve">
    <value>Description</value>
  </data>
  <data name="Preference" xml:space="preserve">
    <value>Preference</value>
  </data>
  <data name="Implement_Interface_or_Abstract_Class" xml:space="preserve">
    <value>Implement Interface or Abstract Class</value>
  </data>
  <data name="For_a_given_symbol_only_the_topmost_rule_with_a_matching_Specification_will_be_applied_Violation_of_that_rules_Required_Style_will_be_reported_at_the_chosen_Severity_level" xml:space="preserve">
    <value>For a given symbol, only the topmost rule with a matching 'Specification' will be applied. Violation of that rule's 'Required Style' will be reported at the chosen 'Severity' level.</value>
  </data>
  <data name="at_the_end" xml:space="preserve">
    <value>at the end</value>
  </data>
  <data name="When_inserting_properties_events_and_methods_place_them" xml:space="preserve">
    <value>When inserting properties, events and methods, place them:</value>
  </data>
  <data name="with_other_members_of_the_same_kind" xml:space="preserve">
    <value>with other members of the same kind</value>
  </data>
  <data name="Prefer_braces" xml:space="preserve">
    <value>Prefer braces</value>
  </data>
  <data name="Over_colon" xml:space="preserve">
    <value>Over:</value>
  </data>
  <data name="Prefer_colon" xml:space="preserve">
    <value>Prefer:</value>
  </data>
  <data name="or" xml:space="preserve">
    <value>or</value>
  </data>
  <data name="built_in_types" xml:space="preserve">
    <value>built-in types</value>
  </data>
  <data name="everywhere_else" xml:space="preserve">
    <value>everywhere else</value>
  </data>
  <data name="type_is_apparent_from_assignment_expression" xml:space="preserve">
    <value>type is apparent from assignment expression</value>
  </data>
  <data name="Get_help_for_0" xml:space="preserve">
    <value>Get help for '{0}'</value>
  </data>
  <data name="Get_help_for_0_from_Bing" xml:space="preserve">
    <value>Get help for '{0}' from Bing</value>
  </data>
  <data name="Move_down" xml:space="preserve">
    <value>Move down</value>
  </data>
  <data name="Move_up" xml:space="preserve">
    <value>Move up</value>
  </data>
  <data name="Remove" xml:space="preserve">
    <value>Remove</value>
  </data>
  <data name="Pick_members" xml:space="preserve">
    <value>Pick members</value>
  </data>
  <data name="Unfortunately_a_process_used_by_Visual_Studio_has_encountered_an_unrecoverable_error_We_recommend_saving_your_work_and_then_closing_and_restarting_Visual_Studio" xml:space="preserve">
    <value>Unfortunately, a process used by Visual Studio has encountered an unrecoverable error.  We recommend saving your work, and then closing and restarting Visual Studio.</value>
  </data>
  <data name="analyzer_Prefer_auto_properties" xml:space="preserve">
    <value>Prefer auto properties</value>
  </data>
  <data name="Add_a_symbol_specification" xml:space="preserve">
    <value>Add a symbol specification</value>
  </data>
  <data name="Remove_symbol_specification" xml:space="preserve">
    <value>Remove symbol specification</value>
  </data>
  <data name="Add_item" xml:space="preserve">
    <value>Add item</value>
  </data>
  <data name="Edit_item" xml:space="preserve">
    <value>Edit item</value>
  </data>
  <data name="Remove_item" xml:space="preserve">
    <value>Remove item</value>
  </data>
  <data name="Add_a_naming_rule" xml:space="preserve">
    <value>Add a naming rule</value>
  </data>
  <data name="Remove_naming_rule" xml:space="preserve">
    <value>Remove naming rule</value>
  </data>
  <data name="VisualStudioWorkspace_TryApplyChanges_cannot_be_called_from_a_background_thread" xml:space="preserve">
    <value>VisualStudioWorkspace.TryApplyChanges cannot be called from a background thread.</value>
  </data>
  <data name="codegen_prefer_auto_properties" xml:space="preserve">
    <value>prefer auto properties</value>
  </data>
  <data name="prefer_throwing_properties" xml:space="preserve">
    <value>prefer throwing properties</value>
  </data>
  <data name="When_generating_properties" xml:space="preserve">
    <value>When generating properties:</value>
  </data>
  <data name="Options" xml:space="preserve">
    <value>Options</value>
  </data>
  <data name="Install_Microsoft_recommended_Roslyn_analyzers_which_provide_additional_diagnostics_and_fixes_for_common_API_design_security_performance_and_reliability_issues" xml:space="preserve">
    <value>Install Microsoft-recommended Roslyn analyzers, which provide additional diagnostics and fixes for common API design, security, performance, and reliability issues</value>
  </data>
  <data name="Never_show_this_again" xml:space="preserve">
    <value>Never show this again</value>
  </data>
  <data name="Prefer_simple_default_expression" xml:space="preserve">
    <value>Prefer simple 'default' expression</value>
  </data>
  <data name="Prefer_inferred_tuple_names" xml:space="preserve">
    <value>Prefer inferred tuple element names</value>
  </data>
  <data name="Prefer_inferred_anonymous_type_member_names" xml:space="preserve">
    <value>Prefer inferred anonymous type member names</value>
  </data>
  <data name="Preview_pane" xml:space="preserve">
    <value>Preview pane</value>
  </data>
  <data name="Analysis" xml:space="preserve">
    <value>Analysis</value>
  </data>
  <data name="Fade_out_unreachable_code" xml:space="preserve">
    <value>Fade out unreachable code</value>
  </data>
  <data name="Fading" xml:space="preserve">
    <value>Fading</value>
  </data>
  <data name="Prefer_local_function_over_anonymous_function" xml:space="preserve">
    <value>Prefer local function over anonymous function</value>
  </data>
  <data name="Keep_all_parentheses_in_colon" xml:space="preserve">
    <value>Keep all parentheses in:</value>
  </data>
  <data name="In_other_operators" xml:space="preserve">
    <value>In other operators</value>
  </data>
  <data name="Never_if_unnecessary" xml:space="preserve">
    <value>Never if unnecessary</value>
  </data>
  <data name="Always_for_clarity" xml:space="preserve">
    <value>Always for clarity</value>
  </data>
  <data name="Parentheses_preferences_colon" xml:space="preserve">
    <value>Parentheses preferences:</value>
  </data>
  <data name="ModuleHasBeenUnloaded" xml:space="preserve">
    <value>Module has been unloaded.</value>
  </data>
  <data name="Prefer_deconstructed_variable_declaration" xml:space="preserve">
    <value>Prefer deconstructed variable declaration</value>
  </data>
  <data name="External_reference_found" xml:space="preserve">
    <value>External reference found</value>
  </data>
  <data name="No_references_found_to_0" xml:space="preserve">
    <value>No references found to '{0}'</value>
  </data>
  <data name="Search_found_no_results" xml:space="preserve">
    <value>Search found no results</value>
  </data>
  <data name="Sync_Class_View" xml:space="preserve">
    <value>Sync Class View</value>
  </data>
  <data name="Reset_Visual_Studio_default_keymapping" xml:space="preserve">
    <value>Reset Visual Studio default keymapping</value>
  </data>
  <data name="Enable_navigation_to_decompiled_sources" xml:space="preserve">
    <value>Enable navigation to decompiled sources (experimental)</value>
  </data>
  <data name="Decompiler_Legal_Notice_Message" xml:space="preserve">
    <value>IMPORTANT: Visual Studio includes decompiling functionality (“Decompiler”) that enables reproducing source code from binary code. By accessing and using the Decompiler, you agree to the Visual Studio license terms and the terms for the Decompiler below. If you do not agree with these combined terms, do not access or use the Decompiler.

You acknowledge that binary code and source code might be protected by copyright and trademark laws.  Before using the Decompiler on any binary code, you need to first:
(i) confirm that the license terms governing your use of the binary code do not contain a provision which prohibits you from decompiling the software; or
(ii) obtain permission to decompile the binary code from the owner of the software.

Your use of the Decompiler is optional.  Microsoft is not responsible and disclaims all liability for your use of the Decompiler that violates any laws or any software license terms which prohibit decompiling of the software.

I agree to all of the foregoing:</value>
  </data>
  <data name="Decompiler_Legal_Notice_Title" xml:space="preserve">
    <value>Decompiler Legal Notice</value>
  </data>
  <data name="Colorize_regular_expressions" xml:space="preserve">
    <value>Colorize regular expressions</value>
  </data>
  <data name="Highlight_related_components_under_cursor" xml:space="preserve">
    <value>Highlight related components under cursor</value>
  </data>
  <data name="Regular_Expressions" xml:space="preserve">
    <value>Regular Expressions</value>
  </data>
  <data name="Report_invalid_regular_expressions" xml:space="preserve">
    <value>Report invalid regular expressions</value>
  </data>
  <data name="Code_style_header_use_editor_config" xml:space="preserve">
    <value>Your .editorconfig file might override the local settings configured on this page which only apply to your machine. To configure these settings to travel with your solution use EditorConfig files. More info</value>
  </data>
  <data name="Modifier_preferences_colon" xml:space="preserve">
    <value>Modifier preferences:</value>
  </data>
  <data name="Prefer_readonly_fields" xml:space="preserve">
    <value>Prefer readonly fields</value>
  </data>
  <data name="Analyzing_0" xml:space="preserve">
    <value>Analyzing '{0}'</value>
  </data>
  <data name="Prefer_conditional_expression_over_if_with_assignments" xml:space="preserve">
    <value>Prefer conditional expression over 'if' with assignments</value>
  </data>
  <data name="Prefer_conditional_expression_over_if_with_returns" xml:space="preserve">
    <value>Prefer conditional expression over 'if' with returns</value>
  </data>
  <data name="Apply_0_keymapping_scheme" xml:space="preserve">
    <value>Apply '{0}' keymapping scheme</value>
  </data>
  <data name="We_notice_you_suspended_0_Reset_keymappings_to_continue_to_navigate_and_refactor" xml:space="preserve">
    <value>We notice you suspended '{0}'. Reset keymappings to continue to navigate and refactor.</value>
  </data>
  <data name="Use_expression_body_for_lambdas" xml:space="preserve">
    <value>Use expression body for lambdas</value>
  </data>
  <data name="Prefer_compound_assignments" xml:space="preserve">
    <value>Prefer compound assignments</value>
  </data>
  <data name="Generate_dot_editorconfig_file_from_settings" xml:space="preserve">
    <value>Generate .editorconfig file from settings</value>
  </data>
  <data name="Save_dot_editorconfig_file" xml:space="preserve">
    <value>Save .editorconfig file</value>
  </data>
  <data name="Kind" xml:space="preserve">
    <value>Kind</value>
  </data>
  <data name="Prefer_index_operator" xml:space="preserve">
    <value>Prefer index operator</value>
  </data>
  <data name="Prefer_range_operator" xml:space="preserve">
    <value>Prefer range operator</value>
  </data>
  <data name="All_methods" xml:space="preserve">
    <value>All methods</value>
  </data>
  <data name="Avoid_expression_statements_that_implicitly_ignore_value" xml:space="preserve">
    <value>Avoid expression statements that implicitly ignore value</value>
  </data>
  <data name="Avoid_unused_parameters" xml:space="preserve">
    <value>Avoid unused parameters</value>
  </data>
  <data name="Avoid_unused_value_assignments" xml:space="preserve">
    <value>Avoid unused value assignments</value>
  </data>
  <data name="Parameter_name_contains_invalid_characters" xml:space="preserve">
    <value>Parameter name contains invalid character(s).</value>
  </data>
  <data name="Parameter_preferences_colon" xml:space="preserve">
    <value>Parameter preferences:</value>
  </data>
  <data name="Parameter_type_contains_invalid_characters" xml:space="preserve">
    <value>Parameter type contains invalid character(s).</value>
  </data>
  <data name="Non_public_methods" xml:space="preserve">
    <value>Non-public methods</value>
  </data>
  <data name="Unused_value_is_explicitly_assigned_to_an_unused_local" xml:space="preserve">
    <value>Unused value is explicitly assigned to an unused local</value>
  </data>
  <data name="Unused_value_is_explicitly_assigned_to_discard" xml:space="preserve">
    <value>Unused value is explicitly assigned to discard</value>
  </data>
  <data name="Value_assigned_here_is_never_used" xml:space="preserve">
    <value>Value assigned here is never used</value>
  </data>
  <data name="Value_returned_by_invocation_is_implicitly_ignored" xml:space="preserve">
    <value>Value returned by invocation is implicitly ignored</value>
  </data>
  <data name="Back" xml:space="preserve">
    <value>Back</value>
  </data>
  <data name="Finish" xml:space="preserve">
    <value>Finish</value>
  </data>
  <data name="Interface_cannot_have_field" xml:space="preserve">
    <value>Interface cannot have field.</value>
  </data>
  <data name="Make_abstract" xml:space="preserve">
    <value>Make abstract</value>
  </data>
  <data name="Members" xml:space="preserve">
    <value>Members</value>
  </data>
  <data name="Namespace_0" xml:space="preserve">
    <value>Namespace: '{0}'</value>
  </data>
  <data name="Pull_Members_Up" xml:space="preserve">
    <value>Pull Members Up</value>
  </data>
  <data name="Additional_changes_are_needed_to_complete_the_refactoring_Review_changes_below" xml:space="preserve">
    <value>Additional changes are needed to complete the refactoring. Review changes below.</value>
  </data>
  <data name="Select_Dependents" xml:space="preserve">
    <value>Select _Dependents</value>
  </data>
  <data name="Select_destination_and_members_to_pull_up" xml:space="preserve">
    <value>Select destination and members to pull up.</value>
  </data>
  <data name="Select_members_colon" xml:space="preserve">
    <value>Select members:</value>
  </data>
  <data name="Select_Public" xml:space="preserve">
    <value>Select _Public</value>
  </data>
  <data name="_0_will_be_changed_to_abstract" xml:space="preserve">
    <value>'{0}' will be changed to abstract.</value>
  </data>
  <data name="_0_will_be_changed_to_non_static" xml:space="preserve">
    <value>'{0}' will be changed to non-static.</value>
  </data>
  <data name="_0_will_be_changed_to_public" xml:space="preserve">
    <value>'{0}' will be changed to public.</value>
  </data>
  <data name="Calculating_dependents" xml:space="preserve">
    <value>Calculating dependents...</value>
  </data>
  <data name="Select_destination_colon" xml:space="preserve">
    <value>Select destination:</value>
  </data>
  <data name="Use_expression_body_for_local_functions" xml:space="preserve">
    <value>Use expression body for local functions</value>
  </data>
  <data name="Allow_colon" xml:space="preserve">
    <value>Allow:</value>
  </data>
  <data name="Make_0_abstract" xml:space="preserve">
    <value>Make '{0}' abstract</value>
  </data>
  <data name="Review_Changes" xml:space="preserve">
    <value>Review Changes</value>
  </data>
  <data name="Select_member" xml:space="preserve">
    <value>Select member</value>
  </data>
  <data name="Prefer_static_local_functions" xml:space="preserve">
    <value>Prefer static local functions</value>
  </data>
  <data name="Prefer_simple_using_statement" xml:space="preserve">
    <value>Prefer simple 'using' statement</value>
  </data>
  <data name="Show_completion_list" xml:space="preserve">
    <value>Show completion list</value>
  </data>
  <data name="Move_to_namespace" xml:space="preserve">
    <value>Move to Namespace</value>
  </data>
  <data name="Namespace" xml:space="preserve">
    <value>Namespace</value>
  </data>
  <data name="Target_Namespace_colon" xml:space="preserve">
    <value>Target Namespace:</value>
  </data>
  <data name="This_is_an_invalid_namespace" xml:space="preserve">
    <value>This is an invalid namespace</value>
  </data>
  <data name="A_new_namespace_will_be_created" xml:space="preserve">
    <value>A new namespace will be created</value>
  </data>
  <data name="A_type_and_name_must_be_provided" xml:space="preserve">
    <value>A type and name must be provided.</value>
  </data>
  <data name="Rename_0_to_1" xml:space="preserve">
    <value>Rename {0} to {1}</value>
  </data>
  <data name="NamingSpecification_CSharp_Class" xml:space="preserve">
    <value>class</value>
    <comment>{Locked} This string can be found under "Tools | Options | Text Editor | C# | Code Style | Naming | Manage Specifications | + | Symbol kinds". All of the "NamingSpecification_CSharp_*" strings represent language constructs, and some of them are also actual keywords (including this one).</comment>
  </data>
  <data name="NamingSpecification_CSharp_Delegate" xml:space="preserve">
    <value>delegate</value>
    <comment>{Locked} This string can be found under "Tools | Options | Text Editor | C# | Code Style | Naming | Manage Specifications | + | Symbol kinds". All of the "NamingSpecification_CSharp_*" strings represent language constructs, and some of them are also actual keywords (including this one).</comment>
  </data>
  <data name="NamingSpecification_CSharp_Enum" xml:space="preserve">
    <value>enum</value>
    <comment>{Locked} This string can be found under "Tools | Options | Text Editor | C# | Code Style | Naming | Manage Specifications | + | Symbol kinds". All of the "NamingSpecification_CSharp_*" strings represent language constructs, and some of them are also actual keywords (including this one).</comment>
  </data>
  <data name="NamingSpecification_CSharp_Event" xml:space="preserve">
    <value>event</value>
    <comment>{Locked} This string can be found under "Tools | Options | Text Editor | C# | Code Style | Naming | Manage Specifications | + | Symbol kinds". All of the "NamingSpecification_CSharp_*" strings represent language constructs, and some of them are also actual keywords (including this one).</comment>
  </data>
  <data name="NamingSpecification_CSharp_Field" xml:space="preserve">
    <value>field</value>
    <comment>This string can be found under "Tools | Options | Text Editor | C# | Code Style | Naming | Manage Specifications | + | Symbol kinds". All of the "NamingSpecification_CSharp_*" strings represent language constructs, and some of them are also actual keywords (NOT this one). Refers to the C# programming language concept of a "field" (which stores data).</comment>
  </data>
  <data name="NamingSpecification_CSharp_Interface" xml:space="preserve">
    <value>interface</value>
    <comment>{Locked} This string can be found under "Tools | Options | Text Editor | C# | Code Style | Naming | Manage Specifications | + | Symbol kinds". All of the "NamingSpecification_CSharp_*" strings represent language constructs, and some of them are also actual keywords (including this one).</comment>
  </data>
  <data name="NamingSpecification_CSharp_Local" xml:space="preserve">
    <value>local</value>
    <comment>This string can be found under "Tools | Options | Text Editor | C# | Code Style | Naming | Manage Specifications | + | Symbol kinds". All of the "NamingSpecification_CSharp_*" strings represent language constructs, and some of them are also actual keywords (NOT this one). Refers to the C# language concept of a "local variable".</comment>
  </data>
  <data name="NamingSpecification_CSharp_LocalFunction" xml:space="preserve">
    <value>local function</value>
    <comment>This string can be found under "Tools | Options | Text Editor | C# | Code Style | Naming | Manage Specifications | + | Symbol kinds". All of the "NamingSpecification_CSharp_*" strings represent language constructs, and some of them are also actual keywords (NOT this one). Refers to the C# language concept of a "local function" that exists locally within another function.</comment>
  </data>
  <data name="NamingSpecification_CSharp_Method" xml:space="preserve">
    <value>method</value>
    <comment>This string can be found under "Tools | Options | Text Editor | C# | Code Style | Naming | Manage Specifications | + | Symbol kinds". All of the "NamingSpecification_CSharp_*" strings represent language constructs, and some of them are also actual keywords (NOT this one). Refers to the C# language concept of a "method" that can be called by other code.</comment>
  </data>
  <data name="NamingSpecification_CSharp_Namespace" xml:space="preserve">
    <value>namespace</value>
    <comment>{Locked} This string can be found under "Tools | Options | Text Editor | C# | Code Style | Naming | Manage Specifications | + | Symbol kinds". All of the "NamingSpecification_CSharp_*" strings represent language constructs, and some of them are also actual keywords (including this one).</comment>
  </data>
  <data name="NamingSpecification_CSharp_Parameter" xml:space="preserve">
    <value>parameter</value>
    <comment>This string can be found under "Tools | Options | Text Editor | C# | Code Style | Naming | Manage Specifications | + | Symbol kinds". All of the "NamingSpecification_CSharp_*" strings represent language constructs, and some of them are also actual keywords (NOT this one). Refers to the C# language concept of a "parameter" being passed to a method.</comment>
  </data>
  <data name="NamingSpecification_CSharp_Property" xml:space="preserve">
    <value>property</value>
    <comment>This string can be found under "Tools | Options | Text Editor | C# | Code Style | Naming | Manage Specifications | + | Symbol kinds". All of the "NamingSpecification_CSharp_*" strings represent language constructs, and some of them are also actual keywords (NOT this one). Refers to the C# language concept of a "property" (which allows for the retrieval of data).</comment>
  </data>
  <data name="NamingSpecification_CSharp_Struct" xml:space="preserve">
    <value>struct</value>
    <comment>{Locked} This string can be found under "Tools | Options | Text Editor | C# | Code Style | Naming | Manage Specifications | + | Symbol kinds". All of the "NamingSpecification_CSharp_*" strings represent language constructs, and some of them are also actual keywords (including this one).</comment>
  </data>
  <data name="NamingSpecification_CSharp_TypeParameter" xml:space="preserve">
    <value>type parameter</value>
    <comment>This string can be found under "Tools | Options | Text Editor | C# | Code Style | Naming | Manage Specifications | + | Symbol kinds". All of the "NamingSpecification_CSharp_*" strings represent language constructs, and some of them are also actual keywords (NOT this one). Refers to the C# language concept of a "type parameter".</comment>
  </data>
  <data name="NamingSpecification_VisualBasic_Class" xml:space="preserve">
    <value>Class</value>
    <comment>{Locked} This string can be found under "Tools | Options | Text Editor | Basic | Code Style | Naming | Manage Specifications | + | Symbol kinds". All of the "NamingSpecification_VisualBasic_*" strings represent language constructs, and some of them are also actual keywords (including this one).</comment>
  </data>
  <data name="NamingSpecification_VisualBasic_Delegate" xml:space="preserve">
    <value>Delegate</value>
    <comment>{Locked} This string can be found under "Tools | Options | Text Editor | Basic | Code Style | Naming | Manage Specifications | + | Symbol kinds". All of the "NamingSpecification_VisualBasic_*" strings represent language constructs, and some of them are also actual keywords (including this one).</comment>
  </data>
  <data name="NamingSpecification_VisualBasic_Enum" xml:space="preserve">
    <value>Enum</value>
    <comment>{Locked} This string can be found under "Tools | Options | Text Editor | Basic | Code Style | Naming | Manage Specifications | + | Symbol kinds". All of the "NamingSpecification_VisualBasic_*" strings represent language constructs, and some of them are also actual keywords (including this one).</comment>
  </data>
  <data name="NamingSpecification_VisualBasic_Event" xml:space="preserve">
    <value>Event</value>
    <comment>{Locked} This string can be found under "Tools | Options | Text Editor | Basic | Code Style | Naming | Manage Specifications | + | Symbol kinds". All of the "NamingSpecification_VisualBasic_*" strings represent language constructs, and some of them are also actual keywords (including this one).</comment>
  </data>
  <data name="NamingSpecification_VisualBasic_Field" xml:space="preserve">
    <value>Field</value>
    <comment>This string can be found under "Tools | Options | Text Editor | Basic | Code Style | Naming | Manage Specifications | + | Symbol kinds". All of the "NamingSpecification_VisualBasic_*" strings represent language constructs, and some of them are also actual keywords (NOT this one). Refers to the Visual Basic language concept of a "field" (which stores data).</comment>
  </data>
  <data name="NamingSpecification_VisualBasic_Interface" xml:space="preserve">
    <value>Interface</value>
    <comment>{Locked} This string can be found under "Tools | Options | Text Editor | Basic | Code Style | Naming | Manage Specifications | + | Symbol kinds". All of the "NamingSpecification_VisualBasic_*" strings represent language constructs, and some of them are also actual keywords (including this one).</comment>
  </data>
  <data name="NamingSpecification_VisualBasic_Local" xml:space="preserve">
    <value>Local</value>
    <comment>This string can be found under "Tools | Options | Text Editor | Basic | Code Style | Naming | Manage Specifications | + | Symbol kinds". All of the "NamingSpecification_VisualBasic_*" strings represent language constructs, and some of them are also actual keywords (NOT this one). Refers to the Visual Basic language concept of a "local variable".</comment>
  </data>
  <data name="NamingSpecification_VisualBasic_Method" xml:space="preserve">
    <value>Method</value>
    <comment>This string can be found under "Tools | Options | Text Editor | Basic | Code Style | Naming | Manage Specifications | + | Symbol kinds". All of the "NamingSpecification_VisualBasic_*" strings represent language constructs, and some of them are also actual keywords (NOT this one). Refers to the Visual Basic language concept of a "method".</comment>
  </data>
  <data name="NamingSpecification_VisualBasic_Module" xml:space="preserve">
    <value>Module</value>
    <comment>{Locked} This string can be found under "Tools | Options | Text Editor | Basic | Code Style | Naming | Manage Specifications | + | Symbol kinds". All of the "NamingSpecification_VisualBasic_*" strings represent language constructs, and some of them are also actual keywords (including this one).</comment>
  </data>
  <data name="NamingSpecification_VisualBasic_Namespace" xml:space="preserve">
    <value>Namespace</value>
    <comment>{Locked} This string can be found under "Tools | Options | Text Editor | Basic | Code Style | Naming | Manage Specifications | + | Symbol kinds". All of the "NamingSpecification_VisualBasic_*" strings represent language constructs, and some of them are also actual keywords (including this one).</comment>
  </data>
  <data name="NamingSpecification_VisualBasic_Parameter" xml:space="preserve">
    <value>Parameter</value>
    <comment>This string can be found under "Tools | Options | Text Editor | Basic | Code Style | Naming | Manage Specifications | + | Symbol kinds". All of the "NamingSpecification_VisualBasic_*" strings represent language constructs, and some of them are also actual keywords (NOT this one). Refers to the Visual Basic language concept of a "parameter" which can be passed to a method.</comment>
  </data>
  <data name="NamingSpecification_VisualBasic_Property" xml:space="preserve">
    <value>Property</value>
    <comment>{Locked} This string can be found under "Tools | Options | Text Editor | Basic | Code Style | Naming | Manage Specifications | + | Symbol kinds". All of the "NamingSpecification_VisualBasic_*" strings represent language constructs, and some of them are also actual keywords (including this one).</comment>
  </data>
  <data name="NamingSpecification_VisualBasic_Structure" xml:space="preserve">
    <value>Structure</value>
    <comment>{Locked} This string can be found under "Tools | Options | Text Editor | Basic | Code Style | Naming | Manage Specifications | + | Symbol kinds". All of the "NamingSpecification_VisualBasic_*" strings represent language constructs, and some of them are also actual keywords (including this one).</comment>
  </data>
  <data name="NamingSpecification_VisualBasic_TypeParameter" xml:space="preserve">
    <value>Type Parameter</value>
    <comment>This string can be found under "Tools | Options | Text Editor | Basic | Code Style | Naming | Manage Specifications | + | Symbol kinds". All of the "NamingSpecification_VisualBasic_*" strings represent language constructs, and some of them are also actual keywords (NOT this one). Refers to the Visual Basic language concept of a "type parameter".</comment>
  </data>
  <data name="Containing_member" xml:space="preserve">
    <value>Containing Member</value>
  </data>
  <data name="Containing_type" xml:space="preserve">
    <value>Containing Type</value>
  </data>
  <data name="Running_low_priority_background_processes" xml:space="preserve">
    <value>Running low priority background processes</value>
  </data>
  <data name="Evaluating_0_tasks_in_queue" xml:space="preserve">
    <value>Evaluating ({0} tasks in queue)</value>
  </data>
  <data name="Paused_0_tasks_in_queue" xml:space="preserve">
    <value>Paused ({0} tasks in queue)</value>
  </data>
  <data name="Naming_rules" xml:space="preserve">
    <value>Naming rules</value>
  </data>
  <data name="Updating_severity" xml:space="preserve">
    <value>Updating severity</value>
  </data>
  <data name="Prefer_System_HashCode_in_GetHashCode" xml:space="preserve">
    <value>Prefer 'System.HashCode' in 'GetHashCode'</value>
  </data>
  <data name="Requires_System_HashCode_be_present_in_project" xml:space="preserve">
    <value>Requires 'System.HashCode' be present in project</value>
  </data>
  <data name="A_new_editorconfig_file_was_detected_at_the_root_of_your_solution_Would_you_like_to_make_it_a_solution_item" xml:space="preserve">
    <value>A new .editorconfig file was detected at the root of your solution. Would you like to make it a solution item?</value>
  </data>
  <data name="Run_Code_Analysis_on_0" xml:space="preserve">
    <value>Run Code Analysis on {0}</value>
  </data>
  <data name="Running_code_analysis_for_0" xml:space="preserve">
    <value>Running code analysis for '{0}'...</value>
  </data>
  <data name="Running_code_analysis_for_Solution" xml:space="preserve">
    <value>Running code analysis for Solution...</value>
  </data>
  <data name="Code_analysis_completed_for_0" xml:space="preserve">
    <value>Code analysis completed for '{0}'.</value>
  </data>
  <data name="Code_analysis_completed_for_Solution" xml:space="preserve">
    <value>Code analysis completed for Solution.</value>
  </data>
  <data name="Code_analysis_terminated_before_completion_for_0" xml:space="preserve">
    <value>Code analysis terminated before completion for '{0}'.</value>
  </data>
  <data name="Code_analysis_terminated_before_completion_for_Solution" xml:space="preserve">
    <value>Code analysis terminated before completion for Solution.</value>
  </data>
  <data name="Background_analysis_scope_colon" xml:space="preserve">
    <value>Background analysis scope:</value>
  </data>
  <data name="Current_document" xml:space="preserve">
    <value>Current document</value>
  </data>
  <data name="Open_documents" xml:space="preserve">
    <value>Open documents</value>
  </data>
  <data name="Entire_solution" xml:space="preserve">
    <value>Entire solution</value>
  </data>
  <data name="CSharp_Visual_Basic_Language_Server_Client" xml:space="preserve">
    <value>C#/Visual Basic Language Server Client</value>
  </data>
  <data name="Live_Share_CSharp_Visual_Basic_Language_Server_Client" xml:space="preserve">
    <value>Live Share C#/Visual Basic Language Server Client</value>
    <comment>'Live Share' is a product name and does not need to be localized.</comment>
  </data>
  <data name="Edit" xml:space="preserve">
    <value>_Edit</value>
  </data>
  <data name="Edit_0" xml:space="preserve">
    <value>Edit {0}</value>
    <comment>{0} is a parameter description</comment>
  </data>
  <data name="Parameter_Details" xml:space="preserve">
    <value>Parameter Details</value>
  </data>
  <data name="Add" xml:space="preserve">
    <value>_Add</value>
    <comment>Adding an element to a list</comment>
  </data>
  <data name="Callsite" xml:space="preserve">
    <value>Call site</value>
  </data>
  <data name="Add_Parameter" xml:space="preserve">
    <value>Add Parameter</value>
  </data>
  <data name="Call_site_value" xml:space="preserve">
    <value>Call site value:</value>
  </data>
  <data name="Parameter_Name" xml:space="preserve">
    <value>Parameter name:</value>
  </data>
  <data name="Type_Name" xml:space="preserve">
    <value>Type name:</value>
  </data>
  <data name="You_must_change_the_signature" xml:space="preserve">
    <value>You must change the signature</value>
    <comment>"signature" here means the definition of a method</comment>
  </data>
  <data name="Added_Parameter" xml:space="preserve">
    <value>Added parameter.</value>
  </data>
  <data name="Inserting_call_site_value_0" xml:space="preserve">
    <value>Inserting call site value '{0}'</value>
  </data>
  <data name="Index" xml:space="preserve">
    <value>Index</value>
    <comment>Index of parameter in original signature</comment>
  </data>
  <data name="IntroduceUndefinedTodoVariables" xml:space="preserve">
    <value>Introduce undefined TODO variables</value>
    <comment>"TODO" is an indicator that more work should be done at the location where the TODO is inserted</comment>
  </data>
  <data name="Omit_only_for_optional_parameters" xml:space="preserve">
    <value>Omit (only for optional parameters)</value>
  </data>
  <data name="Optional_with_default_value_colon" xml:space="preserve">
    <value>Optional with default value:</value>
  </data>
  <data name="Parameter_kind" xml:space="preserve">
    <value>Parameter kind</value>
  </data>
  <data name="Required" xml:space="preserve">
    <value>Required</value>
  </data>
  <data name="Use_named_argument" xml:space="preserve">
    <value>Use named argument</value>
    <comment>"argument" is a programming term for a value passed to a function</comment>
  </data>
  <data name="Value_to_inject_at_call_sites" xml:space="preserve">
    <value>Value to inject at call sites</value>
  </data>
  <data name="Value_colon" xml:space="preserve">
    <value>Value:</value>
  </data>
  <data name="Editor_Color_Scheme" xml:space="preserve">
    <value>Editor Color Scheme</value>
  </data>
  <data name="Visual_Studio_2019" xml:space="preserve">
    <value>Visual Studio 2019</value>
  </data>
  <data name="Visual_Studio_2017" xml:space="preserve">
    <value>Visual Studio 2017</value>
  </data>
  <data name="Editor_color_scheme_options_are_only_available_when_using_a_color_theme_bundled_with_Visual_Studio_The_color_theme_can_be_configured_from_the_Environment_General_options_page" xml:space="preserve">
    <value>Editor color scheme options are only available when using a color theme bundled with Visual Studio. The color theme can be configured from the Environment &gt; General options page.</value>
  </data>
  <data name="Some_color_scheme_colors_are_being_overridden_by_changes_made_in_the_Environment_Fonts_and_Colors_options_page_Choose_Use_Defaults_in_the_Fonts_and_Colors_page_to_revert_all_customizations" xml:space="preserve">
    <value>Some color scheme colors are being overridden by changes made in the Environment &gt; Fonts and Colors options page. Choose `Use Defaults` in the Fonts and Colors page to revert all customizations.</value>
  </data>
  <data name="Prefer_simplified_boolean_expressions" xml:space="preserve">
    <value>Prefer simplified boolean expressions</value>
  </data>
  <data name="Razor_CSharp_Language_Server_Client" xml:space="preserve">
    <value>Razor C# Language Server Client</value>
  </data>
  <data name="All_sources" xml:space="preserve">
    <value>All sources</value>
  </data>
  <data name="Entire_repository" xml:space="preserve">
    <value>Entire repository</value>
  </data>
  <data name="Indexed_in_organization" xml:space="preserve">
    <value>Indexed in organization</value>
  </data>
  <data name="Indexed_in_repo" xml:space="preserve">
    <value>Indexed in repo</value>
  </data>
  <data name="Item_origin" xml:space="preserve">
    <value>Item origin</value>
  </data>
  <data name="Loaded_items" xml:space="preserve">
    <value>Loaded items</value>
  </data>
  <data name="Loaded_solution" xml:space="preserve">
    <value>Loaded solution</value>
  </data>
  <data name="Local" xml:space="preserve">
    <value>Local</value>
  </data>
  <data name="Local_metadata" xml:space="preserve">
    <value>Local metadata</value>
  </data>
  <data name="Other" xml:space="preserve">
    <value>Others</value>
  </data>
  <data name="Repository" xml:space="preserve">
    <value>Repository</value>
  </data>
  <data name="Type_name_has_a_syntax_error" xml:space="preserve">
    <value>Type name has a syntax error</value>
    <comment>"Type" is the programming language concept</comment>
  </data>
  <data name="Type_name_is_not_recognized" xml:space="preserve">
    <value>Type name is not recognized</value>
    <comment>"Type" is the programming language concept</comment>
  </data>
  <data name="Type_name_is_recognized" xml:space="preserve">
    <value>Type name is recognized</value>
    <comment>"Type" is the programming language concept</comment>
  </data>
  <data name="Please_enter_a_type_name" xml:space="preserve">
    <value>Please enter a type name</value>
    <comment>"Type" is the programming language concept</comment>
  </data>
  <data name="Enter_a_call_site_value_or_choose_a_different_value_injection_kind" xml:space="preserve">
    <value>Enter a call site value or choose a different value injection kind</value>
  </data>
  <data name="Optional_parameters_must_provide_a_default_value" xml:space="preserve">
    <value>Optional parameters must provide a default value</value>
  </data>
  <data name="Parameter_information" xml:space="preserve">
    <value>Parameter information</value>
  </data>
  <data name="Infer_from_context" xml:space="preserve">
    <value>Infer from context</value>
  </data>
  <data name="None" xml:space="preserve">
    <value>None</value>
  </data>
  <data name="Warning_colon_duplicate_parameter_name" xml:space="preserve">
    <value>Warning: duplicate parameter name</value>
  </data>
  <data name="Warning_colon_type_does_not_bind" xml:space="preserve">
    <value>Warning: type does not bind</value>
  </data>
  <data name="Display_inline_parameter_name_hints" xml:space="preserve">
    <value>Disp_lay inline parameter name hints</value>
  </data>
  <data name="Current_parameter" xml:space="preserve">
    <value>Current parameter</value>
  </data>
  <data name="Bitness32" xml:space="preserve">
    <value>32-bit</value>
  </data>
  <data name="Bitness64" xml:space="preserve">
    <value>64-bit</value>
  </data>
  <data name="Use_64_bit_process_for_code_analysis_requires_restart" xml:space="preserve">
    <value>Use 64-bit process for code analysis (requires restart)</value>
  </data>
  <data name="Extract_Base_Class" xml:space="preserve">
    <value>Extract Base Class</value>
  </data>
  <data name="This_file_is_autogenerated_by_0_and_cannot_be_edited" xml:space="preserve">
    <value>This file is auto-generated by the generator '{0}' and cannot be edited.</value>
  </data>
  <data name="generated_by_0_suffix" xml:space="preserve">
    <value>[generated by {0}]</value>
    <comment>{0} is the name of a generator.</comment>
  </data>
  <data name="generated_suffix" xml:space="preserve">
    <value>[generated]</value>
  </data>
  <data name="The_generator_0_that_generated_this_file_has_been_removed_from_the_project" xml:space="preserve">
    <value>The generator '{0}' that generated this file has been removed from the project; this file is no longer being included in your project.</value>
  </data>
  <data name="The_generator_0_that_generated_this_file_has_stopped_generating_this_file" xml:space="preserve">
    <value>The generator '{0}' that generated this file has stopped generating this file; this file is no longer being included in your project.</value>
  </data>
  <data name="Comments" xml:space="preserve">
    <value>Comments</value>
  </data>
  <data name="Inline_Hints_experimental" xml:space="preserve">
    <value>Inline Hints (experimental)</value>
  </data>
  <data name="Show_hints_for_everything_else" xml:space="preserve">
    <value>Show hints for everything else</value>
  </data>
  <data name="Show_hints_for_literals" xml:space="preserve">
    <value>Show hints for literals</value>
  </data>
  <data name="Suppress_hints_when_parameter_name_matches_the_method_s_intent" xml:space="preserve">
    <value>Suppress hints when parameter name matches the method's intent</value>
  </data>
  <data name="Suppress_hints_when_parameter_names_differ_only_by_suffix" xml:space="preserve">
    <value>Suppress hints when parameter names differ only by suffix</value>
  </data>
  <data name="Display_inline_type_hints" xml:space="preserve">
    <value>Display inline type hints</value>
  </data>
  <data name="Show_hints_for_lambda_parameter_types" xml:space="preserve">
    <value>Show hints for lambda parameter types</value>
  </data>
  <data name="Show_hints_for_variables_with_inferred_types" xml:space="preserve">
    <value>Show hints for variables with inferred types</value>
  </data>
<<<<<<< HEAD
=======
  <data name="Color_hints" xml:space="preserve">
    <value>Color hints</value>
  </data>
>>>>>>> f9872f1a
  <data name="Display_all_hints_while_pressing_Ctrl_Alt" xml:space="preserve">
    <value>Display all hints while pressing Ctrl+Alt</value>
  </data>
  <data name="Color_hints" xml:space="preserve">
    <value>Color hints</value>
  </data>
</root><|MERGE_RESOLUTION|>--- conflicted
+++ resolved
@@ -1581,16 +1581,10 @@
   <data name="Show_hints_for_variables_with_inferred_types" xml:space="preserve">
     <value>Show hints for variables with inferred types</value>
   </data>
-<<<<<<< HEAD
-=======
   <data name="Color_hints" xml:space="preserve">
     <value>Color hints</value>
   </data>
->>>>>>> f9872f1a
   <data name="Display_all_hints_while_pressing_Ctrl_Alt" xml:space="preserve">
     <value>Display all hints while pressing Ctrl+Alt</value>
   </data>
-  <data name="Color_hints" xml:space="preserve">
-    <value>Color hints</value>
-  </data>
 </root>