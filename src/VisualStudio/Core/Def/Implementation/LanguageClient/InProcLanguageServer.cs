--- conflicted
+++ resolved
@@ -33,9 +33,6 @@
         private readonly Workspace _workspace;
         private readonly RequestExecutionQueue _queue;
 
-<<<<<<< HEAD
-        private VSClientCapabilities _clientCapabilities;
-=======
         /// <summary>
         /// Work queue responsible for receiving notifications about diagnostic updates and publishing those to
         /// interested parties.
@@ -43,7 +40,6 @@
         private readonly AsyncBatchingWorkQueue<DocumentId> _diagnosticsWorkQueue;
 
         private VSClientCapabilities? _clientCapabilities;
->>>>>>> 3e9449c1
         private bool _shuttingDown;
 
         public InProcLanguageServer(
