--- conflicted
+++ resolved
@@ -43,21 +43,5 @@
 
             return documents;
         }
-<<<<<<< HEAD
-
-        public ImmutableArray<TextDocument> GetTextDocuments(Uri? documentUri)
-        {
-            // First check the VS workspace for matching documents.
-            var documents = _visualStudioWorkspace.CurrentSolution.GetTextDocuments(documentUri);
-            if (documents.IsEmpty)
-            {
-                // If there's none in the VS workspace, then check the misc files workspace.
-                documents = _miscellaneousFilesWorkspace.CurrentSolution.GetTextDocuments(documentUri);
-            }
-
-            return documents;
-        }
-=======
->>>>>>> d11d733f
     }
 }