﻿<options:AbstractOptionPageControl
    x:Class="Microsoft.VisualStudio.LanguageServices.VisualBasic.Options.AdvancedOptionPageControl"
    x:ClassModifier="Friend"
    xmlns="http://schemas.microsoft.com/winfx/2006/xaml/presentation"
    xmlns:x="http://schemas.microsoft.com/winfx/2006/xaml"
    xmlns:mc="http://schemas.openxmlformats.org/markup-compatibility/2006" 
    xmlns:d="http://schemas.microsoft.com/expression/blend/2008"
    xmlns:options="clr-namespace:Microsoft.VisualStudio.LanguageServices.Implementation.Options;assembly=Microsoft.VisualStudio.LanguageServices.Implementation"
    xmlns:local="clr-namespace:Microsoft.VisualStudio.LanguageServices.VisualBasic.Options"
    mc:Ignorable="d" d:DesignHeight="300" d:DesignWidth="300">

    <ScrollViewer VerticalScrollBarVisibility="Auto">
        <!-- We have a Margin here, to get some distance to the Scrollbar See: https://github.com/dotnet/roslyn/issues/14979-->
        <StackPanel Margin="0,0,3,0">

            <GroupBox x:Uid="AnalysisGroupBox"
                      Header="{x:Static local:AdvancedOptionPageStrings.Option_Analysis}">
                <StackPanel>
                    <Label Content="{x:Static local:AdvancedOptionPageStrings.Option_Background_analysis_scope}"/>
                    <StackPanel Margin="15, 0, 0, 0">
                        <RadioButton  GroupName="Background_analysis_scope"
                                              x:Name="Background_analysis_scope_active_file"
                                              Content="{x:Static local:AdvancedOptionPageStrings.Option_Background_Analysis_Scope_Active_File}"/>
                        <RadioButton  GroupName="Background_analysis_scope"
                                              x:Name="Background_analysis_scope_open_files"
                                              Content="{x:Static local:AdvancedOptionPageStrings.Option_Background_Analysis_Scope_Open_Files_And_Projects}"/>
                        <RadioButton  GroupName="Background_analysis_scope"
                                              x:Name="Background_analysis_scope_full_solution"
                                              Content="{x:Static local:AdvancedOptionPageStrings.Option_Background_Analysis_Scope_Full_Solution}"/>
                    </StackPanel>
                    <CheckBox x:Name="Use_64bit_analysis_process"
                              Content="{x:Static local:AdvancedOptionPageStrings.Option_use_64bit_analysis_process}" />
                </StackPanel>
            </GroupBox>
            <GroupBox x:Uid="ImportDirectivesGroupBox"
                      Header="{x:Static local:AdvancedOptionPageStrings.Option_Import_Directives}">
                <StackPanel>
                    <CheckBox x:Name="PlaceSystemNamespaceFirst"
                              x:Uid="SortImports_PlaceSystemFirst"
                              Content="{x:Static local:AdvancedOptionPageStrings.Option_PlaceSystemNamespaceFirst}" />
                    <CheckBox x:Name="SeparateImportGroups"
                              x:Uid="SeparateImportGroups"
                              Content="{x:Static local:AdvancedOptionPageStrings.Option_SeparateImportGroups}" />
                    <CheckBox x:Name="SuggestForTypesInReferenceAssemblies"
                              x:Uid="AddImport_SuggestForTypesInReferenceAssemblies"
                              Content="{x:Static local:AdvancedOptionPageStrings.Option_Suggest_imports_for_types_in_reference_assemblies}" />
                    <CheckBox x:Name="SuggestForTypesInNuGetPackages"
                              x:Uid="AddImport_SuggestForTypesInNuGetPackages"
                              Content="{x:Static local:AdvancedOptionPageStrings.Option_Suggest_imports_for_types_in_NuGet_packages}" />
                </StackPanel>
            </GroupBox>
            <GroupBox x:Uid="HighlightingGroupBox"
                      Header="{x:Static local:AdvancedOptionPageStrings.Option_Highlighting}">
                <StackPanel>
                    <CheckBox x:Name="EnableHighlightReferences"
                              Content="{x:Static local:AdvancedOptionPageStrings.Option_EnableHighlightReferences}" />
                    <CheckBox x:Name="EnableHighlightKeywords"
                              Content="{x:Static local:AdvancedOptionPageStrings.Option_EnableHighlightKeywords}" />
                </StackPanel>
            </GroupBox>
            <GroupBox x:Uid="OutliningGroupBox"
                      Header="{x:Static local:AdvancedOptionPageStrings.Option_Outlining}">
                <StackPanel>
                    <CheckBox x:Name="EnableOutlining"
                              Content="{x:Static local:AdvancedOptionPageStrings.Option_EnableOutlining}" />
                    <CheckBox x:Name="DisplayLineSeparators"
                              Content="{x:Static local:AdvancedOptionPageStrings.Option_DisplayLineSeparators}" />
                    <CheckBox x:Name="Show_outlining_for_declaration_level_constructs"
                              Content="{x:Static local:AdvancedOptionPageStrings.Option_Show_outlining_for_declaration_level_constructs}" />
                    <CheckBox x:Name="Show_outlining_for_code_level_constructs"
                              Content="{x:Static local:AdvancedOptionPageStrings.Option_Show_outlining_for_code_level_constructs}" />
                    <CheckBox x:Name="Show_outlining_for_comments_and_preprocessor_regions"
                              Content="{x:Static local:AdvancedOptionPageStrings.Option_Show_outlining_for_comments_and_preprocessor_regions}" />
                    <CheckBox x:Name="Collapse_regions_when_collapsing_to_definitions"
                              Content="{x:Static local:AdvancedOptionPageStrings.Option_Collapse_regions_when_collapsing_to_definitions}" />
                </StackPanel>
            </GroupBox>
            <GroupBox x:Uid="FadingGroupBox"
                      Header="{x:Static local:AdvancedOptionPageStrings.Option_Fading}">
                <StackPanel>
                    <CheckBox x:Name="Fade_out_unused_imports"
                              Content="{x:Static local:AdvancedOptionPageStrings.Option_Fade_out_unused_imports}" />
                </StackPanel>
            </GroupBox>
            <GroupBox x:Uid="BlockStructureGuidesGroupBox"
                      Header="{x:Static local:AdvancedOptionPageStrings.Option_Block_Structure_Guides}">
                <StackPanel>
                    <CheckBox x:Name="Show_guides_for_declaration_level_constructs"
                              Content="{x:Static local:AdvancedOptionPageStrings.Option_Show_guides_for_declaration_level_constructs}" />
                    <CheckBox x:Name="Show_guides_for_code_level_constructs"
                              Content="{x:Static local:AdvancedOptionPageStrings.Option_Show_guides_for_code_level_constructs}" />
                </StackPanel>
            </GroupBox>
            <GroupBox x:Uid="CommentsGroupBox"
                      Header="{x:Static local:AdvancedOptionPageStrings.Option_Comments}">
                <StackPanel>
                    <CheckBox x:Name="GenerateXmlDocCommentsForTripleApostrophes"
                                  Content="{x:Static local:AdvancedOptionPageStrings.Option_GenerateXmlDocCommentsForTripleApostrophes}" />
                    <CheckBox x:Name="InsertApostropheAtTheStartOfNewLinesWhenWritingApostropheComments"
                                  Content="{x:Static local:AdvancedOptionPageStrings.Option_InsertApostropheAtTheStartOfNewLinesWhenWritingApostropheComments}" />
                </StackPanel>
            </GroupBox>

<<<<<<< HEAD
=======
            <GroupBox x:Uid="InlineHintsGroupBox"
                      Header="{x:Static local:AdvancedOptionPageStrings.Option_Inline_Hints_experimental}">
                <StackPanel>
                    <CheckBox x:Name="DisplayAllHintsWhilePressingCtrlAlt"
                              Content="{x:Static local:AdvancedOptionPageStrings.Option_Display_all_hints_while_pressing_ctrl_alt}" />

                    <CheckBox x:Name="DisplayInlineParameterNameHints"
                              Content="{x:Static local:AdvancedOptionPageStrings.Option_Display_inline_parameter_name_hints}"
                              Checked="DisplayInlineParameterNameHints_Checked"
                              Unchecked="DisplayInlineParameterNameHints_Unchecked"/>
                    
                    <StackPanel Margin="15, 0, 0, 0">
                        <CheckBox x:Uid="ShowHintsForLiterals"
                                  x:Name="ShowHintsForLiterals"
                                  Content="{x:Static local:AdvancedOptionPageStrings.Option_Show_hints_for_literals}" />
                        
                        <CheckBox x:Uid="ShowHintsForNewExpressions"
                                  x:Name="ShowHintsForNewExpressions"
                                  Content="{x:Static local:AdvancedOptionPageStrings.Option_Show_hints_for_New_expressions}" />
                        
                        <CheckBox x:Uid="ShowHintsForEverythingElse"
                                  x:Name="ShowHintsForEverythingElse"
                                  Content="{x:Static local:AdvancedOptionPageStrings.Option_Show_hints_for_everything_else}" />
                    </StackPanel>
                </StackPanel>
            </GroupBox>
            
>>>>>>> eaeafbf4
            <GroupBox x:Uid="EditorHelpGroupBox"
                      Header="{x:Static local:AdvancedOptionPageStrings.Option_EditorHelp}">
                <StackPanel>
                    <CheckBox x:Name="EnableLineCommit"
                              Content="{x:Static local:AdvancedOptionPageStrings.Option_EnableLineCommit}" />
                    <CheckBox x:Name="EnableEndConstruct"
                              Content="{x:Static local:AdvancedOptionPageStrings.Option_EnableEndConstruct}" />
                    <CheckBox x:Name="AutomaticInsertionOfInterfaceAndMustOverrideMembers"
                              Content="{x:Static local:AdvancedOptionPageStrings.Option_AutomaticInsertionOfInterfaceAndMustOverrideMembers}" />
                    <CheckBox x:Name="ShowRemarksInQuickInfo"
                              Content="{x:Static local:AdvancedOptionPageStrings.Option_ShowRemarksInQuickInfo}" />
                    <CheckBox x:Name="RenameTrackingPreview"
                              Content="{x:Static local:AdvancedOptionPageStrings.Option_RenameTrackingPreview}" />
                    <CheckBox x:Name="Report_invalid_placeholders_in_string_dot_format_calls"
                              Content="{x:Static local:AdvancedOptionPageStrings.Option_Report_invalid_placeholders_in_string_dot_format_calls}" />
                </StackPanel>
            </GroupBox>
            
            <GroupBox x:Uid="GoToDefinitionGroupBox"
                      Header="{x:Static local:AdvancedOptionPageStrings.Option_GoToDefinition}">
                <StackPanel>
                    <CheckBox x:Name="NavigateToObjectBrowser"
                              Content="{x:Static local:AdvancedOptionPageStrings.Option_NavigateToObjectBrowser}" />
                </StackPanel>
            </GroupBox>

            <GroupBox x:Uid="RegularExpressionsGroupBox"
                    Header="{x:Static local:AdvancedOptionPageStrings.Option_Regular_Expressions}">
                <StackPanel>
                    <CheckBox x:Name="Colorize_regular_expressions"
                        Content="{x:Static local:AdvancedOptionPageStrings.Option_Colorize_regular_expressions}" />
                    <CheckBox x:Name="Report_invalid_regular_expressions"
                        Content="{x:Static local:AdvancedOptionPageStrings.Option_Report_invalid_regular_expressions}" />
                    <CheckBox x:Name="Highlight_related_components_under_cursor"
                        Content="{x:Static local:AdvancedOptionPageStrings.Option_Highlight_related_components_under_cursor}" />
                    <CheckBox x:Name="Show_completion_list"
                        Content="{x:Static local:AdvancedOptionPageStrings.Option_Show_completion_list}" />
                </StackPanel>
            </GroupBox>
            
            <GroupBox x:Uid="EditorColorSchemeGroupBox"
                      Header="{x:Static local:AdvancedOptionPageStrings.Option_Editor_Color_Scheme}">
                <StackPanel>
                    <ComboBox x:Name="Editor_color_scheme" IsEditable="false">
                        <ComboBoxItem Content="{x:Static local:AdvancedOptionPageStrings.Option_Color_Scheme_VisualStudio2019}" Tag="{x:Static local:AdvancedOptionPageStrings.Color_Scheme_VisualStudio2019_Tag}" />
                        <ComboBoxItem Content="{x:Static local:AdvancedOptionPageStrings.Option_Color_Scheme_VisualStudio2017}" Tag="{x:Static local:AdvancedOptionPageStrings.Color_Scheme_VisualStudio2017_Tag}" />
                    </ComboBox>
                    <TextBlock x:Name="Customized_Theme_Warning"
                           TextWrapping="WrapWithOverflow"
                           Margin="0, 0, 0, 8"
                           Text="{x:Static local:AdvancedOptionPageStrings.Some_color_scheme_colors_are_being_overridden_by_changes_made_in_the_Environment_Fonts_and_Colors_options_page_Choose_Use_Defaults_in_the_Fonts_and_Colors_page_to_revert_all_customizations}"/>
                    <TextBlock x:Name="Custom_VS_Theme_Warning"
                           TextWrapping="WrapWithOverflow"
                           Margin="0, 0, 0, 8"
                           Text="{x:Static local:AdvancedOptionPageStrings.Editor_color_scheme_options_are_only_available_when_using_a_color_theme_bundled_with_Visual_Studio_The_color_theme_can_be_configured_from_the_Environment_General_options_page}"/>
                </StackPanel>
            </GroupBox>

            <GroupBox x:Uid="ExtractMethodGroupBox"
                      Header="{x:Static local:AdvancedOptionPageStrings.Option_ExtractMethod}">
                <StackPanel>
                    <CheckBox x:Name="DontPutOutOrRefOnStruct"
                              Content="{x:Static local:AdvancedOptionPageStrings.Option_DontPutOutOrRefOnStruct}" />
                </StackPanel>
            </GroupBox>

            <GroupBox x:Uid="Implement_Interface_or_Abstract_Class_GroupBox"
                      Header="{x:Static local:AdvancedOptionPageStrings.Option_Implement_Interface_or_Abstract_Class}">

                <StackPanel Margin="0, -5, 0, 5">
                    <Label Content="{x:Static local:AdvancedOptionPageStrings.Option_When_inserting_properties_events_and_methods_place_them}"/>
                    <StackPanel Margin="15, 0, 0, 0">
                        <RadioButton  GroupName="Insertion_behavior"
                                              x:Name="with_other_members_of_the_same_kind"
                                              Content="{x:Static local:AdvancedOptionPageStrings.Option_with_other_members_of_the_same_kind}"/>
                        <RadioButton  GroupName="Insertion_behavior"
                                              x:Name="at_the_end"
                                              Content="{x:Static local:AdvancedOptionPageStrings.Option_at_the_end}"/>
                    </StackPanel>

                    <Label Content="{x:Static local:AdvancedOptionPageStrings.Option_When_generating_properties}"/>
                    <StackPanel Margin="15, 0, 0, 0">
                        <RadioButton  GroupName="Property_generation_behavior"
                                              x:Name="prefer_throwing_properties"
                                              Content="{x:Static local:AdvancedOptionPageStrings.Option_prefer_throwing_properties}"/>
                        <RadioButton  GroupName="Property_generation_behavior"
                                              x:Name="prefer_auto_properties"
                                              Content="{x:Static local:AdvancedOptionPageStrings.Option_prefer_auto_properties}"/>
                    </StackPanel>
                </StackPanel>
            </GroupBox>

            <GroupBox x:Uid="InlineHintsGroupBox"
                      Header="{x:Static local:AdvancedOptionPageStrings.Option_Inline_Hints_experimental}">
                <StackPanel>
                    <CheckBox x:Name="DisplayInlineParameterNameHints"
                              Content="{x:Static local:AdvancedOptionPageStrings.Option_Display_inline_parameter_name_hints}"
                              Checked="DisplayInlineParameterNameHints_Checked"
                              Unchecked="DisplayInlineParameterNameHints_Unchecked"/>
                    <StackPanel Margin="15, 0, 0, 0">
                        <CheckBox x:Uid="ShowHintsForLiterals"
                                  x:Name="ShowHintsForLiterals"
                                  Content="{x:Static local:AdvancedOptionPageStrings.Option_Show_hints_for_literals}" />
                        <CheckBox x:Uid="ShowHintsForNewExpressions"
                                  x:Name="ShowHintsForNewExpressions"
                                  Content="{x:Static local:AdvancedOptionPageStrings.Option_Show_hints_for_New_expressions}" />
                        <CheckBox x:Uid="ShowHintsForEverythingElse"
                                  x:Name="ShowHintsForEverythingElse"
                                  Content="{x:Static local:AdvancedOptionPageStrings.Option_Show_hints_for_everything_else}" />
                        <CheckBox x:Uid="SuppressHintsWhenParameterNameMatchesTheMethodsIntent"
                                  x:Name="SuppressHintsWhenParameterNameMatchesTheMethodsIntent"
                                  Content="{x:Static local:AdvancedOptionPageStrings.Option_Suppress_hints_when_parameter_name_matches_the_method_s_intent}" />
                        <CheckBox x:Uid="SuppressHintsWhenParameterNamesDifferOnlyBySuffix"
                                  x:Name="SuppressHintsWhenParameterNamesDifferOnlyBySuffix"
                                  Content="{x:Static local:AdvancedOptionPageStrings.Option_Suppress_hints_when_parameter_names_differ_only_by_suffix}" />
                    </StackPanel>
                </StackPanel>
            </GroupBox>
        </StackPanel>
    </ScrollViewer>
</options:AbstractOptionPageControl><|MERGE_RESOLUTION|>--- conflicted
+++ resolved
@@ -101,36 +101,6 @@
                 </StackPanel>
             </GroupBox>
 
-<<<<<<< HEAD
-=======
-            <GroupBox x:Uid="InlineHintsGroupBox"
-                      Header="{x:Static local:AdvancedOptionPageStrings.Option_Inline_Hints_experimental}">
-                <StackPanel>
-                    <CheckBox x:Name="DisplayAllHintsWhilePressingCtrlAlt"
-                              Content="{x:Static local:AdvancedOptionPageStrings.Option_Display_all_hints_while_pressing_ctrl_alt}" />
-
-                    <CheckBox x:Name="DisplayInlineParameterNameHints"
-                              Content="{x:Static local:AdvancedOptionPageStrings.Option_Display_inline_parameter_name_hints}"
-                              Checked="DisplayInlineParameterNameHints_Checked"
-                              Unchecked="DisplayInlineParameterNameHints_Unchecked"/>
-                    
-                    <StackPanel Margin="15, 0, 0, 0">
-                        <CheckBox x:Uid="ShowHintsForLiterals"
-                                  x:Name="ShowHintsForLiterals"
-                                  Content="{x:Static local:AdvancedOptionPageStrings.Option_Show_hints_for_literals}" />
-                        
-                        <CheckBox x:Uid="ShowHintsForNewExpressions"
-                                  x:Name="ShowHintsForNewExpressions"
-                                  Content="{x:Static local:AdvancedOptionPageStrings.Option_Show_hints_for_New_expressions}" />
-                        
-                        <CheckBox x:Uid="ShowHintsForEverythingElse"
-                                  x:Name="ShowHintsForEverythingElse"
-                                  Content="{x:Static local:AdvancedOptionPageStrings.Option_Show_hints_for_everything_else}" />
-                    </StackPanel>
-                </StackPanel>
-            </GroupBox>
-            
->>>>>>> eaeafbf4
             <GroupBox x:Uid="EditorHelpGroupBox"
                       Header="{x:Static local:AdvancedOptionPageStrings.Option_EditorHelp}">
                 <StackPanel>
@@ -226,23 +196,31 @@
             <GroupBox x:Uid="InlineHintsGroupBox"
                       Header="{x:Static local:AdvancedOptionPageStrings.Option_Inline_Hints_experimental}">
                 <StackPanel>
+                    <CheckBox x:Name="DisplayAllHintsWhilePressingCtrlAlt"
+                              Content="{x:Static local:AdvancedOptionPageStrings.Option_Display_all_hints_while_pressing_ctrl_alt}" />
+
                     <CheckBox x:Name="DisplayInlineParameterNameHints"
                               Content="{x:Static local:AdvancedOptionPageStrings.Option_Display_inline_parameter_name_hints}"
                               Checked="DisplayInlineParameterNameHints_Checked"
                               Unchecked="DisplayInlineParameterNameHints_Unchecked"/>
+
                     <StackPanel Margin="15, 0, 0, 0">
                         <CheckBox x:Uid="ShowHintsForLiterals"
                                   x:Name="ShowHintsForLiterals"
                                   Content="{x:Static local:AdvancedOptionPageStrings.Option_Show_hints_for_literals}" />
+
                         <CheckBox x:Uid="ShowHintsForNewExpressions"
                                   x:Name="ShowHintsForNewExpressions"
                                   Content="{x:Static local:AdvancedOptionPageStrings.Option_Show_hints_for_New_expressions}" />
+
                         <CheckBox x:Uid="ShowHintsForEverythingElse"
                                   x:Name="ShowHintsForEverythingElse"
                                   Content="{x:Static local:AdvancedOptionPageStrings.Option_Show_hints_for_everything_else}" />
+
                         <CheckBox x:Uid="SuppressHintsWhenParameterNameMatchesTheMethodsIntent"
                                   x:Name="SuppressHintsWhenParameterNameMatchesTheMethodsIntent"
                                   Content="{x:Static local:AdvancedOptionPageStrings.Option_Suppress_hints_when_parameter_name_matches_the_method_s_intent}" />
+
                         <CheckBox x:Uid="SuppressHintsWhenParameterNamesDifferOnlyBySuffix"
                                   x:Name="SuppressHintsWhenParameterNamesDifferOnlyBySuffix"
                                   Content="{x:Static local:AdvancedOptionPageStrings.Option_Suppress_hints_when_parameter_names_differ_only_by_suffix}" />
