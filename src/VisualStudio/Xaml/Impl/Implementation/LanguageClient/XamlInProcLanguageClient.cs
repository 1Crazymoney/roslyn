--- conflicted
+++ resolved
@@ -6,10 +6,7 @@
 using System.ComponentModel.Composition;
 using Microsoft.CodeAnalysis.Diagnostics;
 using Microsoft.CodeAnalysis.Editor;
-<<<<<<< HEAD
-=======
 using Microsoft.CodeAnalysis.Editor.Shared.Utilities;
->>>>>>> cd57586b
 using Microsoft.CodeAnalysis.Editor.Xaml;
 using Microsoft.CodeAnalysis.Experiments;
 using Microsoft.CodeAnalysis.Host.Mef;
@@ -19,10 +16,7 @@
 using Microsoft.VisualStudio.LanguageServer.Protocol;
 using Microsoft.VisualStudio.LanguageServices.Implementation.LanguageClient;
 using Microsoft.VisualStudio.LanguageServices.Xaml.LanguageServer;
-<<<<<<< HEAD
-=======
 using Microsoft.VisualStudio.Shell.Interop;
->>>>>>> cd57586b
 using Microsoft.VisualStudio.Utilities;
 using VSShell = Microsoft.VisualStudio.Shell;
 
@@ -43,15 +37,10 @@
             VisualStudioWorkspace workspace,
             IDiagnosticService diagnosticService,
             IAsynchronousOperationListenerProvider listenerProvider,
-<<<<<<< HEAD
-            ILspWorkspaceRegistrationService lspWorkspaceRegistrationService)
-            : base(xamlDispatcherFactory, workspace, diagnosticService, listenerProvider, lspWorkspaceRegistrationService, diagnosticsClientName: null)
-=======
             ILspWorkspaceRegistrationService lspWorkspaceRegistrationService,
             [Import(typeof(SAsyncServiceProvider))] VSShell.IAsyncServiceProvider asyncServiceProvider,
             IThreadingContext threadingContext)
             : base(xamlDispatcherFactory, workspace, diagnosticService, listenerProvider, lspWorkspaceRegistrationService, asyncServiceProvider, threadingContext, diagnosticsClientName: null)
->>>>>>> cd57586b
         {
         }
 
