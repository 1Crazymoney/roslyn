--- conflicted
+++ resolved
@@ -76,12 +76,9 @@
 When generating property;
 prefer throwing properties;
 prefer auto properties;
-<<<<<<< HEAD
+regex;
+regular expression;
 Use enhanced colors;</source>
-=======
-regex;
-regular expression;</source>
->>>>>>> 9d4f33b0
         <target state="needs-review-translation">닫힌 파일에 대한 진단 표시;
 정규식 색 지정; 
 커서 아래의 관련 구성 요소 강조; 
