// Copyright (c) Microsoft.  All Rights Reserved.  Licensed under the Apache License, Version 2.0.  See License.txt in the project root for license information.

using System;
using Microsoft.CodeAnalysis;
using Microsoft.CodeAnalysis.Editing;
using Microsoft.CodeAnalysis.Editor.CSharp.SplitStringLiteral;
using Microsoft.CodeAnalysis.Editor.Shared.Options;
using Microsoft.CodeAnalysis.ExtractMethod;
using Microsoft.CodeAnalysis.ImplementType;
using Microsoft.CodeAnalysis.Shared.Options;
using Microsoft.CodeAnalysis.Structure;
using Microsoft.CodeAnalysis.SymbolSearch;
using Microsoft.VisualStudio.LanguageServices.Implementation;
using Microsoft.VisualStudio.LanguageServices.Implementation.Options;

namespace Microsoft.VisualStudio.LanguageServices.CSharp.Options
{
    internal partial class AdvancedOptionPageControl : AbstractOptionPageControl
    {
        public AdvancedOptionPageControl(IServiceProvider serviceProvider) : base(serviceProvider)
        {
            InitializeComponent();

            BindToOption(PlaceSystemNamespaceFirst, GenerationOptions.PlaceSystemNamespaceFirst, LanguageNames.CSharp);
            BindToOption(SuggestForTypesInReferenceAssemblies, SymbolSearchOptions.SuggestForTypesInReferenceAssemblies, LanguageNames.CSharp);
            BindToOption(SuggestForTypesInNuGetPackages, SymbolSearchOptions.SuggestForTypesInNuGetPackages, LanguageNames.CSharp);
            BindToOption(Split_string_literals_on_enter, SplitStringLiteralOptions.Enabled, LanguageNames.CSharp);

            BindToOption(EnterOutliningMode, FeatureOnOffOptions.Outlining, LanguageNames.CSharp);
            BindToOption(Show_outlining_for_declaration_level_constructs, BlockStructureOptions.ShowOutliningForDeclarationLevelConstructs, LanguageNames.CSharp);
            BindToOption(Show_outlining_for_code_level_constructs, BlockStructureOptions.ShowOutliningForCodeLevelConstructs, LanguageNames.CSharp);
            BindToOption(Show_outlining_for_comments_and_preprocessor_regions, BlockStructureOptions.ShowOutliningForCommentsAndPreprocessorRegions, LanguageNames.CSharp);
            BindToOption(Collapse_regions_when_collapsing_to_definitions, BlockStructureOptions.CollapseRegionsWhenCollapsingToDefinitions, LanguageNames.CSharp);

            BindToOption(Show_guides_for_declaration_level_constructs, BlockStructureOptions.ShowBlockStructureGuidesForDeclarationLevelConstructs, LanguageNames.CSharp);
            BindToOption(Show_guides_for_code_level_constructs, BlockStructureOptions.ShowBlockStructureGuidesForCodeLevelConstructs, LanguageNames.CSharp);

            BindToOption(GenerateXmlDocCommentsForTripleSlash, FeatureOnOffOptions.AutoXmlDocCommentGeneration, LanguageNames.CSharp);
            BindToOption(InsertAsteriskAtTheStartOfNewLinesWhenWritingBlockComments, FeatureOnOffOptions.AutoInsertBlockCommentStartString, LanguageNames.CSharp);
            BindToOption(DisplayLineSeparators, FeatureOnOffOptions.LineSeparator, LanguageNames.CSharp);
            BindToOption(EnableHighlightReferences, FeatureOnOffOptions.ReferenceHighlighting, LanguageNames.CSharp);
            BindToOption(EnableHighlightKeywords, FeatureOnOffOptions.KeywordHighlighting, LanguageNames.CSharp);
            BindToOption(RenameTrackingPreview, FeatureOnOffOptions.RenameTrackingPreview, LanguageNames.CSharp);
            BindToFullSolutionAnalysisOption(ClosedFileDiagnostics, LanguageNames.CSharp);

            BindToOption(DontPutOutOrRefOnStruct, ExtractMethodOptions.DontPutOutOrRefOnStruct, LanguageNames.CSharp);
            BindToOption(AllowMovingDeclaration, ExtractMethodOptions.AllowMovingDeclaration, LanguageNames.CSharp);

<<<<<<< HEAD
            BindToOption(Keep_properties_events_and_methods_grouped_when_implementing_types, ImplementTypeOptions.Keep_properties_events_and_methods_grouped_when_implementing_types, LanguageNames.CSharp);
=======
            BindToOption(with_other_members_of_the_same_kind, ImplementTypeOptions.InsertionBehavior, ImplementTypeInsertionBehavior.WithOtherMembersOfTheSameKind, LanguageNames.CSharp);
            BindToOption(at_the_end, ImplementTypeOptions.InsertionBehavior, ImplementTypeInsertionBehavior.AtTheEnd, LanguageNames.CSharp);
>>>>>>> 2763f99b
        }
    }
}<|MERGE_RESOLUTION|>--- conflicted
+++ resolved
@@ -46,12 +46,8 @@
             BindToOption(DontPutOutOrRefOnStruct, ExtractMethodOptions.DontPutOutOrRefOnStruct, LanguageNames.CSharp);
             BindToOption(AllowMovingDeclaration, ExtractMethodOptions.AllowMovingDeclaration, LanguageNames.CSharp);
 
-<<<<<<< HEAD
-            BindToOption(Keep_properties_events_and_methods_grouped_when_implementing_types, ImplementTypeOptions.Keep_properties_events_and_methods_grouped_when_implementing_types, LanguageNames.CSharp);
-=======
             BindToOption(with_other_members_of_the_same_kind, ImplementTypeOptions.InsertionBehavior, ImplementTypeInsertionBehavior.WithOtherMembersOfTheSameKind, LanguageNames.CSharp);
             BindToOption(at_the_end, ImplementTypeOptions.InsertionBehavior, ImplementTypeInsertionBehavior.AtTheEnd, LanguageNames.CSharp);
->>>>>>> 2763f99b
         }
     }
 }