--- conflicted
+++ resolved
@@ -108,12 +108,8 @@
     <Compile Include="FindReferences\TaggedTextAndHighlightSpan.cs" />
     <Compile Include="Remote\JsonRpcClient.cs" />
     <Compile Include="Remote\RemoteHostClientFactory.cs" />
-<<<<<<< HEAD
     <Compile Include="Remote\ServiceHubRemoteHostClient.WorkspaceHost.cs" />
-    <Compile Include="Remote\ServiceHubRemoteHostClient.JsonRpcSnapshot.cs" />
-=======
     <Compile Include="Remote\ServiceHubRemoteHostClient.JsonRpcSession.cs" />
->>>>>>> a7637024
     <Compile Include="Remote\ServiceHubRemoteHostClient.cs" />
     <Compile Include="ServicesVisualStudioNextResources.Designer.cs">
       <AutoGen>True</AutoGen>
