﻿// Licensed to the .NET Foundation under one or more agreements.
// The .NET Foundation licenses this file to you under the MIT license.
// See the LICENSE file in the project root for more information.

#nullable enable

using System.Collections.Generic;
using System.Collections.Immutable;
using System.Diagnostics;
using System.Linq;
using Microsoft.CodeAnalysis.Diagnostics;
using Microsoft.CodeAnalysis.Host;
using Microsoft.CodeAnalysis.Shared.Extensions;
using Roslyn.Utilities;

namespace Microsoft.CodeAnalysis.Workspaces.Diagnostics
{
    /// <summary>
    /// We have this builder to avoid creating collections unnecessarily.
    /// Expectation is that, most of time, most of analyzers doesn't have any diagnostics. so no need to actually create any objects.
    /// </summary>
    internal struct DiagnosticAnalysisResultBuilder
    {
        public readonly Project Project;
        public readonly VersionStamp Version;

        private HashSet<DocumentId>? _lazyDocumentsWithDiagnostics;

        private Dictionary<DocumentId, List<DiagnosticData>>? _lazySyntaxLocals;
        private Dictionary<DocumentId, List<DiagnosticData>>? _lazySemanticLocals;
        private Dictionary<DocumentId, List<DiagnosticData>>? _lazyNonLocals;

        private List<DiagnosticData>? _lazyOthers;

        public DiagnosticAnalysisResultBuilder(Project project, VersionStamp version)
        {
            Project = project;
            Version = version;

            _lazyDocumentsWithDiagnostics = null;
            _lazySyntaxLocals = null;
            _lazySemanticLocals = null;
            _lazyNonLocals = null;
            _lazyOthers = null;
        }

        public ImmutableHashSet<DocumentId> DocumentIds => _lazyDocumentsWithDiagnostics == null ? ImmutableHashSet<DocumentId>.Empty : _lazyDocumentsWithDiagnostics.ToImmutableHashSet();
        public ImmutableDictionary<DocumentId, ImmutableArray<DiagnosticData>> SyntaxLocals => Convert(_lazySyntaxLocals);
        public ImmutableDictionary<DocumentId, ImmutableArray<DiagnosticData>> SemanticLocals => Convert(_lazySemanticLocals);
        public ImmutableDictionary<DocumentId, ImmutableArray<DiagnosticData>> NonLocals => Convert(_lazyNonLocals);
        public ImmutableArray<DiagnosticData> Others => _lazyOthers == null ? ImmutableArray<DiagnosticData>.Empty : _lazyOthers.ToImmutableArray();

        public void AddExternalSyntaxDiagnostics(DocumentId documentId, IEnumerable<Diagnostic> diagnostics)
        {
            AddExternalDiagnostics(ref _lazySyntaxLocals, documentId, diagnostics);
        }

        public void AddExternalSemanticDiagnostics(DocumentId documentId, IEnumerable<Diagnostic> diagnostics)
        {
            // this is for diagnostic producer that doesnt use compiler based DiagnosticAnalyzer such as TypeScript.
            Contract.ThrowIfTrue(Project.SupportsCompilation);

            AddExternalDiagnostics(ref _lazySemanticLocals, documentId, diagnostics);
        }

        private void AddExternalDiagnostics(
            ref Dictionary<DocumentId, List<DiagnosticData>>? lazyLocals, DocumentId documentId, IEnumerable<Diagnostic> diagnostics)
        {
            foreach (var diagnostic in diagnostics)
            {
                // REVIEW: what is our plan for additional locations? 
                switch (diagnostic.Location.Kind)
                {
                    case LocationKind.ExternalFile:
                        {
                            var diagnosticDocumentId = Project.GetDocumentForExternalLocation(diagnostic.Location);
                            if (documentId == diagnosticDocumentId)
                            {
                                // local diagnostics to a file
                                AddDocumentDiagnostic(ref lazyLocals, Project.GetTextDocument(diagnosticDocumentId), diagnostic);
                            }
                            else if (diagnosticDocumentId != null)
                            {
                                // non local diagnostics to a file
                                AddDocumentDiagnostic(ref _lazyNonLocals, Project.GetTextDocument(diagnosticDocumentId), diagnostic);
                            }
                            else
                            {
                                // non local diagnostics without location
                                AddOtherDiagnostic(DiagnosticData.Create(diagnostic, Project));
                            }

                            break;
                        }

                    case LocationKind.None:
                        AddOtherDiagnostic(DiagnosticData.Create(diagnostic, Project));
                        break;

                    case LocationKind.SourceFile:
                    case LocationKind.MetadataFile:
                    case LocationKind.XmlFile:
                        // ignore
                        continue;

                    case var kind:
                        throw ExceptionUtilities.UnexpectedValue(kind);
                }
            }
        }

        private void AddDocumentDiagnostic(ref Dictionary<DocumentId, List<DiagnosticData>>? map, TextDocument? document, Diagnostic diagnostic)
        {
            if (document is null || !document.SupportsDiagnostics())
            {
                return;
            }

            map ??= new Dictionary<DocumentId, List<DiagnosticData>>();
            map.GetOrAdd(document.Id, _ => new List<DiagnosticData>()).Add(DiagnosticData.Create(diagnostic, document));

            _lazyDocumentsWithDiagnostics ??= new HashSet<DocumentId>();
            _lazyDocumentsWithDiagnostics.Add(document.Id);
        }

        private void AddOtherDiagnostic(DiagnosticData data)
        {
            _lazyOthers ??= new List<DiagnosticData>();
            _lazyOthers.Add(data);
        }

        public void AddSyntaxDiagnostics(SyntaxTree tree, IEnumerable<Diagnostic> diagnostics)
            => AddDiagnostics(ref _lazySyntaxLocals, tree, diagnostics);

        public void AddSemanticDiagnostics(SyntaxTree tree, IEnumerable<Diagnostic> diagnostics)
            => AddDiagnostics(ref _lazySemanticLocals, tree, diagnostics);

        public void AddCompilationDiagnostics(IEnumerable<Diagnostic> diagnostics)
        {
            Dictionary<DocumentId, List<DiagnosticData>>? dummy = null;
            AddDiagnostics(ref dummy, tree: null, diagnostics: diagnostics);

            // dummy should be always null since tree is null
            Debug.Assert(dummy == null);
        }

        private void AddDiagnostics(
            ref Dictionary<DocumentId, List<DiagnosticData>>? lazyLocals, SyntaxTree? tree, IEnumerable<Diagnostic> diagnostics)
        {
            foreach (var diagnostic in diagnostics)
            {
                // REVIEW: what is our plan for additional locations? 
                switch (diagnostic.Location.Kind)
                {
                    case LocationKind.ExternalFile:
                        // TODO: currently additional file location is not supported.
                        break;

                    case LocationKind.None:
                        AddOtherDiagnostic(DiagnosticData.Create(diagnostic, Project));
                        break;

                    case LocationKind.SourceFile:
                        var diagnosticTree = diagnostic.Location.SourceTree;
                        if (tree != null && diagnosticTree == tree)
                        {
                            // local diagnostics to a file
                            AddDocumentDiagnostic(ref lazyLocals, Project.GetDocument(diagnosticTree), diagnostic);
                        }
                        else if (diagnosticTree != null)
                        {
                            // non local diagnostics to a file
                            AddDocumentDiagnostic(ref _lazyNonLocals, Project.GetDocument(diagnosticTree), diagnostic);
                        }
                        else
                        {
                            // non local diagnostics without location
                            AddOtherDiagnostic(DiagnosticData.Create(diagnostic, Project));
                        }

                        break;

                    case LocationKind.MetadataFile:
                    case LocationKind.XmlFile:
                        // ignore
                        continue;

                    default:
                        throw ExceptionUtilities.UnexpectedValue(diagnostic.Location.Kind);
                }
            }
        }

<<<<<<< HEAD
        private static DocumentId? GetExternalDocumentId(Project project, Diagnostic diagnostic)
        {
            var projectId = project.Id;
            var lineSpan = diagnostic.Location.GetLineSpan();

            return project.Solution.GetDocumentIdsWithFilePath(lineSpan.Path).FirstOrDefault(id => id.ProjectId == projectId);
        }

=======
>>>>>>> 62028379
        private static ImmutableDictionary<DocumentId, ImmutableArray<DiagnosticData>> Convert(Dictionary<DocumentId, List<DiagnosticData>>? map)
        {
            return map == null ?
                ImmutableDictionary<DocumentId, ImmutableArray<DiagnosticData>>.Empty :
                map.ToImmutableDictionary(kv => kv.Key, kv => kv.Value.ToImmutableArray());
        }
    }
}<|MERGE_RESOLUTION|>--- conflicted
+++ resolved
@@ -191,17 +191,6 @@
             }
         }
 
-<<<<<<< HEAD
-        private static DocumentId? GetExternalDocumentId(Project project, Diagnostic diagnostic)
-        {
-            var projectId = project.Id;
-            var lineSpan = diagnostic.Location.GetLineSpan();
-
-            return project.Solution.GetDocumentIdsWithFilePath(lineSpan.Path).FirstOrDefault(id => id.ProjectId == projectId);
-        }
-
-=======
->>>>>>> 62028379
         private static ImmutableDictionary<DocumentId, ImmutableArray<DiagnosticData>> Convert(Dictionary<DocumentId, List<DiagnosticData>>? map)
         {
             return map == null ?
