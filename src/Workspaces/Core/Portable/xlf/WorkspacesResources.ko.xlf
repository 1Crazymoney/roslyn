--- conflicted
+++ resolved
@@ -132,1124 +132,6 @@
         <target state="translated">리팩터링만</target>
         <note />
       </trans-unit>
-<<<<<<< HEAD
-=======
-      <trans-unit id="Regex_all_control_characters_long">
-        <source>All control characters. This includes the Cc, Cf, Cs, Co, and Cn categories.</source>
-        <target state="translated">모든 제어 문자입니다. Cc, Cf, Cs, Co 및 Cn 범주가 포함됩니다.</target>
-        <note />
-      </trans-unit>
-      <trans-unit id="Regex_all_control_characters_short">
-        <source>all control characters</source>
-        <target state="translated">모든 제어 문자</target>
-        <note />
-      </trans-unit>
-      <trans-unit id="Regex_all_diacritic_marks_long">
-        <source>All diacritic marks. This includes the Mn, Mc, and Me categories.</source>
-        <target state="translated">모든 분음 부호입니다. Mn, Mc 및 Me 범주가 포함됩니다.</target>
-        <note />
-      </trans-unit>
-      <trans-unit id="Regex_all_diacritic_marks_short">
-        <source>all diacritic marks</source>
-        <target state="translated">모든 분음 부호</target>
-        <note />
-      </trans-unit>
-      <trans-unit id="Regex_all_letter_characters_long">
-        <source>All letter characters. This includes the Lu, Ll, Lt, Lm, and Lo characters.</source>
-        <target state="translated">모든 문자입니다. Lu, Ll, Lt, Lm 및 Lo 문자가 포함됩니다.</target>
-        <note />
-      </trans-unit>
-      <trans-unit id="Regex_all_letter_characters_short">
-        <source>all letter characters</source>
-        <target state="translated">모든 문자</target>
-        <note />
-      </trans-unit>
-      <trans-unit id="Regex_all_numbers_long">
-        <source>All numbers. This includes the Nd, Nl, and No categories.</source>
-        <target state="translated">모든 숫자입니다. Nd, Nl 및 No 범주가 포함됩니다.</target>
-        <note />
-      </trans-unit>
-      <trans-unit id="Regex_all_numbers_short">
-        <source>all numbers</source>
-        <target state="translated">모든 숫자</target>
-        <note />
-      </trans-unit>
-      <trans-unit id="Regex_all_punctuation_characters_long">
-        <source>All punctuation characters. This includes the Pc, Pd, Ps, Pe, Pi, Pf, and Po categories.</source>
-        <target state="translated">모든 문장 부호 문자입니다. Pc, Pd, Ps, Pe, Pi, Pf 및 Po 범주가 포함됩니다.</target>
-        <note />
-      </trans-unit>
-      <trans-unit id="Regex_all_punctuation_characters_short">
-        <source>all punctuation characters</source>
-        <target state="translated">모든 문장 부호 문자</target>
-        <note />
-      </trans-unit>
-      <trans-unit id="Regex_all_separator_characters_long">
-        <source>All separator characters. This includes the Zs, Zl, and Zp categories.</source>
-        <target state="translated">모든 구분 문자입니다. Zs, Zl 및 Zp 범주가 포함됩니다.</target>
-        <note />
-      </trans-unit>
-      <trans-unit id="Regex_all_separator_characters_short">
-        <source>all separator characters</source>
-        <target state="translated">모든 구분 문자</target>
-        <note />
-      </trans-unit>
-      <trans-unit id="Regex_all_symbols_long">
-        <source>All symbols. This includes the Sm, Sc, Sk, and So categories.</source>
-        <target state="translated">모든 기호입니다. Sm, Sc, Sk 및 So 범주가 포함됩니다.</target>
-        <note />
-      </trans-unit>
-      <trans-unit id="Regex_all_symbols_short">
-        <source>all symbols</source>
-        <target state="translated">모든 기호</target>
-        <note />
-      </trans-unit>
-      <trans-unit id="Regex_alternation_long">
-        <source>You can use the vertical bar (|) character to match any one of a series of patterns, where the | character separates each pattern.</source>
-        <target state="translated">세로 막대(|) 문자를 사용하여 일련의 패턴 중 하나를 일치시킬 수 있습니다. 여기서 | 문자는 각 패턴을 구분합니다.</target>
-        <note />
-      </trans-unit>
-      <trans-unit id="Regex_alternation_short">
-        <source>alternation</source>
-        <target state="translated">대체</target>
-        <note />
-      </trans-unit>
-      <trans-unit id="Regex_any_character_group_long">
-        <source>The period character (.) matches any character except \n (the newline character, \u000A).  If a regular expression pattern is modified by the RegexOptions.Singleline option, or if the portion of the pattern that contains the . character class is modified by the 's' option, . matches any character.</source>
-        <target state="translated">마침표(.) 문자는 \n(줄 바꿈 문자, \u000A)을 제외한 모든 문자와 일치시킵니다. 정규식 패턴이 RegexOptions.Singleline 옵션으로 수정되거나 . 문자 클래스가 포함된 패턴의 일부가 's' 옵션으로 수정된 경우 .는 모든 문자와 일치시킵니다.</target>
-        <note />
-      </trans-unit>
-      <trans-unit id="Regex_any_character_group_short">
-        <source>any character</source>
-        <target state="translated">모든 문자</target>
-        <note />
-      </trans-unit>
-      <trans-unit id="Regex_backspace_character_long">
-        <source>Matches a backspace character, \u0008</source>
-        <target state="translated">백스페이스 문자 \u0008과 일치시킵니다.</target>
-        <note />
-      </trans-unit>
-      <trans-unit id="Regex_backspace_character_short">
-        <source>backspace character</source>
-        <target state="translated">백스페이스 문자</target>
-        <note />
-      </trans-unit>
-      <trans-unit id="Regex_balancing_group_long">
-        <source>A balancing group definition deletes the definition of a previously defined group and stores, in the current group, the interval between the previously defined group and the current group.
-    
-'name1' is the current group (optional), 'name2' is a previously defined group, and 'subexpression' is any valid regular expression pattern. The balancing group definition deletes the definition of name2 and stores the interval between name2 and name1 in name1. If no name2 group is defined, the match backtracks. Because deleting the last definition of name2 reveals the previous definition of name2, this construct lets you use the stack of captures for group name2 as a counter for keeping track of nested constructs such as parentheses or opening and closing brackets.
-
-The balancing group definition uses 'name2' as a stack. The beginning character of each nested construct is placed in the group and in its Group.Captures collection. When the closing character is matched, its corresponding opening character is removed from the group, and the Captures collection is decreased by one. After the opening and closing characters of all nested constructs have been matched, 'name1' is empty.</source>
-        <target state="translated">균형 조정 그룹 정의는 이전에 정의된 그룹의 정의를 삭제하고, 이전에 정의된 그룹과 현재 그룹 사이의 간격을 현재 그룹에 저장합니다.
-    
-'name1'은 현재 그룹이고(선택 사항), 'name2'는 이전에 정의된 그룹이며, 'subexpression'은 유효한 정규식 패턴입니다. 균형 조정 그룹 정의는 name2의 정의를 삭제하고 name2와 name1 사이의 간격을 name1에 저장합니다. name2 그룹이 정의되어 있지 않으면 일치에서 역추적합니다. name2의 마지막 정의를 삭제하면 name2의 이전 정의가 표시되므로 이 구문을 통해 name2 그룹에 대한 캡처 스택을 괄호 또는 여는 대괄호 및 닫는 대괄호와 같은 중첩 구문을 추적하기 위한 카운터로 사용할 수 있습니다.
-
-균형 조정 그룹 정의에서는 'name2'를 스택으로 사용합니다. 각 중첩 구문의 시작 문자는 그룹 및 해당 Group.Captures 컬렉션에 배치됩니다. 닫는 문자가 일치되면 해당하는 여는 문자가 그룹에서 제거되고 Captures 컬렉션이 하나 감소합니다. 모든 중첩 구문의 여는 문자와 닫는 문자가 일치되고 나면 'name1'은 비어 있는 상태가 됩니다.</target>
-        <note />
-      </trans-unit>
-      <trans-unit id="Regex_balancing_group_short">
-        <source>balancing group</source>
-        <target state="translated">균형 조정 그룹</target>
-        <note />
-      </trans-unit>
-      <trans-unit id="Regex_base_group">
-        <source>base-group</source>
-        <target state="translated">기본 그룹</target>
-        <note />
-      </trans-unit>
-      <trans-unit id="Regex_bell_character_long">
-        <source>Matches a bell (alarm) character, \u0007</source>
-        <target state="translated">벨(경보) 문자 \u0007과 일치시킵니다.</target>
-        <note />
-      </trans-unit>
-      <trans-unit id="Regex_bell_character_short">
-        <source>bell character</source>
-        <target state="translated">벨 문자</target>
-        <note />
-      </trans-unit>
-      <trans-unit id="Regex_carriage_return_character_long">
-        <source>Matches a carriage-return character, \u000D.  Note that \r is not equivalent to the newline character, \n.</source>
-        <target state="translated">캐리지 리턴 문자 \u000D와 일치시킵니다. \r은 줄 바꿈 문자 \n과 같지 않습니다.</target>
-        <note />
-      </trans-unit>
-      <trans-unit id="Regex_carriage_return_character_short">
-        <source>carriage-return character</source>
-        <target state="translated">캐리지 리턴 문자</target>
-        <note />
-      </trans-unit>
-      <trans-unit id="Regex_character_class_subtraction_long">
-        <source>Character class subtraction yields a set of characters that is the result of excluding the characters in one character class from another character class.
-
-'base_group' is a positive or negative character group or range. The 'excluded_group' component is another positive or negative character group, or another character class subtraction expression (that is, you can nest character class subtraction expressions).</source>
-        <target state="translated">문자 클래스 빼기를 사용하면 한 문자 클래스의 문자를 다른 문자 클래스에서 제외한 결과인 문자 집합을 얻게 됩니다.
-
-'base_group'은 긍정 또는 부정 문자 그룹이거나 문자 범위입니다. 'excluded_group' 구성 요소는 다른 긍정 또는 부정 문자 그룹이거나 다른 문자 클래스 빼기 식입니다(즉, 문자 클래스 빼기 식을 중첩할 수 있음).</target>
-        <note />
-      </trans-unit>
-      <trans-unit id="Regex_character_class_subtraction_short">
-        <source>character class subtraction</source>
-        <target state="translated">문자 클래스 빼기</target>
-        <note />
-      </trans-unit>
-      <trans-unit id="Regex_character_group">
-        <source>character-group</source>
-        <target state="translated">문자 그룹</target>
-        <note />
-      </trans-unit>
-      <trans-unit id="Regex_comment">
-        <source>comment</source>
-        <target state="translated">주석</target>
-        <note />
-      </trans-unit>
-      <trans-unit id="Regex_conditional_expression_match_long">
-        <source>This language element attempts to match one of two patterns depending on whether it can match an initial pattern.
-
-'expression' is the initial pattern to match, 'yes' is the pattern to match if expression is matched, and 'no' is the optional pattern to match if expression is not matched.</source>
-        <target state="translated">이 언어 요소는 초기 패턴과 일치시킬 수 있는지 여부에 따라 두 패턴 중 하나와 일치시키려고 시도합니다.
-
-'expression'은 일치시킬 초기 패턴이며 'yes'는 식이 일치하는 경우 일치시킬 패턴이고 'no'는 식이 일치하지 않는 경우 일치시킬 선택적 패턴입니다.</target>
-        <note />
-      </trans-unit>
-      <trans-unit id="Regex_conditional_expression_match_short">
-        <source>conditional expression match</source>
-        <target state="translated">조건식 일치</target>
-        <note />
-      </trans-unit>
-      <trans-unit id="Regex_conditional_group_match_long">
-        <source>This language element attempts to match one of two patterns depending on whether it has matched a specified capturing group.
-
-'name' is the name (or number) of a capturing group, 'yes' is the expression to match if 'name' (or 'number') has a match, and 'no' is the optional expression to match if it does not.</source>
-        <target state="translated">이 언어 요소는 지정한 캡처링 그룹과 일치시켰는지 여부에 따라 두 패턴 중 하나와 일치시키려고 시도합니다.
-
-'name'은 캡처링 그룹의 이름(또는 번호)이며 'yes'는 'name'(또는 'number')에 일치 항목이 있는 경우 일치시킬 식이고 'no'는 일치 항목이 없는 경우 일치시킬 선택적 식입니다.</target>
-        <note />
-      </trans-unit>
-      <trans-unit id="Regex_conditional_group_match_short">
-        <source>conditional group match</source>
-        <target state="translated">조건 그룹 일치</target>
-        <note />
-      </trans-unit>
-      <trans-unit id="Regex_contiguous_matches_long">
-        <source>The \G anchor specifies that a match must occur at the point where the previous match ended. When you use this anchor with the Regex.Matches or Match.NextMatch method, it ensures that all matches are contiguous.</source>
-        <target state="translated">\G 앵커는 이전 일치 항목 찾기가 끝난 지점에서 일치 항목을 찾도록 지정합니다. 이 앵커를 Regex.Matches 또는 Match.NextMatch 메서드와 함께 사용하면 모든 일치 항목이 연속되도록 합니다.</target>
-        <note />
-      </trans-unit>
-      <trans-unit id="Regex_contiguous_matches_short">
-        <source>contiguous matches</source>
-        <target state="translated">연속 일치</target>
-        <note />
-      </trans-unit>
-      <trans-unit id="Regex_control_character_long">
-        <source>Matches an ASCII control character, where X is the letter of the control character. For example, \cC is CTRL-C.</source>
-        <target state="translated">ASCII 제어 문자와 일치시킵니다. 여기서, X는 제어 문자의 문자입니다. 예를 들어 \cC는 CTRL-C입니다.</target>
-        <note />
-      </trans-unit>
-      <trans-unit id="Regex_control_character_short">
-        <source>control character</source>
-        <target state="translated">제어 문자</target>
-        <note />
-      </trans-unit>
-      <trans-unit id="Regex_decimal_digit_character_long">
-        <source>\d matches any decimal digit. It is equivalent to the \p{Nd} regular expression pattern, which includes the standard decimal digits 0-9 as well as the decimal digits of a number of other character sets.
-
-If ECMAScript-compliant behavior is specified, \d is equivalent to [0-9]</source>
-        <target state="translated">\d는 10진수와 일치시킵니다. 표준 10진수 0-9와 여러 다른 문자 집합의 10진수를 포함한 \p{Nd} 정규식 패턴과 같습니다.
-
-ECMAScript 규격 동작을 지정한 경우 \d는 [0-9]와 같습니다.</target>
-        <note />
-      </trans-unit>
-      <trans-unit id="Regex_decimal_digit_character_short">
-        <source>decimal-digit character</source>
-        <target state="translated">10진수 문자</target>
-        <note />
-      </trans-unit>
-      <trans-unit id="Regex_end_of_line_comment_long">
-        <source>A number sign (#) marks an x-mode comment, which starts at the unescaped # character at the end of the regular expression pattern and continues until the end of the line. To use this construct, you must either enable the x option (through inline options) or supply the RegexOptions.IgnorePatternWhitespace value to the option parameter when instantiating the Regex object or calling a static Regex method.</source>
-        <target state="translated">숫자 기호(#)는 정규식 패턴의 끝에 있는 이스케이프되지 않은 # 문자에서 시작하고 줄의 끝까지 계속되는 x-모드 주석을 표시합니다. 이 구문을 사용하려면 인라인 옵션을 통해 x 옵션을 사용해야 합니다. 또는 Regex 개체를 인스턴스화하거나 정적 Regex 메서드를 호출할 때 RegexOptions.IgnorePatternWhitespace 값을 옵션 매개 변수에 제공해야 합니다.</target>
-        <note />
-      </trans-unit>
-      <trans-unit id="Regex_end_of_line_comment_short">
-        <source>end-of-line comment</source>
-        <target state="translated">줄의 끝 주석</target>
-        <note />
-      </trans-unit>
-      <trans-unit id="Regex_end_of_string_only_long">
-        <source>The \z anchor specifies that a match must occur at the end of the input string. Like the $ language element, \z ignores the RegexOptions.Multiline option. Unlike the \Z language element, \z does not match a \n character at the end of a string. Therefore, it can only match the last line of the input string.</source>
-        <target state="translated">\z 앵커는 입력 문자열의 끝부분에서 일치 항목을 찾도록 지정합니다. $ 언어 요소와 마찬가지로, \z는 RegexOptions.Multiline 옵션을 무시합니다. 하지만 \Z 언어 요소와 달리 \z는 문자열의 끝에 있는 \n 문자와 일치시키지 않습니다. 따라서 입력 문자열의 마지막 줄만 일치시킬 수 있습니다.</target>
-        <note />
-      </trans-unit>
-      <trans-unit id="Regex_end_of_string_only_short">
-        <source>end of string only</source>
-        <target state="translated">문자열의 끝만</target>
-        <note />
-      </trans-unit>
-      <trans-unit id="Regex_end_of_string_or_before_ending_newline_long">
-        <source>The \Z anchor specifies that a match must occur at the end of the input string, or before \n at the end of the input string. It is identical to the $ anchor, except that \Z ignores the RegexOptions.Multiline option. Therefore, in a multiline string, it can only match the end of the last line, or the last line before \n.
-
-The \Z anchor matches \n but does not match \r\n (the CR/LF character combination). To match CR/LF, include \r?\Z in the regular expression pattern.</source>
-        <target state="translated">\Z 앵커는 입력 문자열의 끝부분이나 입력 문자열의 끝부분에 있는 \n 앞에서 일치 항목을 찾도록 지정합니다. \Z는 RegexOptions.Multiline 옵션을 무시한다는 점을 제외하고는 $ 앵커와 동일합니다. 따라서 여러 줄 문자열에서는 마지막 줄의 끝이나 \n 앞의 마지막 줄만 일치시킬 수 있습니다.
-
-\Z 앵커는 \n은 일치시키지만 \r\n(CR/LF 문자 조합)은 일치시키지 않습니다. CR/LF와 일치시키려면 정규식 패턴에 \r?\Z를 포함하세요.</target>
-        <note />
-      </trans-unit>
-      <trans-unit id="Regex_end_of_string_or_before_ending_newline_short">
-        <source>end of string or before ending newline</source>
-        <target state="translated">문자열의 끝 또는 줄 바꿈 종료 전</target>
-        <note />
-      </trans-unit>
-      <trans-unit id="Regex_end_of_string_or_line_long">
-        <source>The $ anchor specifies that the preceding pattern must occur at the end of the input string, or before \n at the end of the input string. If you use $ with the RegexOptions.Multiline option, the match can also occur at the end of a line.
-
-The $ anchor matches \n but does not match \r\n (the combination of carriage return and newline characters, or CR/LF). To match the CR/LF character combination, include \r?$ in the regular expression pattern.</source>
-        <target state="translated">$ 앵커는 입력 문자열의 끝부분이나 입력 문자열의 끝부분에 있는 \n 앞에 이전 패턴이 오도록 지정합니다. RegexOptions.Multiline 옵션과 함께 $를 사용하면 줄의 끝부분에서도 일치 항목을 찾을 수 있습니다.
-
-$ 앵커는 \n은 일치시키지만 \r\n(캐리지 리턴 및 줄 바꿈 문자 조합 또는 CR/LF)은 일치시키지 않습니다. CR/LF 문자 조합과 일치시키려면 정규식 패턴에 \r?$를 포함하세요.</target>
-        <note />
-      </trans-unit>
-      <trans-unit id="Regex_end_of_string_or_line_short">
-        <source>end of string or line</source>
-        <target state="translated">문자열 또는 줄의 끝</target>
-        <note />
-      </trans-unit>
-      <trans-unit id="Regex_escape_character_long">
-        <source>Matches an escape character, \u001B</source>
-        <target state="translated">이스케이프 문자 \u001B와 일치시킵니다.</target>
-        <note />
-      </trans-unit>
-      <trans-unit id="Regex_escape_character_short">
-        <source>escape character</source>
-        <target state="translated">이스케이프 문자</target>
-        <note />
-      </trans-unit>
-      <trans-unit id="Regex_excluded_group">
-        <source>excluded-group</source>
-        <target state="translated">제외된 그룹</target>
-        <note />
-      </trans-unit>
-      <trans-unit id="Regex_expression">
-        <source>expression</source>
-        <target state="translated">식</target>
-        <note />
-      </trans-unit>
-      <trans-unit id="Regex_form_feed_character_long">
-        <source>Matches a form-feed character, \u000C</source>
-        <target state="translated">용지 공급 문자 \u000C와 일치시킵니다.</target>
-        <note />
-      </trans-unit>
-      <trans-unit id="Regex_form_feed_character_short">
-        <source>form-feed character</source>
-        <target state="translated">용지 공급 문자</target>
-        <note />
-      </trans-unit>
-      <trans-unit id="Regex_group_options_long">
-        <source>This grouping construct applies or disables the specified options within a subexpression. The options to enable are specified after the question mark, and the options to disable after the minus sign. The allowed options are:
-
-    i	Use case-insensitive matching.
-    m	Use multiline mode, where ^ and $ match the beginning and end of each line
-	(instead of the beginning and end of the input string).
-    s	Use single-line mode, where the period (.) matches every character
-	(instead of every character except \n).
-    n	Do not capture unnamed groups. The only valid captures are explicitly
-	named or numbered groups of the form (?&lt;name&gt; subexpression).
-    x	Exclude unescaped white space from the pattern, and enable comments
-	after a number sign (#).</source>
-        <target state="translated">이 그룹화 생성자는 하위 식 내에서 지정된 옵션을 적용하거나 사용하지 않도록 설정합니다. 사용하도록 설정하는 옵션은 물음표 뒤에 지정되며 사용하지 않도록 설정하는 옵션은 빼기 기호 뒤에 지정됩니다. 허용되는 옵션은 다음과 같습니다.
-
-    i	대/소문자를 구분하지 않는 일치를 사용합니다.
-    m	여러 줄 모드를 사용합니다. 여기서, ^ 및 $는 각 줄의 시작 및 끝과 일치시킵니다(입력
-	문자열의 시작 및 끝이 아님).
-    s	한 줄 모드를 사용합니다. 여기서, 마침표(.)는 모든 문자(\n을 제외한
-	모든 문자가 아님)와 일치시킵니다.
-    n	명명되지 않은 그룹을 캡처하지 않습니다. 양식(?&lt;이름&gt; 하위 식)의 명시적으로 명명된 그룹
-	또는 번호가 매겨진 그룹만 유효한 캡처입니다.
-    x	이스케이프되지 않은 공백은 패턴에서 제외하고 주석은 숫자 기호(#) 다음에
-	사용합니다.</target>
-        <note />
-      </trans-unit>
-      <trans-unit id="Regex_group_options_short">
-        <source>group options</source>
-        <target state="translated">그룹 옵션</target>
-        <note />
-      </trans-unit>
-      <trans-unit id="Regex_hexadecimal_escape_long">
-        <source>Matches an ASCII character, where ## is a two-digit hexadecimal character code.</source>
-        <target state="translated">ASCII 문자와 일치시킵니다. 여기서, ##은 두 자리 16진수 문자 코드입니다.</target>
-        <note />
-      </trans-unit>
-      <trans-unit id="Regex_hexadecimal_escape_short">
-        <source>hexadecimal escape</source>
-        <target state="translated">16진수 이스케이프</target>
-        <note />
-      </trans-unit>
-      <trans-unit id="Regex_inline_comment_long">
-        <source>The (?# comment) construct lets you include an inline comment in a regular expression. The regular expression engine does not use any part of the comment in pattern matching, although the comment is included in the string that is returned by the Regex.ToString method. The comment ends at the first closing parenthesis.</source>
-        <target state="translated">(?# comment) 구문에서는 정규식에 인라인 주석을 포함할 수 있습니다. Regex.ToString 메서드에서 반환된 문자열에 주석이 포함되어 있어도 정규식 엔진은 패턴 일치에 주석의 어떤 부분도 사용하지 않습니다. 주석은 첫 번째 닫는 괄호에서 종료됩니다.</target>
-        <note />
-      </trans-unit>
-      <trans-unit id="Regex_inline_comment_short">
-        <source>inline comment</source>
-        <target state="translated">인라인 주석</target>
-        <note />
-      </trans-unit>
-      <trans-unit id="Regex_inline_options_long">
-        <source>Enables or disables specific pattern matching options for the remainder of a regular expression. The options to enable are specified after the question mark, and the options to disable after the minus sign. The allowed options are:
-
-    i	Use case-insensitive matching.
-    m	Use multiline mode, where ^ and $ match the beginning and end of each line
-	(instead of the beginning and end of the input string).
-    s	Use single-line mode, where the period (.) matches every character
-	(instead of every character except \n).
-    n	Do not capture unnamed groups. The only valid captures are explicitly named
-	or numbered groups of the form (?&lt;name&gt; subexpression).
-    x	Exclude unescaped white space from the pattern, and enable comments
-	after a number sign (#).</source>
-        <target state="translated">정규식의 나머지 부분에 대해 특정 패턴 일치 옵션을 사용하거나 사용하지 않도록 설정합니다. 사용하도록 설정하는 옵션은 물음표 뒤에 지정되며 사용하지 않도록 설정하는 옵션은 빼기 기호 뒤에 지정됩니다. 허용되는 옵션은 다음과 같습니다.
-
-    i	대/소문자를 구분하지 않는 일치를 사용합니다.
-    m	여러 줄 모드를 사용합니다. 여기서, ^ 및 $는 각 줄의 시작 및 끝과 일치시킵니다(입력
-	문자열의 시작 및 끝이 아님).
-    s	한 줄 모드를 사용합니다. 여기서, 마침표(.)는 모든 문자(\n을 제외한
-	모든 문자가 아님)와 일치시킵니다.
-    n	명명되지 않은 그룹을 캡처하지 않습니다. 양식(?&lt;이름&gt; 하위 식)의 명시적으로 명명된 그룹
-	또는 번호가 매겨진 그룹만 유효한 캡처입니다.
-    x	이스케이프되지 않은 공백은 패턴에서 제외하고 주석은 숫자 기호(#) 다음에
-	사용합니다.</target>
-        <note />
-      </trans-unit>
-      <trans-unit id="Regex_inline_options_short">
-        <source>inline options</source>
-        <target state="translated">인라인 옵션</target>
-        <note />
-      </trans-unit>
-      <trans-unit id="Regex_letter_lowercase">
-        <source>letter, lowercase</source>
-        <target state="translated">문자, 소문자</target>
-        <note />
-      </trans-unit>
-      <trans-unit id="Regex_letter_modifier">
-        <source>letter, modifier</source>
-        <target state="translated">문자, 한정자</target>
-        <note />
-      </trans-unit>
-      <trans-unit id="Regex_letter_other">
-        <source>letter, other</source>
-        <target state="translated">문자, 기타</target>
-        <note />
-      </trans-unit>
-      <trans-unit id="Regex_letter_titlecase">
-        <source>letter, titlecase</source>
-        <target state="translated">문자, 첫 글자만 대문자</target>
-        <note />
-      </trans-unit>
-      <trans-unit id="Regex_letter_uppercase">
-        <source>letter, uppercase</source>
-        <target state="translated">문자, 대문자</target>
-        <note />
-      </trans-unit>
-      <trans-unit id="Regex_mark_enclosing">
-        <source>mark, enclosing</source>
-        <target state="translated">표시, 묶음</target>
-        <note />
-      </trans-unit>
-      <trans-unit id="Regex_mark_nonspacing">
-        <source>mark, nonspacing</source>
-        <target state="translated">표시, 공간을 차지하지 않음</target>
-        <note />
-      </trans-unit>
-      <trans-unit id="Regex_mark_spacing_combining">
-        <source>mark, spacing combining</source>
-        <target state="translated">표시, 간격 결합</target>
-        <note />
-      </trans-unit>
-      <trans-unit id="Regex_match_at_least_n_times_lazy_long">
-        <source>The {n,}? quantifier matches the preceding element at least n times, where n is any integer, but as few times as possible. It is the lazy counterpart of the greedy quantifier {n,}</source>
-        <target state="translated">{n,}? 수량자는 n번 이상 이전 요소와 일치시키지만 가능한 한 적은 횟수로 일치시킵니다. 여기서, n은 정수입니다. 탐욕적 수량자 {n,}에 대응되는 게으른 수량자입니다.</target>
-        <note />
-      </trans-unit>
-      <trans-unit id="Regex_match_at_least_n_times_lazy_short">
-        <source>match at least 'n' times (lazy)</source>
-        <target state="translated">'n'번 이상 일치(지연)</target>
-        <note />
-      </trans-unit>
-      <trans-unit id="Regex_match_at_least_n_times_long">
-        <source>The {n,} quantifier matches the preceding element at least n times, where n is any integer. {n,} is a greedy quantifier whose lazy equivalent is {n,}?</source>
-        <target state="translated">{n,} 수량자는 n번 이상 이전 요소와 일치시킵니다. 여기서, n은 정수입니다. {n,}는 해당 게으른 수량자가 {n,}?인 탐욕적 수량자입니다.</target>
-        <note />
-      </trans-unit>
-      <trans-unit id="Regex_match_at_least_n_times_short">
-        <source>match at least 'n' times</source>
-        <target state="translated">'n'번 이상 일치</target>
-        <note />
-      </trans-unit>
-      <trans-unit id="Regex_match_between_m_and_n_times_lazy_long">
-        <source>The {n,m}? quantifier matches the preceding element between n and m times, where n and m are integers, but as few times as possible. It is the lazy counterpart of the greedy quantifier {n,m}</source>
-        <target state="translated">{n,m}? 수량자는 n 및 m번 사이로 이전 요소와 일치시키지만 가능한 한 적은 횟수로 일치시킵니다. 여기서, n 및 m은 정수입니다. 탐욕적 수량자 {n,m}에 대응되는 게으른 수량자입니다.</target>
-        <note />
-      </trans-unit>
-      <trans-unit id="Regex_match_between_m_and_n_times_lazy_short">
-        <source>match at least 'n' times (lazy)</source>
-        <target state="translated">'n'번 이상 일치(지연)</target>
-        <note />
-      </trans-unit>
-      <trans-unit id="Regex_match_between_m_and_n_times_long">
-        <source>The {n,m} quantifier matches the preceding element at least n times, but no more than m times, where n and m are integers. {n,m} is a greedy quantifier whose lazy equivalent is {n,m}?</source>
-        <target state="translated">{n,m} 수량자는 n번 이상 m번 이하로 이전 요소와 일치시킵니다. 여기서, n 및 m은 정수입니다. {n,m}는 해당 게으른 수량자가 {n,m}?인 탐욕적 수량자입니다.</target>
-        <note />
-      </trans-unit>
-      <trans-unit id="Regex_match_between_m_and_n_times_short">
-        <source>match between 'm' and 'n' times</source>
-        <target state="translated">'m'에서 'n'번 사이 일치</target>
-        <note />
-      </trans-unit>
-      <trans-unit id="Regex_match_exactly_n_times_lazy_long">
-        <source>The {n}? quantifier matches the preceding element exactly n times, where n is any integer. It is the lazy counterpart of the greedy quantifier {n}+</source>
-        <target state="translated">{n}? 수량자는 정확히 n번을 이전 요소와 일치시킵니다. 여기서, n은 정수입니다. 탐욕적 수량자 {n}+에 대응되는 게으른 수량자입니다.</target>
-        <note />
-      </trans-unit>
-      <trans-unit id="Regex_match_exactly_n_times_lazy_short">
-        <source>match exactly 'n' times (lazy)</source>
-        <target state="translated">정확하게 'n'번 일치(지연)</target>
-        <note />
-      </trans-unit>
-      <trans-unit id="Regex_match_exactly_n_times_long">
-        <source>The {n} quantifier matches the preceding element exactly n times, where n is any integer. {n} is a greedy quantifier whose lazy equivalent is {n}?</source>
-        <target state="translated">{n} 수량자는 정확히 n번을 이전 요소와 일치시킵니다. 여기서, n은 정수입니다. {n}는 해당 게으른 수량자가 {n}?인 탐욕적 수량자입니다.</target>
-        <note />
-      </trans-unit>
-      <trans-unit id="Regex_match_exactly_n_times_short">
-        <source>match exactly 'n' times</source>
-        <target state="translated">정확하게 'n'번 일치</target>
-        <note />
-      </trans-unit>
-      <trans-unit id="Regex_match_one_or_more_times_lazy_long">
-        <source>The +? quantifier matches the preceding element one or more times, but as few times as possible. It is the lazy counterpart of the greedy quantifier +</source>
-        <target state="translated">+? 수량자는 1번 이상 이전 요소와 일치시키지만 가능한 한 적은 횟수로 일치시킵니다. 탐욕적 수량자 +에 대응되는 게으른 수량자입니다.</target>
-        <note />
-      </trans-unit>
-      <trans-unit id="Regex_match_one_or_more_times_lazy_short">
-        <source>match one or more times (lazy)</source>
-        <target state="translated">1번 이상 일치(지연)</target>
-        <note />
-      </trans-unit>
-      <trans-unit id="Regex_match_one_or_more_times_long">
-        <source>The + quantifier matches the preceding element one or more times. It is equivalent to the {1,} quantifier. + is a greedy quantifier whose lazy equivalent is +?.</source>
-        <target state="translated">+ 수량자는 1번 이상 이전 요소와 일치시킵니다. {1,} 수량자와 같습니다. +는 해당 게으른 수량자가 +?인 탐욕적 수량자입니다.</target>
-        <note />
-      </trans-unit>
-      <trans-unit id="Regex_match_one_or_more_times_short">
-        <source>match one or more times</source>
-        <target state="translated">1번 이상 일치</target>
-        <note />
-      </trans-unit>
-      <trans-unit id="Regex_match_zero_or_more_times_lazy_long">
-        <source>The *? quantifier matches the preceding element zero or more times, but as few times as possible. It is the lazy counterpart of the greedy quantifier *</source>
-        <target state="translated">*? 수량자는 0번 이상 이전 요소와 일치시키지만 가능한 한 적은 횟수로 일치시킵니다. 탐욕적 수량자 *에 대응되는 게으른 수량자입니다.</target>
-        <note />
-      </trans-unit>
-      <trans-unit id="Regex_match_zero_or_more_times_lazy_short">
-        <source>match zero or more times (lazy)</source>
-        <target state="translated">0번 이상 일치(지연)</target>
-        <note />
-      </trans-unit>
-      <trans-unit id="Regex_match_zero_or_more_times_long">
-        <source>The * quantifier matches the preceding element zero or more times. It is equivalent to the {0,} quantifier. * is a greedy quantifier whose lazy equivalent is *?.</source>
-        <target state="translated">* 수량자는 0번 이상 이전 요소와 일치시킵니다. {0,} 수량자와 같습니다. *는 해당 게으른 수량자가 *?인 탐욕적 수량자입니다.</target>
-        <note />
-      </trans-unit>
-      <trans-unit id="Regex_match_zero_or_more_times_short">
-        <source>match zero or more times</source>
-        <target state="translated">0번 이상 일치</target>
-        <note />
-      </trans-unit>
-      <trans-unit id="Regex_match_zero_or_one_time_lazy_long">
-        <source>The ?? quantifier matches the preceding element zero or one time, but as few times as possible. It is the lazy counterpart of the greedy quantifier ?</source>
-        <target state="translated">?? 수량자는 0번 이상 이전 요소와 일치시키지만 가능한 한 적은 횟수로 일치시킵니다. 탐욕적 수량자 ?에 대응되는 게으른 수량자입니다.</target>
-        <note />
-      </trans-unit>
-      <trans-unit id="Regex_match_zero_or_one_time_lazy_short">
-        <source>match zero or one time (lazy)</source>
-        <target state="translated">0 또는 1번 일치(지연)</target>
-        <note />
-      </trans-unit>
-      <trans-unit id="Regex_match_zero_or_one_time_long">
-        <source>The ? quantifier matches the preceding element zero or one time. It is equivalent to the {0,1} quantifier. ? is a greedy quantifier whose lazy equivalent is ??.</source>
-        <target state="translated">? 수량자는 0번 이상 이전 요소와 일치시킵니다. {0,1} 수량자와 같습니다. ?는 해당 게으른 수량자가 ??인 탐욕적 수량자입니다.</target>
-        <note />
-      </trans-unit>
-      <trans-unit id="Regex_match_zero_or_one_time_short">
-        <source>match zero or one time</source>
-        <target state="translated">0 또는 1번 일치</target>
-        <note />
-      </trans-unit>
-      <trans-unit id="Regex_matched_subexpression_long">
-        <source>This grouping construct captures a matched 'subexpression', where 'subexpression' is any valid regular expression pattern. Captures that use parentheses are numbered automatically from left to right based on the order of the opening parentheses in the regular expression, starting from one. The capture that is numbered zero is the text matched by the entire regular expression pattern.</source>
-        <target state="translated">이 그룹화 생성자는 일치하는 'subexpression'을 캡처합니다. 여기서, 'subexpression'은 임의의 유효한 정규식 패턴입니다. 괄호를 사용하는 캡처는 정규식의 여는 괄호 순서를 기준으로 왼쪽에서 오른쪽으로 1부터 자동으로 번호가 매겨집니다. 0으로 번호가 매겨진 캡처는 전체 정규식 패턴과 일치하는 텍스트입니다.</target>
-        <note />
-      </trans-unit>
-      <trans-unit id="Regex_matched_subexpression_short">
-        <source>matched subexpression</source>
-        <target state="translated">일치하는 하위 식</target>
-        <note />
-      </trans-unit>
-      <trans-unit id="Regex_name">
-        <source>name</source>
-        <target state="translated">이름</target>
-        <note />
-      </trans-unit>
-      <trans-unit id="Regex_name1">
-        <source>name1</source>
-        <target state="translated">name1</target>
-        <note />
-      </trans-unit>
-      <trans-unit id="Regex_name2">
-        <source>name2</source>
-        <target state="translated">name2</target>
-        <note />
-      </trans-unit>
-      <trans-unit id="Regex_name_or_number">
-        <source>name-or-number</source>
-        <target state="translated">이름 또는 번호</target>
-        <note />
-      </trans-unit>
-      <trans-unit id="Regex_named_backreference_long">
-        <source>A named or numbered backreference.
-
-'name' is the name of a capturing group defined in the regular expression pattern.</source>
-        <target state="translated">명명되거나 번호가 매겨진 역참조입니다.
-
-'name'은 정규식 패턴에 정의된 캡처링 그룹의 이름입니다.</target>
-        <note />
-      </trans-unit>
-      <trans-unit id="Regex_named_backreference_short">
-        <source>named backreference</source>
-        <target state="translated">명명된 역참조</target>
-        <note />
-      </trans-unit>
-      <trans-unit id="Regex_named_matched_subexpression_long">
-        <source>Captures a matched subexpression and lets you access it by name or by number.
-
-'name' is a valid group name, and 'subexpression' is any valid regular expression pattern. 'name' must not contain any punctuation characters and cannot begin with a number.
-
-If the RegexOptions parameter of a regular expression pattern matching method includes the RegexOptions.ExplicitCapture flag, or if the n option is applied to this subexpression, the only way to capture a subexpression is to explicitly name capturing groups.</source>
-        <target state="translated">일치하는 하위 식을 캡처하고 이름 또는 번호를 통해 해당 하위 식에 액세스할 수 있도록 허용합니다.
-
-'name'은 유효한 그룹 이름이고 'subexpression'은 유효한 정규식 패턴입니다. 'name'은 문장 부호 문자를 사용하지 않아야 하며 숫자로 시작할 수 없습니다.
-
-정규식 패턴 일치 메서드의 RegexOptions 매개 변수에 RegexOptions.ExplicitCapture 플래그가 포함되어 있거나 이 하위 식에 n 옵션이 적용되는 경우 하위 식을 캡처하는 유일한 방법은 명시적으로 캡처링 그룹 이름을 지정하는 것입니다.</target>
-        <note />
-      </trans-unit>
-      <trans-unit id="Regex_named_matched_subexpression_short">
-        <source>named matched subexpression</source>
-        <target state="translated">명명된 일치하는 하위 식</target>
-        <note />
-      </trans-unit>
-      <trans-unit id="Regex_negative_character_group_long">
-        <source>A negative character group specifies a list of characters that must not appear in an input string for a match to occur. The list of characters are specified individually.
-
-Two or more character ranges can be concatenated. For example, to specify the range of decimal digits from "0" through "9", the range of lowercase letters from "a" through "f", and the range of uppercase letters from "A" through "F", use [0-9a-fA-F].</source>
-        <target state="translated">부정 문자 그룹은 일치 항목을 찾을 입력 문자열에 표시되지 않아야 하는 문자 목록을 지정합니다. 문자 목록은 개별적으로 지정됩니다.
-
-둘 이상의 문자 범위를 연결할 수 있습니다. 예를 들어 "0"에서 "9"까지의 10진수 범위, "a"에서 "f"까지의 소문자 범위 및 "A"에서 "F"까지의 대문자 범위를 지정하려면 [0-9a-fA-F]를 사용합니다.</target>
-        <note />
-      </trans-unit>
-      <trans-unit id="Regex_negative_character_group_short">
-        <source>negative character group</source>
-        <target state="translated">부정 문자 그룹</target>
-        <note />
-      </trans-unit>
-      <trans-unit id="Regex_negative_character_range_long">
-        <source>A negative character range specifies a list of characters that must not appear in an input string for a match to occur. 'firstCharacter' is the character that begins the range, and 'lastCharacter' is the character that ends the range.
-
-Two or more character ranges can be concatenated. For example, to specify the range of decimal digits from "0" through "9", the range of lowercase letters from "a" through "f", and the range of uppercase letters from "A" through "F", use [0-9a-fA-F].</source>
-        <target state="translated">부정 문자 범위는 일치 항목을 찾을 입력 문자열에 표시되지 않아야 하는 문자 목록을 지정합니다. 'firstCharacter'는 범위를 시작하는 문자이고 'lastCharacter'는 범위를 끝내는 문자입니다.
-
-둘 이상의 문자 범위를 연결할 수 있습니다. 예를 들어 "0"에서 "9"까지의 10진수 범위, "a"에서 "f"까지의 소문자 범위 및 "A"에서 "F"까지의 대문자 범위를 지정하려면 [0-9a-fA-F]를 사용합니다.</target>
-        <note />
-      </trans-unit>
-      <trans-unit id="Regex_negative_character_range_short">
-        <source>negative character range</source>
-        <target state="translated">부정 문자 범위</target>
-        <note />
-      </trans-unit>
-      <trans-unit id="Regex_negative_unicode_category_long">
-        <source>The regular expression construct \P{ name } matches any character that does not belong to a Unicode general category or named block, where name is the category abbreviation or named block name.</source>
-        <target state="translated">정규식 구문 \P{ name }는 유니코드 일반 범주 또는 명명된 블록에 속하지 않는 모든 문자와 일치시킵니다. 여기서, name은 범주 약어 또는 명명된 블록 이름입니다.</target>
-        <note />
-      </trans-unit>
-      <trans-unit id="Regex_negative_unicode_category_short">
-        <source>negative unicode category</source>
-        <target state="translated">부정 유니코드 범주</target>
-        <note />
-      </trans-unit>
-      <trans-unit id="Regex_new_line_character_long">
-        <source>Matches a new-line character, \u000A</source>
-        <target state="translated">줄 바꿈 문자 \u000A와 일치시킵니다.</target>
-        <note />
-      </trans-unit>
-      <trans-unit id="Regex_new_line_character_short">
-        <source>new-line character</source>
-        <target state="translated">줄 바꿈 문자</target>
-        <note />
-      </trans-unit>
-      <trans-unit id="Regex_no">
-        <source>no</source>
-        <target state="translated">아니요</target>
-        <note />
-      </trans-unit>
-      <trans-unit id="Regex_non_digit_character_long">
-        <source>\D matches any non-digit character. It is equivalent to the \P{Nd} regular expression pattern.
-
-If ECMAScript-compliant behavior is specified, \D is equivalent to [^0-9]</source>
-        <target state="translated">\D는 숫자가 아닌 문자와 일치시킵니다. \P{Nd} 정규식 패턴과 같습니다.
-
-ECMAScript 규격 동작을 지정한 경우 \D는 [^0-9]와 같습니다.</target>
-        <note />
-      </trans-unit>
-      <trans-unit id="Regex_non_digit_character_short">
-        <source>non-digit character</source>
-        <target state="translated">숫자가 아닌 문자</target>
-        <note />
-      </trans-unit>
-      <trans-unit id="Regex_non_white_space_character_long">
-        <source>\S matches any non-white-space character. It is equivalent to the [^\f\n\r\t\v\x85\p{Z}] regular expression pattern, or the opposite of the regular expression pattern that is equivalent to \s, which matches white-space characters.
-
-If ECMAScript-compliant behavior is specified, \S is equivalent to [^ \f\n\r\t\v]</source>
-        <target state="translated">\S는 공백이 아닌 문자와 일치시킵니다. [^\f\n\r\t\v\x85\p{Z}] 정규식 패턴과 같거나, 공백 문자와 일치시키는 \s와 같은 정규식 패턴과 반대됩니다.
-
-ECMAScript 규격 동작을 지정한 경우 \S는 [^ \f\n\r\t\v]와 같습니다.</target>
-        <note />
-      </trans-unit>
-      <trans-unit id="Regex_non_white_space_character_short">
-        <source>non-white-space character</source>
-        <target state="translated">공백이 아닌 문자</target>
-        <note />
-      </trans-unit>
-      <trans-unit id="Regex_non_word_boundary_long">
-        <source>The \B anchor specifies that the match must not occur on a word boundary. It is the opposite of the \b anchor.</source>
-        <target state="translated">\B 앵커는 단어 경계에서 일치 항목을 찾도록 지정합니다. \b 앵커와 반대입니다.</target>
-        <note />
-      </trans-unit>
-      <trans-unit id="Regex_non_word_boundary_short">
-        <source>non-word boundary</source>
-        <target state="translated">단어가 아닌 경계</target>
-        <note />
-      </trans-unit>
-      <trans-unit id="Regex_non_word_character_long">
-        <source>\W matches any non-word character. It matches any character except for those in the following Unicode categories:
-
-    Ll	Letter, Lowercase
-    Lu	Letter, Uppercase
-    Lt	Letter, Titlecase
-    Lo	Letter, Other
-    Lm	Letter, Modifier
-    Mn	Mark, Nonspacing
-    Nd	Number, Decimal Digit
-    Pc	Punctuation, Connector
-
-If ECMAScript-compliant behavior is specified, \W is equivalent to [^a-zA-Z_0-9]</source>
-        <target state="translated">\W는 단어가 아닌 문자와 일치시킵니다. 다음 유니코드 범주의 문자를 제외한 모든 문자와 일치시킵니다.
-
-    Ll	문자, 소문자
-    Lu	문자, 대문자
-    Lt	문자, 첫 글자만 대문자
-    Lo	문자, 기타
-    Lm	문자, 한정자
-    Mn	표시, 공간을 차지하지 않는 문자
-    Nd	숫자, 10진수
-    Pc	문장 부호, 연결선
-
-ECMAScript 규격 동작을 지정한 경우 \W는 [^a-zA-Z_0-9]와 같습니다.</target>
-        <note>Note: Ll, Lu, Lt, Lo, Lm, Mn, Nd, and Pc are all things that should not be localized. </note>
-      </trans-unit>
-      <trans-unit id="Regex_non_word_character_short">
-        <source>non-word character</source>
-        <target state="translated">단어가 아닌 문자</target>
-        <note />
-      </trans-unit>
-      <trans-unit id="Regex_nonbacktracking_subexpression_long">
-        <source>This construct disables backtracking. The regular expression engine will match as many characters in the input string as it can. When no further match is possible, it will not backtrack to attempt alternate pattern matches. (That is, the subexpression matches only strings that would be matched by the subexpression alone; it does not attempt to match a string based on the subexpression and any subexpressions that follow it.)
-
-This option is recommended if you know that backtracking will not succeed. Preventing the regular expression engine from performing unnecessary searching improves performance.</source>
-        <target state="translated">이 구문은 역추적을 사용하지 않도록 설정합니다. 정규식 엔진은 입력 문자열에서 가능한 한 많은 문자와 일치시킵니다. 더 이상 일치 항목을 찾을 수 없으면 대체 패턴 일치 항목 찾기를 시도하도록 역추적하지 않습니다. 즉, 하위 식은 해당 하위 식 단독으로 일치되는 문자열만 일치시킵니다. 해당 하위 식과 그 뒤에 오는 하위 식을 기반으로 문자열을 일치시키지 않습니다.
-
-이 옵션은 역추적이 성공하지 못할 것을 알고 있는 경우에 사용하는 것이 좋습니다. 정규식 엔진이 불필요한 검색을 수행하지 않도록 하면 성능이 향상됩니다.</target>
-        <note />
-      </trans-unit>
-      <trans-unit id="Regex_nonbacktracking_subexpression_short">
-        <source>nonbacktracking subexpression</source>
-        <target state="translated">역추적하지 않는 하위 식</target>
-        <note />
-      </trans-unit>
-      <trans-unit id="Regex_noncapturing_group_long">
-        <source>This construct does not capture the substring that is matched by a subexpression:
-
-The noncapturing group construct is typically used when a quantifier is applied to a group, but the substrings captured by the group are of no interest.
-
-If a regular expression includes nested grouping constructs, an outer noncapturing group construct does not apply to the inner nested group constructs.</source>
-        <target state="translated">이 구문은 하위 식으로 일치되는 하위 문자열을 캡처하지 않습니다.
-
-한정사가 그룹에 적용되는 경우 일반적으로 비캡처링 그룹 구문이 사용되지만 그룹에서 캡처된 하위 문자열과는 관련이 없습니다.
-
-정규식에 중첩 그룹화 생성자가 포함되는 경우 외부 비캡처링 그룹 구문은 내부 중첩 그룹 구문에 적용되지 않습니다.</target>
-        <note />
-      </trans-unit>
-      <trans-unit id="Regex_noncapturing_group_short">
-        <source>noncapturing group</source>
-        <target state="translated">비캡처링 그룹</target>
-        <note />
-      </trans-unit>
-      <trans-unit id="Regex_number_decimal_digit">
-        <source>number, decimal digit</source>
-        <target state="translated">숫자, 10진수</target>
-        <note />
-      </trans-unit>
-      <trans-unit id="Regex_number_letter">
-        <source>number, letter</source>
-        <target state="translated">숫자, 문자</target>
-        <note />
-      </trans-unit>
-      <trans-unit id="Regex_number_other">
-        <source>number, other</source>
-        <target state="translated">숫자, 기타</target>
-        <note />
-      </trans-unit>
-      <trans-unit id="Regex_numbered_backreference_long">
-        <source>A numbered backreference, where 'number' is the ordinal position of the capturing group in the regular expression. For example, \4 matches the contents of the fourth capturing group.
-
-There is an ambiguity between octal escape codes (such as \16) and \number backreferences that use the same notation. If the ambiguity is a problem, you can use the \k&lt;name&gt; notation, which is unambiguous and cannot be confused with octal character codes. Similarly, hexadecimal codes such as \xdd are unambiguous and cannot be confused with backreferences.</source>
-        <target state="translated">번호가 매겨진 역참조입니다. 여기서 'number'는 정규식에 있는 캡처링 그룹의 서수 위치입니다. 예를 들어 \4는 네 번째 캡처링 그룹의 콘텐츠와 일치시킵니다.
-
-8진수 이스케이프 코드(예: \16) 및 동일한 표기법을 사용하는 \number 역참조 사이에는 모호성이 있습니다. 모호성 문제가 발생하는 경우 명확하며 8진수 문자 코드와 혼동되지 않는 \k&lt;이름&gt; 표기법을 사용할 수 있습니다. 마찬가지로, \xdd와 같은 16진수 코드는 명확하며 역참조와 혼동되지 않습니다.</target>
-        <note />
-      </trans-unit>
-      <trans-unit id="Regex_numbered_backreference_short">
-        <source>numbered backreference</source>
-        <target state="translated">번호가 매겨진 역참조</target>
-        <note />
-      </trans-unit>
-      <trans-unit id="Regex_other_control">
-        <source>other, control</source>
-        <target state="translated">기타, 제어</target>
-        <note />
-      </trans-unit>
-      <trans-unit id="Regex_other_format">
-        <source>other, format</source>
-        <target state="translated">기타, 형식</target>
-        <note />
-      </trans-unit>
-      <trans-unit id="Regex_other_not_assigned">
-        <source>other, not assigned</source>
-        <target state="translated">기타, 할당되지 않음</target>
-        <note />
-      </trans-unit>
-      <trans-unit id="Regex_other_private_use">
-        <source>other, private use</source>
-        <target state="translated">기타, 프라이빗 사용</target>
-        <note />
-      </trans-unit>
-      <trans-unit id="Regex_other_surrogate">
-        <source>other, surrogate</source>
-        <target state="translated">기타, 서로게이트</target>
-        <note />
-      </trans-unit>
-      <trans-unit id="Regex_positive_character_group_long">
-        <source>A positive character group specifies a list of characters, any one of which may appear in an input string for a match to occur.</source>
-        <target state="translated">긍정 문자 그룹은 일치 항목을 찾을 입력 문자열에 표시될 수 있는 문자 목록을 지정합니다.</target>
-        <note />
-      </trans-unit>
-      <trans-unit id="Regex_positive_character_group_short">
-        <source>positive character group</source>
-        <target state="translated">긍정 문자 그룹</target>
-        <note />
-      </trans-unit>
-      <trans-unit id="Regex_positive_character_range_long">
-        <source>A positive character range specifies a range of characters, any one of which may appear in an input string for a match to occur.  'firstCharacter' is the character that begins the range and 'lastCharacter' is the character that ends the range. </source>
-        <target state="translated">긍정 문자 범위는 일치 항목을 찾을 입력 문자열에 표시될 수 있는 문자 범위를 지정합니다. 'firstCharacter'는 범위를 시작하는 문자이고 'lastCharacter'는 범위를 끝내는 문자입니다. </target>
-        <note />
-      </trans-unit>
-      <trans-unit id="Regex_positive_character_range_short">
-        <source>positive character range</source>
-        <target state="translated">긍정 문자 범위</target>
-        <note />
-      </trans-unit>
-      <trans-unit id="Regex_punctuation_close">
-        <source>punctuation, close</source>
-        <target state="translated">문장 부호, 닫기</target>
-        <note />
-      </trans-unit>
-      <trans-unit id="Regex_punctuation_connector">
-        <source>punctuation, connector</source>
-        <target state="translated">문장 부호, 연결선</target>
-        <note />
-      </trans-unit>
-      <trans-unit id="Regex_punctuation_dash">
-        <source>punctuation, dash</source>
-        <target state="translated">문장 부호, 대시</target>
-        <note />
-      </trans-unit>
-      <trans-unit id="Regex_punctuation_final_quote">
-        <source>punctuation, final quote</source>
-        <target state="translated">문장 부호, 마지막 따옴표</target>
-        <note />
-      </trans-unit>
-      <trans-unit id="Regex_punctuation_initial_quote">
-        <source>punctuation, initial quote</source>
-        <target state="translated">문장 부호, 처음 따옴표</target>
-        <note />
-      </trans-unit>
-      <trans-unit id="Regex_punctuation_open">
-        <source>punctuation, open</source>
-        <target state="translated">문장 부호, 열기</target>
-        <note />
-      </trans-unit>
-      <trans-unit id="Regex_punctuation_other">
-        <source>punctuation, other</source>
-        <target state="translated">문장 부호, 기타</target>
-        <note />
-      </trans-unit>
-      <trans-unit id="Regex_separator_line">
-        <source>separator, line</source>
-        <target state="translated">구분 기호, 줄</target>
-        <note />
-      </trans-unit>
-      <trans-unit id="Regex_separator_paragraph">
-        <source>separator, paragraph</source>
-        <target state="translated">구분 기호, 단락</target>
-        <note />
-      </trans-unit>
-      <trans-unit id="Regex_separator_space">
-        <source>separator, space</source>
-        <target state="translated">구분 기호, 공백</target>
-        <note />
-      </trans-unit>
-      <trans-unit id="Regex_start_of_string_only_long">
-        <source>The \A anchor specifies that a match must occur at the beginning of the input string. It is identical to the ^ anchor, except that \A ignores the RegexOptions.Multiline option. Therefore, it can only match the start of the first line in a multiline input string.</source>
-        <target state="translated">\A 앵커는 입력 문자열의 시작 부분에서 일치 항목을 찾도록 지정합니다. \A가 RegexOptions.Multiline 옵션을 무시한다는 점을 제외하고는 ^ 앵커와 동일합니다. 따라서 여러 줄 입력 문자열에서 첫 번째 줄의 시작 부분만 찾을 수 있습니다.</target>
-        <note />
-      </trans-unit>
-      <trans-unit id="Regex_start_of_string_only_short">
-        <source>start of string only</source>
-        <target state="translated">문자열의 시작만</target>
-        <note />
-      </trans-unit>
-      <trans-unit id="Regex_start_of_string_or_line_long">
-        <source>The ^ anchor specifies that the following pattern must begin at the first character position of the string. If you use ^ with the RegexOptions.Multiline option, the match must occur at the beginning of each line.</source>
-        <target state="translated">^ 앵커는 다음 패턴이 문자열의 첫 번째 문자 위치에서 시작하도록 지정합니다. ^ 기호를 RegexOptions.Multiline 옵션과 함께 사용하는 경우 각 줄의 시작 부분에 일치 항목이 있어야 합니다.</target>
-        <note />
-      </trans-unit>
-      <trans-unit id="Regex_start_of_string_or_line_short">
-        <source>start of string or line</source>
-        <target state="translated">문자열 또는 줄의 시작</target>
-        <note />
-      </trans-unit>
-      <trans-unit id="Regex_subexpression">
-        <source>subexpression</source>
-        <target state="translated">하위 식</target>
-        <note />
-      </trans-unit>
-      <trans-unit id="Regex_symbol_currency">
-        <source>symbol, currency</source>
-        <target state="translated">기호, 통화</target>
-        <note />
-      </trans-unit>
-      <trans-unit id="Regex_symbol_math">
-        <source>symbol, math</source>
-        <target state="translated">기호, 수학</target>
-        <note />
-      </trans-unit>
-      <trans-unit id="Regex_symbol_modifier">
-        <source>symbol, modifier</source>
-        <target state="translated">기호, 한정자</target>
-        <note />
-      </trans-unit>
-      <trans-unit id="Regex_symbol_other">
-        <source>symbol, other</source>
-        <target state="translated">기호, 기타</target>
-        <note />
-      </trans-unit>
-      <trans-unit id="Regex_tab_character_long">
-        <source>Matches a tab character, \u0009</source>
-        <target state="translated">탭 문자 \u0009와 일치시킵니다.</target>
-        <note />
-      </trans-unit>
-      <trans-unit id="Regex_tab_character_short">
-        <source>tab character</source>
-        <target state="translated">탭 문자</target>
-        <note />
-      </trans-unit>
-      <trans-unit id="Regex_unicode_category_long">
-        <source>The regular expression construct \p{ name } matches any character that belongs to a Unicode general category or named block, where name is the category abbreviation or named block name.</source>
-        <target state="translated">정규식 구문 \p{ name }는 유니코드 일반 범주 또는 명명된 블록에 속하는 모든 문자와 일치시킵니다. 여기서, name은 범주 약어 또는 명명된 블록 이름입니다.</target>
-        <note />
-      </trans-unit>
-      <trans-unit id="Regex_unicode_category_short">
-        <source>unicode category</source>
-        <target state="translated">유니코드 범주</target>
-        <note />
-      </trans-unit>
-      <trans-unit id="Regex_unicode_escape_long">
-        <source>Matches a UTF-16 code unit whose value is #### hexadecimal.</source>
-        <target state="translated">값이 #### 16진수인 UTF-16 코드 단위와 일치시킵니다.</target>
-        <note />
-      </trans-unit>
-      <trans-unit id="Regex_unicode_escape_short">
-        <source>unicode escape</source>
-        <target state="translated">유니코드 이스케이프</target>
-        <note />
-      </trans-unit>
-      <trans-unit id="Regex_unicode_general_category_0">
-        <source>Unicode General Category: {0}</source>
-        <target state="translated">유니코드 일반 범주: {0}</target>
-        <note />
-      </trans-unit>
-      <trans-unit id="Regex_vertical_tab_character_long">
-        <source>Matches a vertical-tab character, \u000B</source>
-        <target state="translated">세로 탭 문자 \u000B와 일치시킵니다.</target>
-        <note />
-      </trans-unit>
-      <trans-unit id="Regex_vertical_tab_character_short">
-        <source>vertical-tab character</source>
-        <target state="translated">세로 탭 문자</target>
-        <note />
-      </trans-unit>
-      <trans-unit id="Regex_white_space_character_long">
-        <source>\s matches any white-space character. It is equivalent to the following escape sequences and Unicode categories:
-
-    \f	The form feed character, \u000C
-    \n	The newline character, \u000A
-    \r	The carriage return character, \u000D
-    \t	The tab character, \u0009
-    \v	The vertical tab character, \u000B
-    \x85	The ellipsis or NEXT LINE (NEL) character (…), \u0085
-    \p{Z}	Matches any separator character
-
-If ECMAScript-compliant behavior is specified, \s is equivalent to [ \f\n\r\t\v]</source>
-        <target state="translated">\s는 공백 문자와 일치시킵니다. 다음 이스케이프 시퀀스 및 유니코드 범주와 같습니다.
-
-    \f	용지 공급 문자, \u000C
-    \n	줄 바꿈 문자, \u000A
-    \r	캐리지 리턴 문자, \u000D
-    \t	탭 문자, \u0009
-    \v	세로 탭 문자, \u000B
-    \x85	줄임표 또는 NEXT LINE(NEL) 문자(…), \u0085
-    \p{Z}	구분 문자와 일치시킵니다.
-
-ECMAScript와 호환되는 동작을 지정한 경우 \s는 [ \f\n\r\t\v]와 같습니다.</target>
-        <note />
-      </trans-unit>
-      <trans-unit id="Regex_white_space_character_short">
-        <source>white-space character</source>
-        <target state="translated">공백 문자</target>
-        <note />
-      </trans-unit>
-      <trans-unit id="Regex_word_boundary_long">
-        <source>The \b anchor specifies that the match must occur on a boundary between a word character (the \w language element) and a non-word character (the \W language element). Word characters consist of alphanumeric characters and underscores; a non-word character is any character that is not alphanumeric or an underscore. The match may also occur on a word boundary at the beginning or end of the string.
-
-The \b anchor is frequently used to ensure that a subexpression matches an entire word instead of just the beginning or end of a word.</source>
-        <target state="translated">\b 앵커는 단어 문자(\w 언어 요소)와 단어가 아닌 문자(\W 언어 요소) 사이의 경계에서 일치 항목을 찾도록 지정합니다. 단어 문자는 영숫자 문자 및 밑줄로 구성되고, 단어가 아닌 문자는 영숫자나 밑줄이 아닌 모든 문자입니다. 문자열의 시작 또는 끝부분 단어 경계에서 일치 항목을 찾을 수도 있습니다.
-
-\b 앵커는 하위 식이 단어의 시작 또는 끝부분이 아닌 전체 단어를 일치시키도록 하는 데 자주 사용됩니다.</target>
-        <note />
-      </trans-unit>
-      <trans-unit id="Regex_word_boundary_short">
-        <source>word boundary</source>
-        <target state="translated">단어 경계</target>
-        <note />
-      </trans-unit>
-      <trans-unit id="Regex_word_character_long">
-        <source>\w matches any word character. A word character is a member of any of the following Unicode categories:
-
-    Ll	Letter, Lowercase
-    Lu	Letter, Uppercase
-    Lt	Letter, Titlecase
-    Lo	Letter, Other
-    Lm	Letter, Modifier
-    Mn	Mark, Nonspacing
-    Nd	Number, Decimal Digit
-    Pc	Punctuation, Connector
-
-If ECMAScript-compliant behavior is specified, \w is equivalent to [a-zA-Z_0-9]</source>
-        <target state="translated">\w는 단어 문자와 일치시킵니다. 단어 문자는 다음 유니코드 범주의 멤버입니다.
-
-    Ll	문자, 소문자
-    Lu	문자, 대문자
-    Lt	문자, 첫 글자만 대문자
-    Lo	문자, 기타
-    Lm	문자, 한정자
-    Mn	표시, 공간을 차지하지 않는 문자
-    Nd	숫자, 10진수
-    Pc	문장 부호, 연결선
-
-ECMAScript 규격 동작을 지정한 경우 \w는 [a-zA-Z_0-9]와 같습니다.</target>
-        <note>Note: Ll, Lu, Lt, Lo, Lm, Mn, Nd, and Pc are all things that should not be localized.</note>
-      </trans-unit>
-      <trans-unit id="Regex_word_character_short">
-        <source>word character</source>
-        <target state="translated">단어 문자</target>
-        <note />
-      </trans-unit>
-      <trans-unit id="Regex_yes">
-        <source>yes</source>
-        <target state="translated">예</target>
-        <note />
-      </trans-unit>
-      <trans-unit id="Regex_zero_width_negative_lookahead_assertion_long">
-        <source>A zero-width negative lookahead assertion, where for the match to be successful, the input string must not match the regular expression pattern in subexpression. The matched string is not included in the match result.
-
-A zero-width negative lookahead assertion is typically used either at the beginning or at the end of a regular expression. At the beginning of a regular expression, it can define a specific pattern that should not be matched when the beginning of the regular expression defines a similar but more general pattern to be matched. In this case, it is often used to limit backtracking. At the end of a regular expression, it can define a subexpression that cannot occur at the end of a match.</source>
-        <target state="translated">너비가 0인 부정 lookahead 어설션입니다. 여기서, 일치 항목을 찾으려면 입력 문자열이 하위 식의 정규식 패턴과 일치하면 안 됩니다. 일치하는 문자열은 일치 결과에 포함되지 않습니다.
-
-너비가 0인 부정 lookahead 어설션은 일반적으로 정규식의 시작 부분이나 끝부분에 사용됩니다. 정규식의 시작 부분에서는 일치시켜야 하는 유사하지만 보다 일반적인 패턴을 정의할 때 일치시키면 안 되는 특정 패턴을 정의할 수 있습니다. 이 경우 보통 역추적을 제한하는 데 사용됩니다. 정규식의 끝부분에서는 일치 항목의 끝부분에 있으면 안 되는 하위 식을 정의할 수 있습니다.</target>
-        <note />
-      </trans-unit>
-      <trans-unit id="Regex_zero_width_negative_lookahead_assertion_short">
-        <source>zero-width negative lookahead assertion</source>
-        <target state="translated">너비가 0인 부정 lookahead 어설션</target>
-        <note />
-      </trans-unit>
-      <trans-unit id="Regex_zero_width_negative_lookbehind_assertion_long">
-        <source>A zero-width negative lookbehind assertion, where for a match to be successful, 'subexpression' must not occur at the input string to the left of the current position. Any substring that does not match 'subexpression' is not included in the match result.
-
-Zero-width negative lookbehind assertions are typically used at the beginning of regular expressions. The pattern that they define precludes a match in the string that follows. They are also used to limit backtracking when the last character or characters in a captured group must not be one or more of the characters that match that group's regular expression pattern.</source>
-        <target state="translated">너비가 0인 부정 lookbehind 어설션입니다. 여기서, 일치 항목을 찾으려면 입력 문자열에서 현재 위치 왼쪽에 'subexpression'이 없어야 합니다. 'subexpression'과 일치하지 않는 하위 문자열은 일치 결과에 포함되지 않습니다.
-
-너비가 0인 부정 lookbehind 어설션은 일반적으로 정규식의 시작 부분에 사용됩니다. 어설션이 정의하는 패턴은 뒤에 오는 문자열에 일치 항목이 없도록 합니다. 캡처된 그룹에 있는 마지막 문자가 해당 그룹의 정규식 패턴과 일치하는 하나 이상의 문자가 아니어야 하는 경우 역추적을 제한하는 데도 사용됩니다.</target>
-        <note />
-      </trans-unit>
-      <trans-unit id="Regex_zero_width_negative_lookbehind_assertion_short">
-        <source>zero-width negative lookbehind assertion</source>
-        <target state="translated">너비가 0인 부정 lookbehind 어설션</target>
-        <note />
-      </trans-unit>
-      <trans-unit id="Regex_zero_width_positive_lookahead_assertion_long">
-        <source>A zero-width positive lookahead assertion, where for a match to be successful, the input string must match the regular expression pattern in 'subexpression'. The matched substring is not included in the match result. A zero-width positive lookahead assertion does not backtrack.
-
-Typically, a zero-width positive lookahead assertion is found at the end of a regular expression pattern. It defines a substring that must be found at the end of a string for a match to occur but that should not be included in the match. It is also useful for preventing excessive backtracking. You can use a zero-width positive lookahead assertion to ensure that a particular captured group begins with text that matches a subset of the pattern defined for that captured group.</source>
-        <target state="translated">너비가 0인 긍정 lookahead 어설션입니다. 여기서, 일치 항목을 찾으려면 입력 문자열이 'subexpression'의 정규식 패턴과 일치해야 합니다. 일치된 하위 문자열은 일치 결과에 포함되지 않습니다. 너비가 0인 긍정 lookahead 어설션은 역추적하지 않습니다.
-
-일반적으로 너비가 0인 긍정 lookahead 어설션은 정규식 패턴 끝에 있습니다. 이 어설션은 일치 항목을 찾을 문자열 끝에 있어야 하지만 일치에 포함되면 안 되는 하위 문자열을 정의합니다. 또한, 과도한 역추적을 방지하는 데에도 유용합니다. 너비가 0인 긍정 lookahead 어설션을 사용하면 캡처된 특정 그룹이 이 캡처된 그룹에 정의된 패턴의 하위 집합과 일치하는 텍스트로 시작하도록 할 수 있습니다.</target>
-        <note />
-      </trans-unit>
-      <trans-unit id="Regex_zero_width_positive_lookahead_assertion_short">
-        <source>zero-width positive lookahead assertion</source>
-        <target state="translated">너비가 0인 긍정 lookahead 어설션</target>
-        <note />
-      </trans-unit>
-      <trans-unit id="Regex_zero_width_positive_lookbehind_assertion_long">
-        <source>A zero-width positive lookbehind assertion, where for a match to be successful, 'subexpression' must occur at the input string to the left of the current position. 'subexpression' is not included in the match result. A zero-width positive lookbehind assertion does not backtrack.
-
-Zero-width positive lookbehind assertions are typically used at the beginning of regular expressions. The pattern that they define is a precondition for a match, although it is not a part of the match result.</source>
-        <target state="translated">너비가 0인 긍정 lookbehind 어설션입니다. 여기서, 일치 항목을 찾으려면 입력 문자열에서 현재 위치 왼쪽에 'subexpression'이 있어야 합니다. 'subexpression'은 일치 결과에 포함되지 않습니다. 너비가 0인 긍정 lookbehind 어설션은 역추적하지 않습니다.
-
-너비가 0인 긍정 lookbehind 어설션은 일반적으로 정규식의 시작 부분에 사용됩니다. 어설션이 정의하는 패턴은 일치 항목의 사전 조건이지만 일치 결과에 포함되지 않습니다.</target>
-        <note />
-      </trans-unit>
-      <trans-unit id="Regex_zero_width_positive_lookbehind_assertion_short">
-        <source>zero-width positive lookbehind assertion</source>
-        <target state="translated">너비가 0인 긍정 lookbehind 어설션</target>
-        <note />
-      </trans-unit>
->>>>>>> 21d9c895
       <trans-unit id="Remove_the_line_below_if_you_want_to_inherit_dot_editorconfig_settings_from_higher_directories">
         <source>Remove the line below if you want to inherit .editorconfig settings from higher directories</source>
         <target state="translated">상위 디렉터리에서 .editorconfig 설정을 상속하려면 아래 행을 제거하세요.</target>
@@ -2080,28 +962,6 @@
         <target state="translated">캡처된 변수:</target>
         <note />
       </trans-unit>
-<<<<<<< HEAD
-      <trans-unit id="ValueUsageInfo_Read">
-        <source>Read</source>
-        <target state="needs-review-translation">읽기</target>
-        <note>See xml doc comments on 'ValueUsageInfo' enum for context</note>
-      </trans-unit>
-      <trans-unit id="ValueUsageInfo_Reference">
-        <source>Reference</source>
-        <target state="needs-review-translation">참조</target>
-        <note>See xml doc comments on 'ValueUsageInfo' enum for context</note>
-      </trans-unit>
-      <trans-unit id="ValueUsageInfo_Write">
-        <source>Write</source>
-        <target state="needs-review-translation">쓰기</target>
-        <note>See xml doc comments on 'ValueUsageInfo' enum for context</note>
-=======
-      <trans-unit id="Regex_issue_0">
-        <source>Regex issue: {0}</source>
-        <target state="translated">Regex 문제: {0}</target>
-        <note>This is an error message shown to the user when they write an invalid Regular Expression. {0} will be the actual text of one of the above Regular Expression errors.</note>
->>>>>>> 21d9c895
-      </trans-unit>
       <trans-unit id="Parameter_preferences">
         <source>Parameter preferences</source>
         <target state="translated">매개 변수 기본 설정</target>
