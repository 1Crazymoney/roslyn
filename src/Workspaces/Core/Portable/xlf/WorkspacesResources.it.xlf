﻿<?xml version="1.0" encoding="utf-8"?>
<xliff xmlns="urn:oasis:names:tc:xliff:document:1.2" xmlns:xsi="http://www.w3.org/2001/XMLSchema-instance" version="1.2" xsi:schemaLocation="urn:oasis:names:tc:xliff:document:1.2 xliff-core-1.2-transitional.xsd">
  <file datatype="xml" source-language="en" target-language="it" original="../WorkspacesResources.resx">
    <body>
      <trans-unit id="Adding_analyzer_config_documents_is_not_supported">
        <source>Adding analyzer config documents is not supported.</source>
        <target state="translated">L'aggiunta di documenti di configurazione dell'analizzatore non è supportata.</target>
        <note />
      </trans-unit>
      <trans-unit id="An_error_occurred_while_reading_the_specified_configuration_file_colon_0">
        <source>An error occurred while reading the specified configuration file: {0}</source>
        <target state="translated">Si è verificato un errore durante la lettura del file di configurazione specificato: {0}</target>
        <note />
      </trans-unit>
      <trans-unit id="CSharp_files">
        <source>C# files</source>
        <target state="translated">File C#</target>
        <note />
      </trans-unit>
      <trans-unit id="Changing_analyzer_config_documents_is_not_supported">
        <source>Changing analyzer config documents is not supported.</source>
        <target state="translated">La modifica di documenti di configurazione dell'analizzatore non è supportata.</target>
        <note />
      </trans-unit>
      <trans-unit id="Changing_document_0_is_not_supported">
        <source>Changing document '{0}' is not supported.</source>
        <target state="translated">La modifica del documento '{0}' non è supportata.</target>
        <note />
      </trans-unit>
      <trans-unit id="Core_EditorConfig_Options">
        <source>Core EditorConfig Options</source>
        <target state="translated">Opzioni EditorConfig di base</target>
        <note />
      </trans-unit>
      <trans-unit id="DateTimeKind_must_be_Utc">
        <source>DateTimeKind must be Utc</source>
        <target state="translated">Il valore di DateTimeKind deve essere Utc</target>
        <note />
      </trans-unit>
      <trans-unit id="Destination_type_must_be_a_0_1_2_or_3_but_given_one_is_4">
        <source>Destination type must be a {0}, {1}, {2} or {3}, but given one is {4}.</source>
        <target state="translated">Il tipo di destinazione deve essere {0}, {1}, {2} o {3}, ma quello specificato è {4}.</target>
        <note />
      </trans-unit>
      <trans-unit id="Document_does_not_support_syntax_trees">
        <source>Document does not support syntax trees</source>
        <target state="translated">Il documento non supporta alberi di sintassi</target>
        <note />
      </trans-unit>
      <trans-unit id="Error_reading_content_of_source_file_0_1">
        <source>Error reading content of source file '{0}' -- '{1}'.</source>
        <target state="translated">Si è verificato un errore durante la lettura del contenuto del file di origine '{0}' - '{1}'.</target>
        <note />
      </trans-unit>
      <trans-unit id="Indentation_and_spacing">
        <source>Indentation and spacing</source>
        <target state="translated">Rientro e spaziatura</target>
        <note />
      </trans-unit>
      <trans-unit id="Naming_rules">
        <source>Naming rules</source>
        <target state="translated">Regole di denominazione</target>
        <note />
      </trans-unit>
      <trans-unit id="Naming_styles">
        <source>Naming styles</source>
        <target state="translated">Stili di denominazione</target>
        <note />
      </trans-unit>
      <trans-unit id="New_line_preferences">
        <source>New line preferences</source>
        <target state="translated">Preferenze per nuova riga</target>
        <note />
      </trans-unit>
      <trans-unit id="Options_did_not_come_from_specified_Solution">
        <source>Options did not come from specified Solution</source>
        <target state="translated">Le opzioni non provengono dalla soluzione specificata</target>
        <note />
      </trans-unit>
      <trans-unit id="Refactoring_Only">
        <source>Refactoring Only</source>
        <target state="translated">Solo refactoring</target>
        <note />
      </trans-unit>
      <trans-unit id="Regex_all_control_characters_long">
        <source>All control characters. This includes the Cc, Cf, Cs, Co, and Cn categories.</source>
        <target state="translated">Tutti i caratteri di controllo. Sono incluse le categorie Cc, Cf, Cs, Co e Cn.</target>
        <note />
      </trans-unit>
      <trans-unit id="Regex_all_control_characters_short">
        <source>all control characters</source>
        <target state="translated">tutti i caratteri di controllo</target>
        <note />
      </trans-unit>
      <trans-unit id="Regex_all_diacritic_marks_long">
        <source>All diacritic marks. This includes the Mn, Mc, and Me categories.</source>
        <target state="translated">Tutti i contrassegni diacritici. Sono incluse le categorie Mn, Mc e Me.</target>
        <note />
      </trans-unit>
      <trans-unit id="Regex_all_diacritic_marks_short">
        <source>all diacritic marks</source>
        <target state="translated">tutti i contrassegni diacritici</target>
        <note />
      </trans-unit>
      <trans-unit id="Regex_all_letter_characters_long">
        <source>All letter characters. This includes the Lu, Ll, Lt, Lm, and Lo characters.</source>
        <target state="translated">Tutti i caratteri alfanumerici. Sono incluse le categorie Lu, Ll, Lt, Lm e Lo.</target>
        <note />
      </trans-unit>
      <trans-unit id="Regex_all_letter_characters_short">
        <source>all letter characters</source>
        <target state="translated">tutti i caratteri alfanumerici</target>
        <note />
      </trans-unit>
      <trans-unit id="Regex_all_numbers_long">
        <source>All numbers. This includes the Nd, Nl, and No categories.</source>
        <target state="translated">Tutti i numeri. Sono incluse le categorie Nd, Nl e No.</target>
        <note />
      </trans-unit>
      <trans-unit id="Regex_all_numbers_short">
        <source>all numbers</source>
        <target state="translated">tutti i numeri</target>
        <note />
      </trans-unit>
      <trans-unit id="Regex_all_punctuation_characters_long">
        <source>All punctuation characters. This includes the Pc, Pd, Ps, Pe, Pi, Pf, and Po categories.</source>
        <target state="translated">Tutti i caratteri di punteggiatura. Sono incluse le categorie Pc, Pd, Ps, Pe, Pi, Pf e Po.</target>
        <note />
      </trans-unit>
      <trans-unit id="Regex_all_punctuation_characters_short">
        <source>all punctuation characters</source>
        <target state="translated">tutti i caratteri di punteggiatura</target>
        <note />
      </trans-unit>
      <trans-unit id="Regex_all_separator_characters_long">
        <source>All separator characters. This includes the Zs, Zl, and Zp categories.</source>
        <target state="translated">Tutti i caratteri separatori. Sono incluse le categorie Zs, Zl e Zp.</target>
        <note />
      </trans-unit>
      <trans-unit id="Regex_all_separator_characters_short">
        <source>all separator characters</source>
        <target state="translated">tutti i caratteri separatori</target>
        <note />
      </trans-unit>
      <trans-unit id="Regex_all_symbols_long">
        <source>All symbols. This includes the Sm, Sc, Sk, and So categories.</source>
        <target state="translated">Tutti i simboli. Sono incluse le categorie Sm, Sc, Sk e So.</target>
        <note />
      </trans-unit>
      <trans-unit id="Regex_all_symbols_short">
        <source>all symbols</source>
        <target state="translated">tutti i simboli</target>
        <note />
      </trans-unit>
      <trans-unit id="Regex_alternation_long">
        <source>You can use the vertical bar (|) character to match any one of a series of patterns, where the | character separates each pattern.</source>
        <target state="translated">È possibile usare la barra verticale (|) per trovare la corrispondenza con uno qualsiasi di una serie di criteri, dove i singoli criteri sono separati dal carattere |.</target>
        <note />
      </trans-unit>
      <trans-unit id="Regex_alternation_short">
        <source>alternation</source>
        <target state="translated">alternanza</target>
        <note />
      </trans-unit>
      <trans-unit id="Regex_any_character_group_long">
        <source>The period character (.) matches any character except \n (the newline character, \u000A).  If a regular expression pattern is modified by the RegexOptions.Singleline option, or if the portion of the pattern that contains the . character class is modified by the 's' option, . matches any character.</source>
        <target state="translated">Il carattere punto (.) corrisponde a qualsiasi carattere tranne \n (carattere di nuova riga \u000A).  Se un criterio di ricerca di espressioni regolari viene modificato dall'opzione RegexOptions.Singleline o se la parte del criterio contenente la classe di caratteri . viene modificata dall'opzione 's', . corrisponde a qualsiasi carattere.</target>
        <note />
      </trans-unit>
      <trans-unit id="Regex_any_character_group_short">
        <source>any character</source>
        <target state="translated">qualsiasi carattere</target>
        <note />
      </trans-unit>
      <trans-unit id="Regex_backspace_character_long">
        <source>Matches a backspace character, \u0008</source>
        <target state="translated">Trova la corrispondenza di un carattere backspace \u0008</target>
        <note />
      </trans-unit>
      <trans-unit id="Regex_backspace_character_short">
        <source>backspace character</source>
        <target state="translated">carattere backspace</target>
        <note />
      </trans-unit>
      <trans-unit id="Regex_balancing_group_long">
        <source>A balancing group definition deletes the definition of a previously defined group and stores, in the current group, the interval between the previously defined group and the current group.
    
'name1' is the current group (optional), 'name2' is a previously defined group, and 'subexpression' is any valid regular expression pattern. The balancing group definition deletes the definition of name2 and stores the interval between name2 and name1 in name1. If no name2 group is defined, the match backtracks. Because deleting the last definition of name2 reveals the previous definition of name2, this construct lets you use the stack of captures for group name2 as a counter for keeping track of nested constructs such as parentheses or opening and closing brackets.

The balancing group definition uses 'name2' as a stack. The beginning character of each nested construct is placed in the group and in its Group.Captures collection. When the closing character is matched, its corresponding opening character is removed from the group, and the Captures collection is decreased by one. After the opening and closing characters of all nested constructs have been matched, 'name1' is empty.</source>
        <target state="translated">Una definizione di gruppo di bilanciamento elimina la definizione di un gruppo precedentemente definito e archivia nel gruppo corrente l'intervallo tra il gruppo precedentemente definito e il gruppo corrente.
    
'name1' è il gruppo corrente (facoltativo), 'name2' è un gruppo precedentemente definito e 'subexpression' è qualsiasi criterio di ricerca di espressioni regolari valido. La definizione di gruppo di bilanciamento elimina la definizione di name2 e archivia l'intervallo tra name2 e name1 in name1. Se non è definito alcun gruppo name2, viene eseguito il backtracking della corrispondenza. Dal momento che l'eliminazione dell'ultima definizione di name2 rivela la definizione precedente di name2, questo costrutto consente di usare lo stack di acquisizioni per il gruppo name2 come contatore per tenere traccia dei costrutti annidati, come ad esempio le parentesi o le parentesi quadre di apertura e chiusura.

La definizione del gruppo di bilanciamento usa 'name2' come uno stack. Il carattere iniziale di ogni costrutto annidato viene posizionato nel gruppo e nella relativa raccolta Group.Captures. Quando viene trovata la corrispondenza con il carattere di chiusura, il carattere di apertura associato viene rimosso dal gruppo e la raccolta Captures viene ridotta di uno. Dopo che la corrispondenza dei caratteri di apertura e chiusura di tutti i costrutti annidati è stata trovata, 'name1' è vuoto.</target>
        <note />
      </trans-unit>
      <trans-unit id="Regex_balancing_group_short">
        <source>balancing group</source>
        <target state="translated">gruppo di bilanciamento</target>
        <note />
      </trans-unit>
      <trans-unit id="Regex_base_group">
        <source>base-group</source>
        <target state="translated">gruppo di base</target>
        <note />
      </trans-unit>
      <trans-unit id="Regex_bell_character_long">
        <source>Matches a bell (alarm) character, \u0007</source>
        <target state="translated">Trova la corrispondenza di un carattere di controllo del segnale acustico di avviso \u0007</target>
        <note />
      </trans-unit>
      <trans-unit id="Regex_bell_character_short">
        <source>bell character</source>
        <target state="translated">carattere di controllo del segnale acustico di avviso</target>
        <note />
      </trans-unit>
      <trans-unit id="Regex_carriage_return_character_long">
        <source>Matches a carriage-return character, \u000D.  Note that \r is not equivalent to the newline character, \n.</source>
        <target state="translated">Trova la corrispondenza di un carattere di ritorno a capo \u000D.  Si noti che \r non equivale al carattere di nuova riga \n.</target>
        <note />
      </trans-unit>
      <trans-unit id="Regex_carriage_return_character_short">
        <source>carriage-return character</source>
        <target state="translated">carattere di ritorno a capo</target>
        <note />
      </trans-unit>
      <trans-unit id="Regex_character_class_subtraction_long">
        <source>Character class subtraction yields a set of characters that is the result of excluding the characters in one character class from another character class.

'base_group' is a positive or negative character group or range. The 'excluded_group' component is another positive or negative character group, or another character class subtraction expression (that is, you can nest character class subtraction expressions).</source>
        <target state="translated">La sottrazione di classi di caratteri produce un set di caratteri che è il risultato dell'esclusione dei caratteri di una classe di caratteri da un'altra classe di caratteri.

'base_group' è un gruppo o un intervallo di caratteri positivi o negativi. Il componente 'excluded_group' è un altro gruppo di caratteri positivi o negativi o un'altra espressione di sottrazione di classi di caratteri, ovvero è possibile annidare espressioni di sottrazione di classi di caratteri.</target>
        <note />
      </trans-unit>
      <trans-unit id="Regex_character_class_subtraction_short">
        <source>character class subtraction</source>
        <target state="translated">sottrazione di classi di caratteri</target>
        <note />
      </trans-unit>
      <trans-unit id="Regex_character_group">
        <source>character-group</source>
        <target state="translated">gruppo di caratteri</target>
        <note />
      </trans-unit>
      <trans-unit id="Regex_comment">
        <source>comment</source>
        <target state="translated">commento</target>
        <note />
      </trans-unit>
      <trans-unit id="Regex_conditional_expression_match_long">
        <source>This language element attempts to match one of two patterns depending on whether it can match an initial pattern.

'expression' is the initial pattern to match, 'yes' is the pattern to match if expression is matched, and 'no' is the optional pattern to match if expression is not matched.</source>
        <target state="translated">Questo elemento del linguaggio effettua un tentativo per trovare una corrispondenza con uno di due criteri, a seconda della possibilità di trovare una corrispondenza con un criterio iniziale.

dove 'expression' è il criterio iniziale per la corrispondenza, 'yes' è il criterio di corrispondenza se viene trovata una corrispondenza per l'espressione e 'no' è il criterio facoltativo di corrispondenza se non viene trovata una corrispondenza per l'espressione.</target>
        <note />
      </trans-unit>
      <trans-unit id="Regex_conditional_expression_match_short">
        <source>conditional expression match</source>
        <target state="translated">corrispondenza di espressione condizionale</target>
        <note />
      </trans-unit>
      <trans-unit id="Regex_conditional_group_match_long">
        <source>This language element attempts to match one of two patterns depending on whether it has matched a specified capturing group.

'name' is the name (or number) of a capturing group, 'yes' is the expression to match if 'name' (or 'number') has a match, and 'no' is the optional expression to match if it does not.</source>
        <target state="translated">Questo elemento del linguaggio effettua un tentativo per trovare una corrispondenza con uno di due criteri, a seconda dell'effettiva corrispondenza con un gruppo di acquisizione specificato.

'name' è il nome (o il numero) di un gruppo di acquisizione, 'yes' è l'espressione di cui trovare la corrispondenza se per 'name' (o 'number') è disponibile una corrispondenza e 'no' è l'espressione facoltativa di cui trovare la corrispondenza in caso contrario.</target>
        <note />
      </trans-unit>
      <trans-unit id="Regex_conditional_group_match_short">
        <source>conditional group match</source>
        <target state="translated">corrispondenza di gruppo condizionale</target>
        <note />
      </trans-unit>
      <trans-unit id="Regex_contiguous_matches_long">
        <source>The \G anchor specifies that a match must occur at the point where the previous match ended. When you use this anchor with the Regex.Matches or Match.NextMatch method, it ensures that all matches are contiguous.</source>
        <target state="translated">L'ancoraggio \G specifica che la corrispondenza deve verificarsi nel punto in cui è terminata la corrispondenza precedente. Se usato con il metodo Regex.Matches o Match.NextMatch, questo ancoraggio garantisce che tutte le corrispondenze siano contigue.</target>
        <note />
      </trans-unit>
      <trans-unit id="Regex_contiguous_matches_short">
        <source>contiguous matches</source>
        <target state="translated">corrispondenze contigue</target>
        <note />
      </trans-unit>
      <trans-unit id="Regex_control_character_long">
        <source>Matches an ASCII control character, where X is the letter of the control character. For example, \cC is CTRL-C.</source>
        <target state="translated">Trova la corrispondenza di un carattere di controllo ASCII, dove X è la lettera del carattere di controllo. Ad esempio, \cC corrisponde a CTRL+C.</target>
        <note />
      </trans-unit>
      <trans-unit id="Regex_control_character_short">
        <source>control character</source>
        <target state="translated">carattere di controllo</target>
        <note />
      </trans-unit>
      <trans-unit id="Regex_decimal_digit_character_long">
        <source>\d matches any decimal digit. It is equivalent to the \p{Nd} regular expression pattern, which includes the standard decimal digits 0-9 as well as the decimal digits of a number of other character sets.

If ECMAScript-compliant behavior is specified, \d is equivalent to [0-9]</source>
        <target state="translated">\d trova la corrispondenza di qualsiasi cifra decimale. Equivale al criterio di ricerca di espressioni regolari \p{Nd}, che include le cifre decimali standard da 0 a 9 e le cifre decimali di altri set di caratteri.

Se viene specificato il comportamento conforme a ECMAScript, \d equivale a [0-9]</target>
        <note />
      </trans-unit>
      <trans-unit id="Regex_decimal_digit_character_short">
        <source>decimal-digit character</source>
        <target state="translated">carattere di cifra decimale</target>
        <note />
      </trans-unit>
      <trans-unit id="Regex_end_of_line_comment_long">
        <source>A number sign (#) marks an x-mode comment, which starts at the unescaped # character at the end of the regular expression pattern and continues until the end of the line. To use this construct, you must either enable the x option (through inline options) or supply the RegexOptions.IgnorePatternWhitespace value to the option parameter when instantiating the Regex object or calling a static Regex method.</source>
        <target state="translated">Un cancelletto (#) contrassegna un commento in modalità x, che inizia in corrispondenza del carattere senza escape # alla fine del criterio di ricerca di espressioni regolari e continua fino alla fine della riga. Per usare questo costrutto, è necessario abilitare l'opzione x (con opzioni inline) o specificare il valore RegexOptions.IgnorePatternWhitespace per il parametro option quando si crea l'istanza dell'oggetto Regex o si chiama un metodo statico Regex.</target>
        <note />
      </trans-unit>
      <trans-unit id="Regex_end_of_line_comment_short">
        <source>end-of-line comment</source>
        <target state="translated">commento di fine riga</target>
        <note />
      </trans-unit>
      <trans-unit id="Regex_end_of_string_only_long">
        <source>The \z anchor specifies that a match must occur at the end of the input string. Like the $ language element, \z ignores the RegexOptions.Multiline option. Unlike the \Z language element, \z does not match a \n character at the end of a string. Therefore, it can only match the last line of the input string.</source>
        <target state="translated">L'ancoraggio \z specifica che la corrispondenza deve verificarsi alla fine della stringa di input. Come per l'elemento del linguaggio $, \z ignora l'opzione RegexOptions.Multiline. Diversamente dall'elemento del linguaggio \Z, \z non trova un carattere \n alla fine di una stringa. Di conseguenza, può trovare solo l'ultima riga della stringa di input.</target>
        <note />
      </trans-unit>
      <trans-unit id="Regex_end_of_string_only_short">
        <source>end of string only</source>
        <target state="translated">solo fine di stringa</target>
        <note />
      </trans-unit>
      <trans-unit id="Regex_end_of_string_or_before_ending_newline_long">
        <source>The \Z anchor specifies that a match must occur at the end of the input string, or before \n at the end of the input string. It is identical to the $ anchor, except that \Z ignores the RegexOptions.Multiline option. Therefore, in a multiline string, it can only match the end of the last line, or the last line before \n.

The \Z anchor matches \n but does not match \r\n (the CR/LF character combination). To match CR/LF, include \r?\Z in the regular expression pattern.</source>
        <target state="translated">L'ancoraggio \Z specifica che la corrispondenza deve verificarsi alla fine della stringa di input oppure prima di \n alla fine della stringa di input. L'ancoraggio è identico a $, ad eccezione del fatto che \Z ignora l'opzione RegexOptions.Multiline. Di conseguenza, in una stringa con più righe può trovare solo la fine dell'ultima riga oppure l'ultima riga prima di \n.

L'ancoraggio \Z corrisponde a \n, ma non a \r\n (combinazione di caratteri CR/LF). Per trovare la combinazione di caratteri CR/LF, includere \r?\Z nel criterio di ricerca di espressioni regolari.</target>
        <note />
      </trans-unit>
      <trans-unit id="Regex_end_of_string_or_before_ending_newline_short">
        <source>end of string or before ending newline</source>
        <target state="translated">fine di stringa o prima di terminare una nuova riga</target>
        <note />
      </trans-unit>
      <trans-unit id="Regex_end_of_string_or_line_long">
        <source>The $ anchor specifies that the preceding pattern must occur at the end of the input string, or before \n at the end of the input string. If you use $ with the RegexOptions.Multiline option, the match can also occur at the end of a line.

The $ anchor matches \n but does not match \r\n (the combination of carriage return and newline characters, or CR/LF). To match the CR/LF character combination, include \r?$ in the regular expression pattern.</source>
        <target state="translated">L'ancoraggio $ specifica che il criterio precedente deve verificarsi alla fine della stringa di input oppure prima di \n alla fine della stringa di input. Se si usa $ con l'opzione RegexOptions.Multiline, la corrispondenza può verificarsi anche alla fine di una riga.

L'ancoraggio $ corrisponde a \n, ma non a \r\n (combinazione di ritorno a capo e caratteri di nuova riga o CR/LF). Per trovare la combinazione di caratteri CR/LF, includere \r?$ nel criterio di ricerca di espressioni regolari.</target>
        <note />
      </trans-unit>
      <trans-unit id="Regex_end_of_string_or_line_short">
        <source>end of string or line</source>
        <target state="translated">fine di stringa o riga</target>
        <note />
      </trans-unit>
      <trans-unit id="Regex_escape_character_long">
        <source>Matches an escape character, \u001B</source>
        <target state="translated">Trova la corrispondenza di un carattere di escape \u001B</target>
        <note />
      </trans-unit>
      <trans-unit id="Regex_escape_character_short">
        <source>escape character</source>
        <target state="translated">carattere di escape</target>
        <note />
      </trans-unit>
      <trans-unit id="Regex_excluded_group">
        <source>excluded-group</source>
        <target state="translated">gruppo escluso</target>
        <note />
      </trans-unit>
      <trans-unit id="Regex_expression">
        <source>expression</source>
        <target state="translated">espressione</target>
        <note />
      </trans-unit>
      <trans-unit id="Regex_form_feed_character_long">
        <source>Matches a form-feed character, \u000C</source>
        <target state="translated">Trova la corrispondenza di un carattere di avanzamento carta \u000C</target>
        <note />
      </trans-unit>
      <trans-unit id="Regex_form_feed_character_short">
        <source>form-feed character</source>
        <target state="translated">carattere di avanzamento carta</target>
        <note />
      </trans-unit>
      <trans-unit id="Regex_group_options_long">
        <source>This grouping construct applies or disables the specified options within a subexpression. The options to enable are specified after the question mark, and the options to disable after the minus sign. The allowed options are:

    i	Use case-insensitive matching.
    m	Use multiline mode, where ^ and $ match the beginning and end of each line
	(instead of the beginning and end of the input string).
    s	Use single-line mode, where the period (.) matches every character
	(instead of every character except \n).
    n	Do not capture unnamed groups. The only valid captures are explicitly
	named or numbered groups of the form (?&lt;name&gt; subexpression).
    x	Exclude unescaped white space from the pattern, and enable comments
	after a number sign (#).</source>
        <target state="translated">Questo costrutto di raggruppamento applica o disabilita le opzioni specificate all'interno di una sottoespressione. Le opzioni da abilitare vengono specificate dopo il punto interrogativo, mentre quelle da disabilitare vengono specificate dopo il segno meno. Le opzioni consentite sono:

    i	Usa la corrispondenza che non fa distinzione tra maiuscole e minuscole.
    m	Usa la modalità multiriga, in cui ^ e $ corrispondono all'inizio e alla fine di ogni riga
	anziché all'inizio e alla fine della stringa di input.
    s	Usa la modalità a riga singola, in cui il punto (.) corrisponde a qualsiasi carattere
	anziché a ogni carattere eccetto \n.
    n	Non acquisisce gruppi senza nome. Le uniche acquisizioni valide sono i gruppi
	denominati o numerati in modo esplicito in formato (?&lt;nome&gt; sottoespressione).
    x	Esclude gli spazi vuoti senza caratteri di escape nel criterio e abilita i commenti
	dopo un simbolo di cancelletto (#).</target>
        <note />
      </trans-unit>
      <trans-unit id="Regex_group_options_short">
        <source>group options</source>
        <target state="translated">opzioni di raggruppamento</target>
        <note />
      </trans-unit>
      <trans-unit id="Regex_hexadecimal_escape_long">
        <source>Matches an ASCII character, where ## is a two-digit hexadecimal character code.</source>
        <target state="translated">Trova la corrispondenza di un carattere ASCII dove nn è un codice carattere esadecimale a due cifre.</target>
        <note />
      </trans-unit>
      <trans-unit id="Regex_hexadecimal_escape_short">
        <source>hexadecimal escape</source>
        <target state="translated">carattere di escape esadecimale</target>
        <note />
      </trans-unit>
      <trans-unit id="Regex_inline_comment_long">
        <source>The (?# comment) construct lets you include an inline comment in a regular expression. The regular expression engine does not use any part of the comment in pattern matching, although the comment is included in the string that is returned by the Regex.ToString method. The comment ends at the first closing parenthesis.</source>
        <target state="translated">Il costrutto (?# comment) consente di includere un commento inline in un'espressione regolare. Il motore delle espressioni regolari non usa una parte del commento nei criteri di ricerca, anche se il commento è incluso nella stringa restituita dal metodo Regex.ToString. Il commento termina in corrispondenza della prima parentesi chiusa.</target>
        <note />
      </trans-unit>
      <trans-unit id="Regex_inline_comment_short">
        <source>inline comment</source>
        <target state="translated">commento inline</target>
        <note />
      </trans-unit>
      <trans-unit id="Regex_inline_options_long">
        <source>Enables or disables specific pattern matching options for the remainder of a regular expression. The options to enable are specified after the question mark, and the options to disable after the minus sign. The allowed options are:

    i	Use case-insensitive matching.
    m	Use multiline mode, where ^ and $ match the beginning and end of each line
	(instead of the beginning and end of the input string).
    s	Use single-line mode, where the period (.) matches every character
	(instead of every character except \n).
    n	Do not capture unnamed groups. The only valid captures are explicitly named
	or numbered groups of the form (?&lt;name&gt; subexpression).
    x	Exclude unescaped white space from the pattern, and enable comments
	after a number sign (#).</source>
        <target state="translated">Abilita o disabilita opzioni specifiche dei criteri di ricerca per il resto di un'espressione regolare. Le opzioni da abilitare vengono specificate dopo il punto interrogativo, mentre quelle da disabilitare vengono specificate dopo il segno meno. Le opzioni consentite sono:

    i	Usa la corrispondenza che non fa distinzione tra maiuscole e minuscole.
    m	Usa la modalità multiriga, in cui ^ e $ corrispondono all'inizio e alla fine di ogni riga
	anziché all'inizio e alla fine della stringa di input.
    s	Usa la modalità a riga singola, in cui il punto (.) corrisponde a qualsiasi carattere
	anziché a ogni carattere eccetto \n.
    n	Non acquisisce gruppi senza nome. Le uniche acquisizioni valide sono gruppi
	denominati o numerati in modo esplicito nel formato (?&lt;nome&gt; sottoespressione).
    x	Esclude gli spazi vuoti senza caratteri di escape nel criterio e abilita i commenti
	dopo un simbolo di cancelletto (#).</target>
        <note />
      </trans-unit>
      <trans-unit id="Regex_inline_options_short">
        <source>inline options</source>
        <target state="translated">opzioni inline</target>
        <note />
      </trans-unit>
      <trans-unit id="Regex_letter_lowercase">
        <source>letter, lowercase</source>
        <target state="translated">alfanumerico, minuscolo</target>
        <note />
      </trans-unit>
      <trans-unit id="Regex_letter_modifier">
        <source>letter, modifier</source>
        <target state="translated">alfanumerico, modificatore</target>
        <note />
      </trans-unit>
      <trans-unit id="Regex_letter_other">
        <source>letter, other</source>
        <target state="translated">alfanumerico, altro</target>
        <note />
      </trans-unit>
      <trans-unit id="Regex_letter_titlecase">
        <source>letter, titlecase</source>
        <target state="translated">alfanumerico, titolo</target>
        <note />
      </trans-unit>
      <trans-unit id="Regex_letter_uppercase">
        <source>letter, uppercase</source>
        <target state="translated">alfanumerico, maiuscolo</target>
        <note />
      </trans-unit>
      <trans-unit id="Regex_mark_enclosing">
        <source>mark, enclosing</source>
        <target state="translated">contrassegno, chiusura</target>
        <note />
      </trans-unit>
      <trans-unit id="Regex_mark_nonspacing">
        <source>mark, nonspacing</source>
        <target state="translated">contrassegno, non spaziatura</target>
        <note />
      </trans-unit>
      <trans-unit id="Regex_mark_spacing_combining">
        <source>mark, spacing combining</source>
        <target state="translated">contrassegno, spaziatura combinata</target>
        <note />
      </trans-unit>
      <trans-unit id="Regex_match_at_least_n_times_lazy_long">
        <source>The {n,}? quantifier matches the preceding element at least n times, where n is any integer, but as few times as possible. It is the lazy counterpart of the greedy quantifier {n,}</source>
        <target state="translated">Il quantificatore {n,}? trova la corrispondenza con l'elemento precedente almeno n volte, dove n è qualsiasi numero intero, ma il minor numero di volte possibile. Si tratta della controparte lazy del quantificatore greedy {n,}</target>
        <note />
      </trans-unit>
      <trans-unit id="Regex_match_at_least_n_times_lazy_short">
        <source>match at least 'n' times (lazy)</source>
        <target state="translated">trova la corrispondenza almeno 'n' volte (corrispondenza lazy)</target>
        <note />
      </trans-unit>
      <trans-unit id="Regex_match_at_least_n_times_long">
        <source>The {n,} quantifier matches the preceding element at least n times, where n is any integer. {n,} is a greedy quantifier whose lazy equivalent is {n,}?</source>
        <target state="translated">Il quantificatore {n,} trova la corrispondenza con l'elemento precedente almeno n volte, dove n è qualsiasi numero intero. {n,} è un quantificatore greedy il cui equivalente lazy è {n,}?</target>
        <note />
      </trans-unit>
      <trans-unit id="Regex_match_at_least_n_times_short">
        <source>match at least 'n' times</source>
        <target state="translated">trova la corrispondenza almeno 'n' volte</target>
        <note />
      </trans-unit>
      <trans-unit id="Regex_match_between_m_and_n_times_lazy_long">
        <source>The {n,m}? quantifier matches the preceding element between n and m times, where n and m are integers, but as few times as possible. It is the lazy counterpart of the greedy quantifier {n,m}</source>
        <target state="translated">Il quantificatore {n,m}? trova la corrispondenza con l'elemento precedente tra n e m volte, dove n e m sono numeri interi, ma il minor numero di volte possibile. Si tratta della controparte lazy del quantificatore greedy {n,m}</target>
        <note />
      </trans-unit>
      <trans-unit id="Regex_match_between_m_and_n_times_lazy_short">
        <source>match at least 'n' times (lazy)</source>
        <target state="translated">trova la corrispondenza almeno 'n' volte (corrispondenza lazy)</target>
        <note />
      </trans-unit>
      <trans-unit id="Regex_match_between_m_and_n_times_long">
        <source>The {n,m} quantifier matches the preceding element at least n times, but no more than m times, where n and m are integers. {n,m} is a greedy quantifier whose lazy equivalent is {n,m}?</source>
        <target state="translated">Il quantificatore {n,m} trova la corrispondenza con l'elemento precedente almeno n volte, ma non più di m volte, dove n e m sono numeri interi. {n,m} è un quantificatore greedy il cui equivalente lazy è {n,m}?</target>
        <note />
      </trans-unit>
      <trans-unit id="Regex_match_between_m_and_n_times_short">
        <source>match between 'm' and 'n' times</source>
        <target state="translated">trova la corrispondenza tra 'n' e 'm' volte</target>
        <note />
      </trans-unit>
      <trans-unit id="Regex_match_exactly_n_times_lazy_long">
        <source>The {n}? quantifier matches the preceding element exactly n times, where n is any integer. It is the lazy counterpart of the greedy quantifier {n}+</source>
        <target state="translated">Il quantificatore {n}? trova la corrispondenza con l'elemento precedente esattamente n volte, dove n è qualsiasi numero intero. Si tratta della controparte lazy del quantificatore greedy {n}+</target>
        <note />
      </trans-unit>
      <trans-unit id="Regex_match_exactly_n_times_lazy_short">
        <source>match exactly 'n' times (lazy)</source>
        <target state="translated">trova la corrispondenza esatta 'n' volte (corrispondenza lazy)</target>
        <note />
      </trans-unit>
      <trans-unit id="Regex_match_exactly_n_times_long">
        <source>The {n} quantifier matches the preceding element exactly n times, where n is any integer. {n} is a greedy quantifier whose lazy equivalent is {n}?</source>
        <target state="translated">Il quantificatore {n} trova la corrispondenza con l'elemento precedente esattamente n volte, dove n è qualsiasi numero intero. {n} è un quantificatore greedy il cui equivalente lazy è {n}?</target>
        <note />
      </trans-unit>
      <trans-unit id="Regex_match_exactly_n_times_short">
        <source>match exactly 'n' times</source>
        <target state="translated">trova la corrispondenza esatta 'n' volte</target>
        <note />
      </trans-unit>
      <trans-unit id="Regex_match_one_or_more_times_lazy_long">
        <source>The +? quantifier matches the preceding element one or more times, but as few times as possible. It is the lazy counterpart of the greedy quantifier +</source>
        <target state="translated">Il quantificatore +? trova la corrispondenza con l'elemento precedente una o più volte, ma il minor numero di volte possibile. Si tratta della controparte lazy del quantificatore greedy +</target>
        <note />
      </trans-unit>
      <trans-unit id="Regex_match_one_or_more_times_lazy_short">
        <source>match one or more times (lazy)</source>
        <target state="translated">trova la corrispondenza una o più volte (corrispondenza lazy)</target>
        <note />
      </trans-unit>
      <trans-unit id="Regex_match_one_or_more_times_long">
        <source>The + quantifier matches the preceding element one or more times. It is equivalent to the {1,} quantifier. + is a greedy quantifier whose lazy equivalent is +?.</source>
        <target state="translated">Il quantificatore + trova la corrispondenza con l'elemento precedente una o più volte. Equivale al quantificatore {1,}. + è un quantificatore greedy il cui equivalente lazy è +?.</target>
        <note />
      </trans-unit>
      <trans-unit id="Regex_match_one_or_more_times_short">
        <source>match one or more times</source>
        <target state="translated">trova la corrispondenza una o più volte</target>
        <note />
      </trans-unit>
      <trans-unit id="Regex_match_zero_or_more_times_lazy_long">
        <source>The *? quantifier matches the preceding element zero or more times, but as few times as possible. It is the lazy counterpart of the greedy quantifier *</source>
        <target state="translated">Il quantificatore *? trova la corrispondenza con l'elemento precedente zero o più volte, ma il minor numero di volte possibile. Si tratta della controparte lazy del quantificatore greedy *</target>
        <note />
      </trans-unit>
      <trans-unit id="Regex_match_zero_or_more_times_lazy_short">
        <source>match zero or more times (lazy)</source>
        <target state="translated">trova la corrispondenza zero o più volte (corrispondenza lazy)</target>
        <note />
      </trans-unit>
      <trans-unit id="Regex_match_zero_or_more_times_long">
        <source>The * quantifier matches the preceding element zero or more times. It is equivalent to the {0,} quantifier. * is a greedy quantifier whose lazy equivalent is *?.</source>
        <target state="translated">Il quantificatore * trova la corrispondenza con l'elemento precedente zero o più volte. Equivale al quantificatore {0,}. * è un quantificatore greedy il cui equivalente lazy è *?.</target>
        <note />
      </trans-unit>
      <trans-unit id="Regex_match_zero_or_more_times_short">
        <source>match zero or more times</source>
        <target state="translated">trova la corrispondenza zero o più volte</target>
        <note />
      </trans-unit>
      <trans-unit id="Regex_match_zero_or_one_time_lazy_long">
        <source>The ?? quantifier matches the preceding element zero or one time, but as few times as possible. It is the lazy counterpart of the greedy quantifier ?</source>
        <target state="translated">Il quantificatore ?? trova la corrispondenza con l'elemento precedente zero o una volta, ma il minor numero di volte possibile. Si tratta della controparte lazy del quantificatore greedy ?</target>
        <note />
      </trans-unit>
      <trans-unit id="Regex_match_zero_or_one_time_lazy_short">
        <source>match zero or one time (lazy)</source>
        <target state="translated">trova la corrispondenza zero o una volta (corrispondenza lazy)</target>
        <note />
      </trans-unit>
      <trans-unit id="Regex_match_zero_or_one_time_long">
        <source>The ? quantifier matches the preceding element zero or one time. It is equivalent to the {0,1} quantifier. ? is a greedy quantifier whose lazy equivalent is ??.</source>
        <target state="translated">Il quantificatore ? trova la corrispondenza con l'elemento precedente zero o una volta. Equivale al quantificatore {0,1}. ? è un quantificatore greedy il cui equivalente lazy è ??.</target>
        <note />
      </trans-unit>
      <trans-unit id="Regex_match_zero_or_one_time_short">
        <source>match zero or one time</source>
        <target state="translated">trova la corrispondenza zero o una volta</target>
        <note />
      </trans-unit>
      <trans-unit id="Regex_matched_subexpression_long">
        <source>This grouping construct captures a matched 'subexpression', where 'subexpression' is any valid regular expression pattern. Captures that use parentheses are numbered automatically from left to right based on the order of the opening parentheses in the regular expression, starting from one. The capture that is numbered zero is the text matched by the entire regular expression pattern.</source>
        <target state="translated">Questo costrutto di raggruppamento acquisisce una 'subexpression' corrispondente, in cui 'subexpression' è qualsiasi criterio di ricerca di espressioni regolari valido. Le acquisizioni che usano parentesi sono numerate automaticamente da sinistra verso destra in base all'ordine delle parentesi di apertura nell'espressione regolare, a partire da uno. L'acquisizione che viene numerata zero è il testo corrispondente all'intero criterio di ricerca di espressioni regolari.</target>
        <note />
      </trans-unit>
      <trans-unit id="Regex_matched_subexpression_short">
        <source>matched subexpression</source>
        <target state="translated">sottoespressione corrispondente</target>
        <note />
      </trans-unit>
      <trans-unit id="Regex_name">
        <source>name</source>
        <target state="translated">nome</target>
        <note />
      </trans-unit>
      <trans-unit id="Regex_name1">
        <source>name1</source>
        <target state="translated">name1</target>
        <note />
      </trans-unit>
      <trans-unit id="Regex_name2">
        <source>name2</source>
        <target state="translated">name2</target>
        <note />
      </trans-unit>
      <trans-unit id="Regex_name_or_number">
        <source>name-or-number</source>
        <target state="translated">nome o numero</target>
        <note />
      </trans-unit>
      <trans-unit id="Regex_named_backreference_long">
        <source>A named or numbered backreference.

'name' is the name of a capturing group defined in the regular expression pattern.</source>
        <target state="translated">Backreference denominato o numerato.

'name' è il nome di un gruppo di acquisizione definito nel criterio di ricerca di espressioni regolari.</target>
        <note />
      </trans-unit>
      <trans-unit id="Regex_named_backreference_short">
        <source>named backreference</source>
        <target state="translated">backreference denominato</target>
        <note />
      </trans-unit>
      <trans-unit id="Regex_named_matched_subexpression_long">
        <source>Captures a matched subexpression and lets you access it by name or by number.

'name' is a valid group name, and 'subexpression' is any valid regular expression pattern. 'name' must not contain any punctuation characters and cannot begin with a number.

If the RegexOptions parameter of a regular expression pattern matching method includes the RegexOptions.ExplicitCapture flag, or if the n option is applied to this subexpression, the only way to capture a subexpression is to explicitly name capturing groups.</source>
        <target state="translated">Acquisisce una sottoespressione corrispondente e consente di accedervi tramite nome o numero.

'name' è un nome di gruppo valido e 'subexpression' è un qualsiasi criterio di ricerca di espressioni regolari valido. 'name' non deve contenere alcun simbolo di punteggiatura e non può iniziare con un numero.

Se il parametro RegexOptions di un criterio di ricerca di espressioni regolari include il flag RegexOptions.ExplicitCapture o se l'opzione n viene applicata a questa sottoespressione, l'unico modo per acquisire una sottoespressione consiste nell'assegnare esplicitamente un nome ai gruppi di acquisizione.</target>
        <note />
      </trans-unit>
      <trans-unit id="Regex_named_matched_subexpression_short">
        <source>named matched subexpression</source>
        <target state="translated">sottoespressione corrispondente denominate</target>
        <note />
      </trans-unit>
      <trans-unit id="Regex_negative_character_group_long">
        <source>A negative character group specifies a list of characters that must not appear in an input string for a match to occur. The list of characters are specified individually.

Two or more character ranges can be concatenated. For example, to specify the range of decimal digits from "0" through "9", the range of lowercase letters from "a" through "f", and the range of uppercase letters from "A" through "F", use [0-9a-fA-F].</source>
        <target state="translated">Un gruppo di caratteri negativi specifica un elenco di caratteri che non devono essere presenti in una stringa di input per trovare una corrispondenza. L'elenco di caratteri viene specificato singolarmente.

Due o più intervalli di caratteri possono essere concatenati. Ad esempio, per specificare l'intervallo di cifre decimali comprese tra "0" e "9", l'intervallo di lettere minuscole comprese tra "a" e "f" e l'intervallo di lettere maiuscole comprese tra "A" e "F", usare [0-9a-fA-F].</target>
        <note />
      </trans-unit>
      <trans-unit id="Regex_negative_character_group_short">
        <source>negative character group</source>
        <target state="translated">gruppo di caratteri negativi</target>
        <note />
      </trans-unit>
      <trans-unit id="Regex_negative_character_range_long">
        <source>A negative character range specifies a list of characters that must not appear in an input string for a match to occur. 'firstCharacter' is the character that begins the range, and 'lastCharacter' is the character that ends the range.

Two or more character ranges can be concatenated. For example, to specify the range of decimal digits from "0" through "9", the range of lowercase letters from "a" through "f", and the range of uppercase letters from "A" through "F", use [0-9a-fA-F].</source>
        <target state="translated">Un intervallo di caratteri negativi specifica un elenco di caratteri che non devono essere presenti in una stringa di input per trovare una corrispondenza. 'firstCharacter' è il carattere che inizia l'intervallo e 'lastCharacter' è il carattere che lo termina.

Due o più intervalli di caratteri possono essere concatenati. Ad esempio, per specificare l'intervallo di cifre decimali comprese tra "0" e "9", l'intervallo di lettere minuscole comprese tra "a" e "f" e l'intervallo di lettere maiuscole comprese tra "A" e "F", usare [0-9a-fA-F].</target>
        <note />
      </trans-unit>
      <trans-unit id="Regex_negative_character_range_short">
        <source>negative character range</source>
        <target state="translated">intervallo di caratteri negativi</target>
        <note />
      </trans-unit>
      <trans-unit id="Regex_negative_unicode_category_long">
        <source>The regular expression construct \P{ name } matches any character that does not belong to a Unicode general category or named block, where name is the category abbreviation or named block name.</source>
        <target state="translated">Il costrutto di espressione regolare \P{ name } corrisponde a qualsiasi carattere non appartenente a una categoria generale Unicode o a un blocco denominato, dove name è l'abbreviazione della categoria o il nome del blocco denominato.</target>
        <note />
      </trans-unit>
      <trans-unit id="Regex_negative_unicode_category_short">
        <source>negative unicode category</source>
        <target state="translated">categoria Unicode negativa</target>
        <note />
      </trans-unit>
      <trans-unit id="Regex_new_line_character_long">
        <source>Matches a new-line character, \u000A</source>
        <target state="translated">Trova la corrispondenza di un carattere di nuova riga \u000A</target>
        <note />
      </trans-unit>
      <trans-unit id="Regex_new_line_character_short">
        <source>new-line character</source>
        <target state="translated">carattere di nuova riga</target>
        <note />
      </trans-unit>
      <trans-unit id="Regex_no">
        <source>no</source>
        <target state="translated">no</target>
        <note />
      </trans-unit>
      <trans-unit id="Regex_non_digit_character_long">
        <source>\D matches any non-digit character. It is equivalent to the \P{Nd} regular expression pattern.

If ECMAScript-compliant behavior is specified, \D is equivalent to [^0-9]</source>
        <target state="translated">\D trova la corrispondenza con qualsiasi carattere non numerico. Equivale al criterio di ricerca di espressioni regolari \P{Nd}.

Se viene specificato il comportamento conforme a ECMAScript, \D equivale a [^0-9]</target>
        <note />
      </trans-unit>
      <trans-unit id="Regex_non_digit_character_short">
        <source>non-digit character</source>
        <target state="translated">carattere non numerico</target>
        <note />
      </trans-unit>
      <trans-unit id="Regex_non_white_space_character_long">
        <source>\S matches any non-white-space character. It is equivalent to the [^\f\n\r\t\v\x85\p{Z}] regular expression pattern, or the opposite of the regular expression pattern that is equivalent to \s, which matches white-space characters.

If ECMAScript-compliant behavior is specified, \S is equivalent to [^ \f\n\r\t\v]</source>
        <target state="translated">\S trova la corrispondenza di qualsiasi carattere diverso da uno spazio. Equivale al criterio di ricerca di espressioni regolari [^\f\n\r\t\v\x85\p{Z}] o è il contrario del criterio di ricerca di espressioni regolari equivalente a \s, che corrisponde a spazi vuoti.

Se viene specificato il comportamento conforme a ECMAScript, \S equivale a [^ \f\n\r\t\v]</target>
        <note />
      </trans-unit>
      <trans-unit id="Regex_non_white_space_character_short">
        <source>non-white-space character</source>
        <target state="translated">carattere diverso da uno spazio vuoto</target>
        <note />
      </trans-unit>
      <trans-unit id="Regex_non_word_boundary_long">
        <source>The \B anchor specifies that the match must not occur on a word boundary. It is the opposite of the \b anchor.</source>
        <target state="translated">L'ancoraggio \B specifica che la corrispondenza non deve verificarsi in un confine di parola. Si tratta dell'effetto contrario rispetto all'ancoraggio \b.</target>
        <note />
      </trans-unit>
      <trans-unit id="Regex_non_word_boundary_short">
        <source>non-word boundary</source>
        <target state="translated">carattere che non costituisce un confine di parola</target>
        <note />
      </trans-unit>
      <trans-unit id="Regex_non_word_character_long">
        <source>\W matches any non-word character. It matches any character except for those in the following Unicode categories:

    Ll	Letter, Lowercase
    Lu	Letter, Uppercase
    Lt	Letter, Titlecase
    Lo	Letter, Other
    Lm	Letter, Modifier
    Mn	Mark, Nonspacing
    Nd	Number, Decimal Digit
    Pc	Punctuation, Connector

If ECMAScript-compliant behavior is specified, \W is equivalent to [^a-zA-Z_0-9]</source>
        <target state="translated">\W trova la corrispondenza di qualsiasi carattere non alfabetico. Corrisponde a tutti i caratteri, ad eccezione di quelli inclusi nelle categorie Unicode seguenti:

    Ll	Letter, Lowercase
    Lu	Letter, Uppercase
    Lt	Letter, Titlecase
    Lo	Letter, Other
    Lm	Letter, Modifier
    Mn	Mark, Nonspacing
    Nd	Number, Decimal Digit
    Pc	Punctuation, Connector

Se viene specificato il comportamento conforme a ECMAScript, \W equivale a [^a-zA-Z_0-9]</target>
        <note>Note: Ll, Lu, Lt, Lo, Lm, Mn, Nd, and Pc are all things that should not be localized. </note>
      </trans-unit>
      <trans-unit id="Regex_non_word_character_short">
        <source>non-word character</source>
        <target state="translated">carattere non alfanumerico</target>
        <note />
      </trans-unit>
      <trans-unit id="Regex_nonbacktracking_subexpression_long">
        <source>This construct disables backtracking. The regular expression engine will match as many characters in the input string as it can. When no further match is possible, it will not backtrack to attempt alternate pattern matches. (That is, the subexpression matches only strings that would be matched by the subexpression alone; it does not attempt to match a string based on the subexpression and any subexpressions that follow it.)

This option is recommended if you know that backtracking will not succeed. Preventing the regular expression engine from performing unnecessary searching improves performance.</source>
        <target state="translated">Questo costrutto disabilita il backtracking. Il motore delle espressioni regolari troverà la corrispondenza con il numero massimo possibile di caratteri nella stringa di input. Quando non sarà più possibile trovare altre corrispondenze, non eseguirà il backtracking per trovare corrispondenze alternative con i criteri. Viene quindi trovata la corrispondenza della sottoespressione solo con stringhe corrispondenti esclusivamente alla sottoespressione; non effettua un tentativo per trovare una corrispondenza per una stringa in base alla sottoespressione e a qualsiasi sottoespressione successiva.

Questa opzione è consigliata solo se si è certi che il backtracking avrà esito negativo. Impedendo al motore delle espressioni regolari di eseguire ricerche non necessarie si registra un miglioramento delle prestazioni.</target>
        <note />
      </trans-unit>
      <trans-unit id="Regex_nonbacktracking_subexpression_short">
        <source>nonbacktracking subexpression</source>
        <target state="translated">sottoespressione di non backtracking</target>
        <note />
      </trans-unit>
      <trans-unit id="Regex_noncapturing_group_long">
        <source>This construct does not capture the substring that is matched by a subexpression:

The noncapturing group construct is typically used when a quantifier is applied to a group, but the substrings captured by the group are of no interest.

If a regular expression includes nested grouping constructs, an outer noncapturing group construct does not apply to the inner nested group constructs.</source>
        <target state="translated">Questo costrutto non acquisisce la sottostringa corrispondente a una sottoespressione:

Il costrutto del gruppo non di acquisizione viene generalmente usato quando un quantificatore è applicato a un gruppo, ma le sottostringhe acquisite dal gruppo non sono di alcun interesse.

Se un'espressione regolare include costrutti di raggruppamento annidati, un costrutto del gruppo di non acquisizione esterno non si applica ai costrutti del gruppo annidati interni.</target>
        <note />
      </trans-unit>
      <trans-unit id="Regex_noncapturing_group_short">
        <source>noncapturing group</source>
        <target state="translated">gruppo di non acquisizione</target>
        <note />
      </trans-unit>
      <trans-unit id="Regex_number_decimal_digit">
        <source>number, decimal digit</source>
        <target state="translated">numerico, cifra decimale</target>
        <note />
      </trans-unit>
      <trans-unit id="Regex_number_letter">
        <source>number, letter</source>
        <target state="translated">numerico, alfanumerico</target>
        <note />
      </trans-unit>
      <trans-unit id="Regex_number_other">
        <source>number, other</source>
        <target state="translated">numerico, altro</target>
        <note />
      </trans-unit>
      <trans-unit id="Regex_numbered_backreference_long">
        <source>A numbered backreference, where 'number' is the ordinal position of the capturing group in the regular expression. For example, \4 matches the contents of the fourth capturing group.

There is an ambiguity between octal escape codes (such as \16) and \number backreferences that use the same notation. If the ambiguity is a problem, you can use the \k&lt;name&gt; notation, which is unambiguous and cannot be confused with octal character codes. Similarly, hexadecimal codes such as \xdd are unambiguous and cannot be confused with backreferences.</source>
        <target state="translated">Backreference numerato, in cui 'number' è la posizione ordinale del gruppo di acquisizione nell'espressione regolare. Ad esempio, \4 corrisponde al contenuto del quarto gruppo di acquisizione.

È presente un'ambiguità tra i codici di escape ottale, ad esempio \16, e i backreference \number che usano la stessa notazione. Se il problema è dovuto all'ambiguità, è possibile usare la notazione \k&lt;name&gt; che, non essendo ambigua, non può essere confusa con codici di caratteri ottali. Analogamente, i codici esadecimale come \xdd non sono ambigui e non possono essere confusi con backreference.</target>
        <note />
      </trans-unit>
      <trans-unit id="Regex_numbered_backreference_short">
        <source>numbered backreference</source>
        <target state="translated">backreference numerato</target>
        <note />
      </trans-unit>
      <trans-unit id="Regex_other_control">
        <source>other, control</source>
        <target state="translated">altro, controllo</target>
        <note />
      </trans-unit>
      <trans-unit id="Regex_other_format">
        <source>other, format</source>
        <target state="translated">altro, formato</target>
        <note />
      </trans-unit>
      <trans-unit id="Regex_other_not_assigned">
        <source>other, not assigned</source>
        <target state="translated">altro, non assegnato</target>
        <note />
      </trans-unit>
      <trans-unit id="Regex_other_private_use">
        <source>other, private use</source>
        <target state="translated">altro, uso privato</target>
        <note />
      </trans-unit>
      <trans-unit id="Regex_other_surrogate">
        <source>other, surrogate</source>
        <target state="translated">altro, surrogato</target>
        <note />
      </trans-unit>
      <trans-unit id="Regex_positive_character_group_long">
        <source>A positive character group specifies a list of characters, any one of which may appear in an input string for a match to occur.</source>
        <target state="translated">Un gruppo di caratteri positivi specifica un elenco di caratteri che possono essere presenti in una stringa di input per trovare una corrispondenza.</target>
        <note />
      </trans-unit>
      <trans-unit id="Regex_positive_character_group_short">
        <source>positive character group</source>
        <target state="translated">gruppo di caratteri positivi</target>
        <note />
      </trans-unit>
      <trans-unit id="Regex_positive_character_range_long">
        <source>A positive character range specifies a range of characters, any one of which may appear in an input string for a match to occur.  'firstCharacter' is the character that begins the range and 'lastCharacter' is the character that ends the range. </source>
        <target state="translated">Un intervallo di caratteri positivi specifica un intervallo di caratteri che possono essere presenti in una stringa di input per trovare una corrispondenza.  'firstCharacter' è il carattere che inizia l'intervallo e 'lastCharacter' è il carattere che lo termina. </target>
        <note />
      </trans-unit>
      <trans-unit id="Regex_positive_character_range_short">
        <source>positive character range</source>
        <target state="translated">intervallo di caratteri positivi</target>
        <note />
      </trans-unit>
      <trans-unit id="Regex_punctuation_close">
        <source>punctuation, close</source>
        <target state="translated">punteggiatura, chiusura</target>
        <note />
      </trans-unit>
      <trans-unit id="Regex_punctuation_connector">
        <source>punctuation, connector</source>
        <target state="translated">punteggiatura, connettore</target>
        <note />
      </trans-unit>
      <trans-unit id="Regex_punctuation_dash">
        <source>punctuation, dash</source>
        <target state="translated">punteggiatura, trattino</target>
        <note />
      </trans-unit>
      <trans-unit id="Regex_punctuation_final_quote">
        <source>punctuation, final quote</source>
        <target state="translated">punteggiatura, virgoletta finale</target>
        <note />
      </trans-unit>
      <trans-unit id="Regex_punctuation_initial_quote">
        <source>punctuation, initial quote</source>
        <target state="translated">punteggiatura, virgoletta iniziale</target>
        <note />
      </trans-unit>
      <trans-unit id="Regex_punctuation_open">
        <source>punctuation, open</source>
        <target state="translated">punteggiatura, apertura</target>
        <note />
      </trans-unit>
      <trans-unit id="Regex_punctuation_other">
        <source>punctuation, other</source>
        <target state="translated">punteggiatura, altro</target>
        <note />
      </trans-unit>
      <trans-unit id="Regex_separator_line">
        <source>separator, line</source>
        <target state="translated">separatore, riga</target>
        <note />
      </trans-unit>
      <trans-unit id="Regex_separator_paragraph">
        <source>separator, paragraph</source>
        <target state="translated">separatore, paragrafo</target>
        <note />
      </trans-unit>
      <trans-unit id="Regex_separator_space">
        <source>separator, space</source>
        <target state="translated">separatore, spazio</target>
        <note />
      </trans-unit>
      <trans-unit id="Regex_start_of_string_only_long">
        <source>The \A anchor specifies that a match must occur at the beginning of the input string. It is identical to the ^ anchor, except that \A ignores the RegexOptions.Multiline option. Therefore, it can only match the start of the first line in a multiline input string.</source>
        <target state="translated">L'ancoraggio \A specifica che la corrispondenza deve verificarsi all'inizio della stringa di input. L'ancoraggio è identico a ^, ad eccezione del fatto che \A ignora l'opzione RegexOptions.Multiline. Di conseguenza, può trovare solo l'inizio della prima riga in una stringa di input con più righe.</target>
        <note />
      </trans-unit>
      <trans-unit id="Regex_start_of_string_only_short">
        <source>start of string only</source>
        <target state="translated">solo inizio di stringa</target>
        <note />
      </trans-unit>
      <trans-unit id="Regex_start_of_string_or_line_long">
        <source>The ^ anchor specifies that the following pattern must begin at the first character position of the string. If you use ^ with the RegexOptions.Multiline option, the match must occur at the beginning of each line.</source>
        <target state="translated">L'ancoraggio ^ specifica che il criterio seguente deve iniziare in corrispondenza della posizione del primo carattere della stringa. Se si usa ^ con l'opzione RegexOptions.Multiline, la corrispondenza deve verificarsi all'inizio di ogni riga.</target>
        <note />
      </trans-unit>
      <trans-unit id="Regex_start_of_string_or_line_short">
        <source>start of string or line</source>
        <target state="translated">inizio di stringa o riga</target>
        <note />
      </trans-unit>
      <trans-unit id="Regex_subexpression">
        <source>subexpression</source>
        <target state="translated">sottoespressione</target>
        <note />
      </trans-unit>
      <trans-unit id="Regex_symbol_currency">
        <source>symbol, currency</source>
        <target state="translated">simbolo, valuta</target>
        <note />
      </trans-unit>
      <trans-unit id="Regex_symbol_math">
        <source>symbol, math</source>
        <target state="translated">simbolo, matematica</target>
        <note />
      </trans-unit>
      <trans-unit id="Regex_symbol_modifier">
        <source>symbol, modifier</source>
        <target state="translated">simbolo, modificatore</target>
        <note />
      </trans-unit>
      <trans-unit id="Regex_symbol_other">
        <source>symbol, other</source>
        <target state="translated">simbolo, altro</target>
        <note />
      </trans-unit>
      <trans-unit id="Regex_tab_character_long">
        <source>Matches a tab character, \u0009</source>
        <target state="translated">Trova la corrispondenza di un carattere di tabulazione \u0009</target>
        <note />
      </trans-unit>
      <trans-unit id="Regex_tab_character_short">
        <source>tab character</source>
        <target state="translated">carattere di tabulazione</target>
        <note />
      </trans-unit>
      <trans-unit id="Regex_unicode_category_long">
        <source>The regular expression construct \p{ name } matches any character that belongs to a Unicode general category or named block, where name is the category abbreviation or named block name.</source>
        <target state="translated">Il costrutto di espressione regolare \p{ name } corrisponde a qualsiasi carattere appartenente a una categoria generale Unicode o a un blocco denominato, dove name è l'abbreviazione della categoria o il nome del blocco denominato.</target>
        <note />
      </trans-unit>
      <trans-unit id="Regex_unicode_category_short">
        <source>unicode category</source>
        <target state="translated">categoria Unicode</target>
        <note />
      </trans-unit>
      <trans-unit id="Regex_unicode_escape_long">
        <source>Matches a UTF-16 code unit whose value is #### hexadecimal.</source>
        <target state="translated">Trova la corrispondenza di un'unità di codice UTF-16 il cui valore è l'esadecimale ####.</target>
        <note />
      </trans-unit>
      <trans-unit id="Regex_unicode_escape_short">
        <source>unicode escape</source>
        <target state="translated">carattere di escape Unicode</target>
        <note />
      </trans-unit>
      <trans-unit id="Regex_unicode_general_category_0">
        <source>Unicode General Category: {0}</source>
        <target state="translated">Categoria generale Unicode: {0}</target>
        <note />
      </trans-unit>
      <trans-unit id="Regex_vertical_tab_character_long">
        <source>Matches a vertical-tab character, \u000B</source>
        <target state="translated">Trova la corrispondenza di un carattere di tabulazione verticale \u000B</target>
        <note />
      </trans-unit>
      <trans-unit id="Regex_vertical_tab_character_short">
        <source>vertical-tab character</source>
        <target state="translated">carattere di tabulazione verticale</target>
        <note />
      </trans-unit>
      <trans-unit id="Regex_white_space_character_long">
        <source>\s matches any white-space character. It is equivalent to the following escape sequences and Unicode categories:

    \f	The form feed character, \u000C
    \n	The newline character, \u000A
    \r	The carriage return character, \u000D
    \t	The tab character, \u0009
    \v	The vertical tab character, \u000B
    \x85	The ellipsis or NEXT LINE (NEL) character (…), \u0085
    \p{Z}	Matches any separator character

If ECMAScript-compliant behavior is specified, \s is equivalent to [ \f\n\r\t\v]</source>
        <target state="translated">\s trova la corrispondenza di qualsiasi carattere di spazio. Equivale alle sequenze di escape e alle categorie Unicode seguenti:

    \f	Carattere di avanzamento modulo \u000C
    \n	Carattere di nuova riga \u000A
    \r	Carattere di ritorno a capo \u000D
    \t	Carattere di tabulazione \u0009
    \v	Carattere di tabulazione verticale \u000B
    \x85	Puntini di sospensione o carattere NEXT LINE (NEL) (…) \u0085
    \p{Z}	Trova la corrispondenza di un qualsiasi carattere separatore

Se viene specificato il comportamento conforme a ECMAScript, \s equivale a [ \f\n\r\t\v]</target>
        <note />
      </trans-unit>
      <trans-unit id="Regex_white_space_character_short">
        <source>white-space character</source>
        <target state="translated">spazio vuoto</target>
        <note />
      </trans-unit>
      <trans-unit id="Regex_word_boundary_long">
        <source>The \b anchor specifies that the match must occur on a boundary between a word character (the \w language element) and a non-word character (the \W language element). Word characters consist of alphanumeric characters and underscores; a non-word character is any character that is not alphanumeric or an underscore. The match may also occur on a word boundary at the beginning or end of the string.

The \b anchor is frequently used to ensure that a subexpression matches an entire word instead of just the beginning or end of a word.</source>
        <target state="translated">L'ancoraggio \b specifica che la corrispondenza deve verificarsi in un confine tra un carattere alfanumerico (elemento del linguaggio \w) e uno non alfanumerico (elemento del linguaggio \W). I caratteri alfanumerici sono costituiti da lettere, cifre e caratteri di sottolineatura. Un carattere non alfanumerico è qualsiasi carattere diverso da lettere, cifre e carattere di sottolineatura. La corrispondenza può verificarsi anche in un confine di parola all'inizio o alla fine della stringa.

L'ancoraggio \b viene usato di frequente per garantire che una sottoespressione corrisponda a un'intera parola anziché solo all'inizio o alla fine di una parola.</target>
        <note />
      </trans-unit>
      <trans-unit id="Regex_word_boundary_short">
        <source>word boundary</source>
        <target state="translated">confine di parola</target>
        <note />
      </trans-unit>
      <trans-unit id="Regex_word_character_long">
        <source>\w matches any word character. A word character is a member of any of the following Unicode categories:

    Ll	Letter, Lowercase
    Lu	Letter, Uppercase
    Lt	Letter, Titlecase
    Lo	Letter, Other
    Lm	Letter, Modifier
    Mn	Mark, Nonspacing
    Nd	Number, Decimal Digit
    Pc	Punctuation, Connector

If ECMAScript-compliant behavior is specified, \w is equivalent to [a-zA-Z_0-9]</source>
        <target state="translated">\w trova la corrispondenza di qualsiasi carattere alfanumerico. Un carattere alfanumerico è un membro di una delle categorie Unicode seguenti:

    Ll	Letter, Lowercase
    Lu	Letter, Uppercase
    Lt	Letter, Titlecase
    Lo	Letter, Other
    Lm	Letter, Modifier
    Mn	Mark, Nonspacing
    Nd	Number, Decimal Digit
    Pc	Punctuation, Connector

Se viene specificato il comportamento conforme a ECMAScript, \w equivale a [a-zA-Z_0-9]</target>
        <note>Note: Ll, Lu, Lt, Lo, Lm, Mn, Nd, and Pc are all things that should not be localized.</note>
      </trans-unit>
      <trans-unit id="Regex_word_character_short">
        <source>word character</source>
        <target state="translated">carattere alfanumerico</target>
        <note />
      </trans-unit>
      <trans-unit id="Regex_yes">
        <source>yes</source>
        <target state="translated">sì</target>
        <note />
      </trans-unit>
      <trans-unit id="Regex_zero_width_negative_lookahead_assertion_long">
        <source>A zero-width negative lookahead assertion, where for the match to be successful, the input string must not match the regular expression pattern in subexpression. The matched string is not included in the match result.

A zero-width negative lookahead assertion is typically used either at the beginning or at the end of a regular expression. At the beginning of a regular expression, it can define a specific pattern that should not be matched when the beginning of the regular expression defines a similar but more general pattern to be matched. In this case, it is often used to limit backtracking. At the end of a regular expression, it can define a subexpression that cannot occur at the end of a match.</source>
        <target state="translated">Asserzione lookahead negativa di larghezza zero, in cui per trovare una corrispondenza, la stringa di input non deve corrispondere al criterio di ricerca di espressioni regolari in subexpression. La stringa corrispondente non è inclusa nei risultati della corrispondenza.

Un'asserzione lookahead negativa di larghezza zero viene usata in genere all'inizio o alla fine di un'espressione regolare. All'inizio di un'espressione regolare, può definire un criterio specifico per il quale non deve essere trovata una corrispondenza quando l'inizio dell'espressione regolare definisce un criterio simile, ma più generale, per cui stabilire la corrispondenza. In questo caso, viene spesso usata per limitare il backtracking. Alla fine di un'espressione regolare, può definire una sottoespressione che non può verificarsi alla fine di una corrispondenza.</target>
        <note />
      </trans-unit>
      <trans-unit id="Regex_zero_width_negative_lookahead_assertion_short">
        <source>zero-width negative lookahead assertion</source>
        <target state="translated">asserzione lookahead negativa di larghezza zero</target>
        <note />
      </trans-unit>
      <trans-unit id="Regex_zero_width_negative_lookbehind_assertion_long">
        <source>A zero-width negative lookbehind assertion, where for a match to be successful, 'subexpression' must not occur at the input string to the left of the current position. Any substring that does not match 'subexpression' is not included in the match result.

Zero-width negative lookbehind assertions are typically used at the beginning of regular expressions. The pattern that they define precludes a match in the string that follows. They are also used to limit backtracking when the last character or characters in a captured group must not be one or more of the characters that match that group's regular expression pattern.</source>
        <target state="translated">Asserzione lookbehind negativa di larghezza zero, in cui per trovare una corrispondenza, 'subexpression' non deve trovarsi nella stringa di input a sinistra della posizione corrente. Qualsiasi sottostringa che non corrisponde a 'subexpression' non viene inclusa nel risultato della corrispondenza.

Le asserzioni lookbehind negative di larghezza zero vengono usate in genere all'inizio delle espressioni regolari. Il criterio definito preclude una corrispondenza nella stringa che segue. Queste asserzioni vengono usate anche per limitare il backtracking quando l'ultimo carattere o gli ultimi caratteri in un gruppo acquisito non devono essere costituiti da uno o più caratteri corrispondenti al criterio di ricerca di espressioni regolari di tale gruppo.</target>
        <note />
      </trans-unit>
      <trans-unit id="Regex_zero_width_negative_lookbehind_assertion_short">
        <source>zero-width negative lookbehind assertion</source>
        <target state="translated">asserzione lookbehind negativa di larghezza zero</target>
        <note />
      </trans-unit>
      <trans-unit id="Regex_zero_width_positive_lookahead_assertion_long">
        <source>A zero-width positive lookahead assertion, where for a match to be successful, the input string must match the regular expression pattern in 'subexpression'. The matched substring is not included in the match result. A zero-width positive lookahead assertion does not backtrack.

Typically, a zero-width positive lookahead assertion is found at the end of a regular expression pattern. It defines a substring that must be found at the end of a string for a match to occur but that should not be included in the match. It is also useful for preventing excessive backtracking. You can use a zero-width positive lookahead assertion to ensure that a particular captured group begins with text that matches a subset of the pattern defined for that captured group.</source>
        <target state="translated">Asserzione lookahead positiva di larghezza zero, in cui per trovare una corrispondenza, la stringa di input deve corrispondere al criterio di ricerca di espressioni regolari in 'subexpression'. La sottostringa corrispondente non è inclusa nei risultati della corrispondenza. Un'asserzione lookahead positiva di larghezza zero non esegue il backtracking.

In genere, un'asserzione lookahead positiva di larghezza zero viene trovata alla fine di un criterio di ricerca di espressioni regolari. Definisce una sottostringa che deve trovarsi alla fine di una stringa per stabilire una corrispondenza, ma che non deve essere inclusa nella corrispondenza. È anche utile per impedire un backtracking eccessivo. È possibile usare un'asserzione lookahead positiva di larghezza zero per assicurarsi che un particolare gruppo acquisito inizi con il testo che corrisponde a un subset del criterio definito per tale gruppo acquisito.</target>
        <note />
      </trans-unit>
      <trans-unit id="Regex_zero_width_positive_lookahead_assertion_short">
        <source>zero-width positive lookahead assertion</source>
        <target state="translated">asserzione lookahead positiva di larghezza zero</target>
        <note />
      </trans-unit>
      <trans-unit id="Regex_zero_width_positive_lookbehind_assertion_long">
        <source>A zero-width positive lookbehind assertion, where for a match to be successful, 'subexpression' must occur at the input string to the left of the current position. 'subexpression' is not included in the match result. A zero-width positive lookbehind assertion does not backtrack.

Zero-width positive lookbehind assertions are typically used at the beginning of regular expressions. The pattern that they define is a precondition for a match, although it is not a part of the match result.</source>
        <target state="translated">Asserzione lookbehind positiva di larghezza zero, in cui per trovare una corrispondenza, 'subexpression' deve trovarsi nella stringa di input a sinistra della posizione corrente. 'subexpression' non è incluso nei risultati della corrispondenza. Un'asserzione lookbehind positiva di larghezza zero non esegue il backtracking.

Le asserzioni lookbehind positive di larghezza zero vengono usate in genere all'inizio delle espressioni regolari. Il criterio definito è una precondizione per una corrispondenza, anche se non fa parte del risultato della corrispondenza.</target>
        <note />
      </trans-unit>
      <trans-unit id="Regex_zero_width_positive_lookbehind_assertion_short">
        <source>zero-width positive lookbehind assertion</source>
        <target state="translated">asserzione lookbehind positiva di larghezza zero</target>
        <note />
      </trans-unit>
      <trans-unit id="Remove_the_line_below_if_you_want_to_inherit_dot_editorconfig_settings_from_higher_directories">
        <source>Remove the line below if you want to inherit .editorconfig settings from higher directories</source>
        <target state="translated">Rimuovere la riga seguente se si vogliono ereditare le impostazioni del file con estensione editorconfig da directory di livello superiore</target>
        <note />
      </trans-unit>
      <trans-unit id="Removing_analyzer_config_documents_is_not_supported">
        <source>Removing analyzer config documents is not supported.</source>
        <target state="translated">La rimozione di documenti di configurazione dell'analizzatore non è supportata.</target>
        <note />
      </trans-unit>
      <trans-unit id="Symbol_0_is_not_from_source">
        <source>Symbol "{0}" is not from source.</source>
        <target state="translated">Il simbolo "{0}" non proviene dall'origine.</target>
        <note />
      </trans-unit>
      <trans-unit id="Documentation_comment_id_must_start_with_E_F_M_N_P_or_T">
        <source>Documentation comment id must start with E, F, M, N, P or T</source>
        <target state="translated">L'ID commento della documentazione deve iniziare con E, F, M, N, P o T</target>
        <note />
      </trans-unit>
      <trans-unit id="Cycle_detected_in_extensions">
        <source>Cycle detected in extensions</source>
        <target state="translated">È stato rilevato un ciclo nelle estensioni</target>
        <note />
      </trans-unit>
      <trans-unit id="Destination_type_must_be_a_0_but_given_one_is_1">
        <source>Destination type must be a {0}, but given one is {1}.</source>
        <target state="translated">Il tipo di destinazione deve essere {0}, ma quello specificato è {1}.</target>
        <note />
      </trans-unit>
      <trans-unit id="Destination_type_must_be_a_0_or_a_1_but_given_one_is_2">
        <source>Destination type must be a {0} or a {1}, but given one is {2}.</source>
        <target state="translated">Il tipo di destinazione deve essere {0} o {1}, ma quello specificato è {2}.</target>
        <note />
      </trans-unit>
      <trans-unit id="Destination_type_must_be_a_0_1_or_2_but_given_one_is_3">
        <source>Destination type must be a {0}, {1} or {2}, but given one is {3}.</source>
        <target state="translated">Il tipo di destinazione deve essere {0}, {1} o {2}, ma quello specificato è {3}.</target>
        <note />
      </trans-unit>
      <trans-unit id="Could_not_find_location_to_generation_symbol_into">
        <source>Could not find location to generation symbol into.</source>
        <target state="translated">Non è stata trovata la posizione in cui generare il simbolo.</target>
        <note />
      </trans-unit>
      <trans-unit id="No_location_provided_to_add_statements_to">
        <source>No location provided to add statements to.</source>
        <target state="translated">Non sono state specificate posizioni in cui aggiungere istruzioni.</target>
        <note />
      </trans-unit>
      <trans-unit id="Destination_location_was_not_in_source">
        <source>Destination location was not in source.</source>
        <target state="translated">La posizione di destinazione non è inclusa nell'origine.</target>
        <note />
      </trans-unit>
      <trans-unit id="Destination_location_was_from_a_different_tree">
        <source>Destination location was from a different tree.</source>
        <target state="translated">La posizione di destinazione è in un albero diverso.</target>
        <note />
      </trans-unit>
      <trans-unit id="Node_is_of_the_wrong_type">
        <source>Node is of the wrong type.</source>
        <target state="translated">Il tipo del nodo è errato.</target>
        <note />
      </trans-unit>
      <trans-unit id="Location_must_be_null_or_from_source">
        <source>Location must be null or from source.</source>
        <target state="translated">La posizione deve essere Null o derivare dall'origine.</target>
        <note />
      </trans-unit>
      <trans-unit id="Duplicate_source_file_0_in_project_1">
        <source>Duplicate source file '{0}' in project '{1}'</source>
        <target state="translated">File di origine '{0}' duplicato nel progetto '{1}'</target>
        <note />
      </trans-unit>
      <trans-unit id="Removing_projects_is_not_supported">
        <source>Removing projects is not supported.</source>
        <target state="translated">La rimozione di progetti non è supportata.</target>
        <note />
      </trans-unit>
      <trans-unit id="Adding_projects_is_not_supported">
        <source>Adding projects is not supported.</source>
        <target state="translated">L'aggiunta di progetti non è supportata.</target>
        <note />
      </trans-unit>
      <trans-unit id="Symbol_specifications">
        <source>Symbol specifications</source>
        <target state="translated">Specifiche dei simboli</target>
        <note />
      </trans-unit>
      <trans-unit id="Visual_Basic_files">
        <source>Visual Basic files</source>
        <target state="translated">File Visual Basic</target>
        <note />
      </trans-unit>
      <trans-unit id="Warning_adding_imports_will_bring_an_extension_method_into_scope_with_the_same_name_as_member_access">
        <source>Adding imports will bring an extension method into scope with the same name as '{0}'</source>
        <target state="translated">Quando si aggiungono importazioni, nell'ambito verrà aggiunto un metodo di estensione con lo stesso nome di '{0}'</target>
        <note />
      </trans-unit>
      <trans-unit id="Workspace_error">
        <source>Workspace error</source>
        <target state="translated">Errore dell'area di lavoro</target>
        <note />
      </trans-unit>
      <trans-unit id="Workspace_is_not_empty">
        <source>Workspace is not empty.</source>
        <target state="translated">L'area di lavoro non è vuota.</target>
        <note />
      </trans-unit>
      <trans-unit id="_0_is_in_a_different_project">
        <source>{0} is in a different project.</source>
        <target state="new">{0} is in a different project.</target>
        <note />
      </trans-unit>
      <trans-unit id="_0_is_not_part_of_the_workspace">
        <source>'{0}' is not part of the workspace.</source>
        <target state="translated">'{0}' non fa parte dell'area di lavoro.</target>
        <note />
      </trans-unit>
      <trans-unit id="_0_is_already_part_of_the_workspace">
        <source>'{0}' is already part of the workspace.</source>
        <target state="translated">'{0}' fa già parte dell'area di lavoro.</target>
        <note />
      </trans-unit>
      <trans-unit id="_0_is_not_referenced">
        <source>'{0}' is not referenced.</source>
        <target state="translated">'{0}' non viene usato come riferimento.</target>
        <note />
      </trans-unit>
      <trans-unit id="_0_is_already_referenced">
        <source>'{0}' is already referenced.</source>
        <target state="translated">'{0}' è già usato come riferimento.</target>
        <note />
      </trans-unit>
      <trans-unit id="Adding_project_reference_from_0_to_1_will_cause_a_circular_reference">
        <source>Adding project reference from '{0}' to '{1}' will cause a circular reference.</source>
        <target state="translated">L'aggiunta del riferimento al progetto da '{0}' a '{1}' provocherà un riferimento circolare.</target>
        <note />
      </trans-unit>
      <trans-unit id="Metadata_is_not_referenced">
        <source>Metadata is not referenced.</source>
        <target state="translated">I metadati non vengono usati come riferimento.</target>
        <note />
      </trans-unit>
      <trans-unit id="Metadata_is_already_referenced">
        <source>Metadata is already referenced.</source>
        <target state="translated">I metadati vengono già usati come riferimento.</target>
        <note />
      </trans-unit>
      <trans-unit id="_0_is_not_present">
        <source>{0} is not present.</source>
        <target state="translated">{0} non è presente.</target>
        <note />
      </trans-unit>
      <trans-unit id="_0_is_already_present">
        <source>{0} is already present.</source>
        <target state="translated">{0} è già presente.</target>
        <note />
      </trans-unit>
      <trans-unit id="The_specified_document_is_not_a_version_of_this_document">
        <source>The specified document is not a version of this document.</source>
        <target state="translated">Il documento specificato non è una versione di questo documento.</target>
        <note />
      </trans-unit>
      <trans-unit id="The_language_0_is_not_supported">
        <source>The language '{0}' is not supported.</source>
        <target state="translated">Il linguaggio '{0}' non è supportato.</target>
        <note />
      </trans-unit>
      <trans-unit id="The_solution_already_contains_the_specified_project">
        <source>The solution already contains the specified project.</source>
        <target state="translated">La soluzione contiene già il progetto specificato.</target>
        <note />
      </trans-unit>
      <trans-unit id="The_solution_does_not_contain_the_specified_project">
        <source>The solution does not contain the specified project.</source>
        <target state="translated">La soluzione non contiene il progetto specificato.</target>
        <note />
      </trans-unit>
      <trans-unit id="The_project_already_references_the_target_project">
        <source>The project already references the target project.</source>
        <target state="translated">Il progetto fa già riferimento al progetto di destinazione.</target>
        <note />
      </trans-unit>
      <trans-unit id="The_project_already_transitively_references_the_target_project">
        <source>The project already transitively references the target project.</source>
        <target state="translated">Il progetto fa già riferimento in modo transitivo al progetto di destinazione.</target>
        <note />
      </trans-unit>
      <trans-unit id="The_solution_already_contains_the_specified_document">
        <source>The solution already contains the specified document.</source>
        <target state="translated">La soluzione contiene già il documento specificato.</target>
        <note />
      </trans-unit>
      <trans-unit id="Temporary_storage_cannot_be_written_more_than_once">
        <source>Temporary storage cannot be written more than once.</source>
        <target state="translated">L'archivio temporaneo non può essere scritto più di una volta.</target>
        <note />
      </trans-unit>
      <trans-unit id="_0_is_not_open">
        <source>'{0}' is not open.</source>
        <target state="translated">'{0}' non è aperto.</target>
        <note />
      </trans-unit>
      <trans-unit id="A_language_name_cannot_be_specified_for_this_option">
        <source>A language name cannot be specified for this option.</source>
        <target state="translated">Non è possibile specificare un nome di linguaggio per questa opzione.</target>
        <note />
      </trans-unit>
      <trans-unit id="A_language_name_must_be_specified_for_this_option">
        <source>A language name must be specified for this option.</source>
        <target state="translated">È necessario specificare un nome di linguaggio per questa opzione.</target>
        <note />
      </trans-unit>
      <trans-unit id="File_was_externally_modified_colon_0">
        <source>File was externally modified: {0}.</source>
        <target state="translated">Il file è stato modificato esternamente: {0}.</target>
        <note />
      </trans-unit>
      <trans-unit id="Unrecognized_language_name">
        <source>Unrecognized language name.</source>
        <target state="translated">Nome di linguaggio non riconosciuto.</target>
        <note />
      </trans-unit>
      <trans-unit id="Can_t_resolve_metadata_reference_colon_0">
        <source>Can't resolve metadata reference: '{0}'.</source>
        <target state="translated">Non è possibile risolvere il riferimento ai metadati: '{0}'.</target>
        <note />
      </trans-unit>
      <trans-unit id="Can_t_resolve_analyzer_reference_colon_0">
        <source>Can't resolve analyzer reference: '{0}'.</source>
        <target state="translated">Non è possibile risolvere il riferimento all'analizzatore: '{0}'.</target>
        <note />
      </trans-unit>
      <trans-unit id="Invalid_project_block_expected_after_Project">
        <source>Invalid project block, expected "=" after Project.</source>
        <target state="translated">Il blocco di progetto non è valido. È previsto "=" dopo Project.</target>
        <note />
      </trans-unit>
      <trans-unit id="Invalid_project_block_expected_after_project_name">
        <source>Invalid project block, expected "," after project name.</source>
        <target state="translated">Il blocco di progetto non è valido. È previsto "," dopo il nome del progetto.</target>
        <note />
      </trans-unit>
      <trans-unit id="Invalid_project_block_expected_after_project_path">
        <source>Invalid project block, expected "," after project path.</source>
        <target state="translated">Il blocco di progetto non è valido. È previsto "," dopo il percorso del progetto.</target>
        <note />
      </trans-unit>
      <trans-unit id="Expected_0">
        <source>Expected {0}.</source>
        <target state="translated">È previsto '{0}'.</target>
        <note />
      </trans-unit>
      <trans-unit id="_0_must_be_a_non_null_and_non_empty_string">
        <source>"{0}" must be a non-null and non-empty string.</source>
        <target state="translated">"{0}" deve essere una stringa non Null e non vuota.</target>
        <note />
      </trans-unit>
      <trans-unit id="Expected_header_colon_0">
        <source>Expected header: "{0}".</source>
        <target state="translated">È prevista un'intestazione: "{0}".</target>
        <note />
      </trans-unit>
      <trans-unit id="Expected_end_of_file">
        <source>Expected end-of-file.</source>
        <target state="translated">È prevista la fine del file.</target>
        <note />
      </trans-unit>
      <trans-unit id="Expected_0_line">
        <source>Expected {0} line.</source>
        <target state="translated">È prevista la riga {0}.</target>
        <note />
      </trans-unit>
      <trans-unit id="This_submission_already_references_another_submission_project">
        <source>This submission already references another submission project.</source>
        <target state="translated">Questo invio fa già riferimento a un altro progetto di invio.</target>
        <note />
      </trans-unit>
      <trans-unit id="_0_still_contains_open_documents">
        <source>{0} still contains open documents.</source>
        <target state="translated">{0} contiene ancora documenti aperti.</target>
        <note />
      </trans-unit>
      <trans-unit id="_0_is_still_open">
        <source>{0} is still open.</source>
        <target state="translated">{0} è ancora aperto.</target>
        <note />
      </trans-unit>
      <trans-unit id="Arrays_with_more_than_one_dimension_cannot_be_serialized">
        <source>Arrays with more than one dimension cannot be serialized.</source>
        <target state="translated">Non è possibile serializzare le matrice con più di una dimensione.</target>
        <note />
      </trans-unit>
      <trans-unit id="Value_too_large_to_be_represented_as_a_30_bit_unsigned_integer">
        <source>Value too large to be represented as a 30 bit unsigned integer.</source>
        <target state="translated">Il valore è troppo grande per essere rappresentato come intero senza segno a 30 bit.</target>
        <note />
      </trans-unit>
      <trans-unit id="Specified_path_must_be_absolute">
        <source>Specified path must be absolute.</source>
        <target state="translated">Il percorso specificato deve essere assoluto.</target>
        <note />
      </trans-unit>
      <trans-unit id="Name_can_be_simplified">
        <source>Name can be simplified.</source>
        <target state="translated">Il nome può essere semplificato.</target>
        <note />
      </trans-unit>
      <trans-unit id="Unknown_identifier">
        <source>Unknown identifier.</source>
        <target state="translated">Identificatore sconosciuto.</target>
        <note />
      </trans-unit>
      <trans-unit id="Cannot_generate_code_for_unsupported_operator_0">
        <source>Cannot generate code for unsupported operator '{0}'</source>
        <target state="translated">Non è possibile generare il codice per l'operatore '{0}' non supportato</target>
        <note />
      </trans-unit>
      <trans-unit id="Invalid_number_of_parameters_for_binary_operator">
        <source>Invalid number of parameters for binary operator.</source>
        <target state="translated">Il numero di parametri per l'operatore binario non è valido.</target>
        <note />
      </trans-unit>
      <trans-unit id="Invalid_number_of_parameters_for_unary_operator">
        <source>Invalid number of parameters for unary operator.</source>
        <target state="translated">Il numero di parametri per l'operatore unario non è valido.</target>
        <note />
      </trans-unit>
      <trans-unit id="Cannot_open_project_0_because_the_file_extension_1_is_not_associated_with_a_language">
        <source>Cannot open project '{0}' because the file extension '{1}' is not associated with a language.</source>
        <target state="translated">Non è possibile aprire il progetto '{0}' perché l'estensione di file '{1}' non è associata a un linguaggio.</target>
        <note />
      </trans-unit>
      <trans-unit id="Cannot_open_project_0_because_the_language_1_is_not_supported">
        <source>Cannot open project '{0}' because the language '{1}' is not supported.</source>
        <target state="translated">Non è possibile aprire il progetto '{0}' perché il linguaggio '{1}' non è supportato.</target>
        <note />
      </trans-unit>
      <trans-unit id="Invalid_project_file_path_colon_0">
        <source>Invalid project file path: '{0}'</source>
        <target state="translated">Percorso del file di progetto non valido: '{0}'</target>
        <note />
      </trans-unit>
      <trans-unit id="Invalid_solution_file_path_colon_0">
        <source>Invalid solution file path: '{0}'</source>
        <target state="translated">Percorso del file di soluzione non valido: '{0}'</target>
        <note />
      </trans-unit>
      <trans-unit id="Project_file_not_found_colon_0">
        <source>Project file not found: '{0}'</source>
        <target state="translated">Il file di progetto non è stato trovato: '{0}'</target>
        <note />
      </trans-unit>
      <trans-unit id="Solution_file_not_found_colon_0">
        <source>Solution file not found: '{0}'</source>
        <target state="translated">Il file di soluzione non è stato trovato: '{0}'</target>
        <note />
      </trans-unit>
      <trans-unit id="Unmerged_change_from_project_0">
        <source>Unmerged change from project '{0}'</source>
        <target state="translated">Modifica senza merge dal progetto '{0}'</target>
        <note />
      </trans-unit>
      <trans-unit id="Added_colon">
        <source>Added:</source>
        <target state="translated">Aggiunto:</target>
        <note />
      </trans-unit>
      <trans-unit id="After_colon">
        <source>After:</source>
        <target state="translated">Dopo:</target>
        <note />
      </trans-unit>
      <trans-unit id="Before_colon">
        <source>Before:</source>
        <target state="translated">Prima:</target>
        <note />
      </trans-unit>
      <trans-unit id="Removed_colon">
        <source>Removed:</source>
        <target state="translated">Elementi rimossi:</target>
        <note />
      </trans-unit>
      <trans-unit id="Invalid_CodePage_value_colon_0">
        <source>Invalid CodePage value: {0}</source>
        <target state="translated">Valore di CodePage non valido: {0}</target>
        <note />
      </trans-unit>
      <trans-unit id="Adding_additional_documents_is_not_supported">
        <source>Adding additional documents is not supported.</source>
        <target state="translated">L'aggiunta di altri documenti non è supportata.</target>
        <note />
      </trans-unit>
      <trans-unit id="Adding_analyzer_references_is_not_supported">
        <source>Adding analyzer references is not supported.</source>
        <target state="translated">L'aggiunta di riferimenti all'analizzatore non è supportata.</target>
        <note />
      </trans-unit>
      <trans-unit id="Adding_documents_is_not_supported">
        <source>Adding documents is not supported.</source>
        <target state="translated">L'aggiunta di documenti non è supportata.</target>
        <note />
      </trans-unit>
      <trans-unit id="Adding_metadata_references_is_not_supported">
        <source>Adding metadata references is not supported.</source>
        <target state="translated">L'aggiunta di riferimenti ai metadati non è supportata.</target>
        <note />
      </trans-unit>
      <trans-unit id="Adding_project_references_is_not_supported">
        <source>Adding project references is not supported.</source>
        <target state="translated">L'aggiunta di riferimenti al progetto non è supportata.</target>
        <note />
      </trans-unit>
      <trans-unit id="Changing_additional_documents_is_not_supported">
        <source>Changing additional documents is not supported.</source>
        <target state="translated">La modifica di altri documenti non è supportata.</target>
        <note />
      </trans-unit>
      <trans-unit id="Changing_documents_is_not_supported">
        <source>Changing documents is not supported.</source>
        <target state="translated">La modifica di documenti non è supportata.</target>
        <note />
      </trans-unit>
      <trans-unit id="Changing_project_properties_is_not_supported">
        <source>Changing project properties is not supported.</source>
        <target state="translated">La modifica delle proprietà del progetto non è supportata.</target>
        <note />
      </trans-unit>
      <trans-unit id="Removing_additional_documents_is_not_supported">
        <source>Removing additional documents is not supported.</source>
        <target state="translated">La rimozione di altri documenti non è supportata.</target>
        <note />
      </trans-unit>
      <trans-unit id="Removing_analyzer_references_is_not_supported">
        <source>Removing analyzer references is not supported.</source>
        <target state="translated">La rimozione di riferimenti all'analizzatore non è supportata.</target>
        <note />
      </trans-unit>
      <trans-unit id="Removing_documents_is_not_supported">
        <source>Removing documents is not supported.</source>
        <target state="translated">La rimozione di documenti non è supportata.</target>
        <note />
      </trans-unit>
      <trans-unit id="Removing_metadata_references_is_not_supported">
        <source>Removing metadata references is not supported.</source>
        <target state="translated">La rimozione di riferimenti ai metadati non è supportata.</target>
        <note />
      </trans-unit>
      <trans-unit id="Removing_project_references_is_not_supported">
        <source>Removing project references is not supported.</source>
        <target state="translated">La rimozione di riferimenti al progetto non è supportata.</target>
        <note />
      </trans-unit>
      <trans-unit id="Service_of_type_0_is_required_to_accomplish_the_task_but_is_not_available_from_the_workspace">
        <source>Service of type '{0}' is required to accomplish the task but is not available from the workspace.</source>
        <target state="translated">Per eseguire l'attività, è necessario il servizio di tipo '{0}', che però non è disponibile dall'area di lavoro.</target>
        <note />
      </trans-unit>
      <trans-unit id="At_least_one_diagnostic_must_be_supplied">
        <source>At least one diagnostic must be supplied.</source>
        <target state="translated">È necessario specificare almeno una diagnostica.</target>
        <note />
      </trans-unit>
      <trans-unit id="Diagnostic_must_have_span_0">
        <source>Diagnostic must have span '{0}'</source>
        <target state="translated">La diagnostica deve contenere l'elemento span '{0}'</target>
        <note />
      </trans-unit>
      <trans-unit id="Cannot_deserialize_type_0">
        <source>Cannot deserialize type '{0}'.</source>
        <target state="translated">Non è possibile deserializzare il tipo '{0}'.</target>
        <note />
      </trans-unit>
      <trans-unit id="Cannot_serialize_type_0">
        <source>Cannot serialize type '{0}'.</source>
        <target state="translated">Non è possibile serializzare il tipo '{0}'.</target>
        <note />
      </trans-unit>
      <trans-unit id="The_type_0_is_not_understood_by_the_serialization_binder">
        <source>The type '{0}' is not understood by the serialization binder.</source>
        <target state="translated">Il tipo '{0}' non è riconosciuto dal binder di serializzazioni.</target>
        <note />
      </trans-unit>
      <trans-unit id="Label_for_node_0_is_invalid_it_must_be_within_bracket_0_1">
        <source>Label for node '{0}' is invalid, it must be within [0, {1}).</source>
        <target state="translated">L'etichetta del nodo '{0}' non è valida. Deve essere compresa tra [0, {1}).</target>
        <note />
      </trans-unit>
      <trans-unit id="Matching_nodes_0_and_1_must_have_the_same_label">
        <source>Matching nodes '{0}' and '{1}' must have the same label.</source>
        <target state="translated">I nodi corrispondenti '{0}' e '{1}' devono avere la stessa etichetta.</target>
        <note />
      </trans-unit>
      <trans-unit id="Node_0_must_be_contained_in_the_new_tree">
        <source>Node '{0}' must be contained in the new tree.</source>
        <target state="translated">Il nodo '{0}' deve essere presente nel nuovo albero.</target>
        <note />
      </trans-unit>
      <trans-unit id="Node_0_must_be_contained_in_the_old_tree">
        <source>Node '{0}' must be contained in the old tree.</source>
        <target state="translated">Il nodo '{0}' deve essere presente nel vecchio albero.</target>
        <note />
      </trans-unit>
      <trans-unit id="The_member_0_is_not_declared_within_the_declaration_of_the_symbol">
        <source>The member '{0}' is not declared within the declaration of the symbol.</source>
        <target state="translated">Il membro '{0}' non è dichiarato all'interno della dichiarazione del simbolo.</target>
        <note />
      </trans-unit>
      <trans-unit id="The_position_is_not_within_the_symbol_s_declaration">
        <source>The position is not within the symbol's declaration</source>
        <target state="translated">La posizione non è compresa nella dichiarazione del simbolo</target>
        <note />
      </trans-unit>
      <trans-unit id="The_symbol_0_cannot_be_located_within_the_current_solution">
        <source>The symbol '{0}' cannot be located within the current solution.</source>
        <target state="translated">Il simbolo '{0}' non è stato trovato nella soluzione corrente.</target>
        <note />
      </trans-unit>
      <trans-unit id="Changing_compilation_options_is_not_supported">
        <source>Changing compilation options is not supported.</source>
        <target state="translated">La modifica delle opzioni di compilazione non è supportata.</target>
        <note />
      </trans-unit>
      <trans-unit id="Changing_parse_options_is_not_supported">
        <source>Changing parse options is not supported.</source>
        <target state="translated">La modifica delle opzioni di analisi non è supportata.</target>
        <note />
      </trans-unit>
      <trans-unit id="The_node_is_not_part_of_the_tree">
        <source>The node is not part of the tree.</source>
        <target state="translated">Il nodo non fa parte dell'albero.</target>
        <note />
      </trans-unit>
      <trans-unit id="This_workspace_does_not_support_opening_and_closing_documents">
        <source>This workspace does not support opening and closing documents.</source>
        <target state="translated">Questa area di lavoro non supporta l'apertura e la chiusura di documenti.</target>
        <note />
      </trans-unit>
      <trans-unit id="Exceptions_colon">
        <source>Exceptions:</source>
        <target state="translated">Eccezioni:</target>
        <note />
      </trans-unit>
      <trans-unit id="_0_returned_an_uninitialized_ImmutableArray">
        <source>'{0}' returned an uninitialized ImmutableArray</source>
        <target state="translated">'{0}' ha restituito un elemento ImmutableArray non inizializzato</target>
        <note />
      </trans-unit>
      <trans-unit id="Failure">
        <source>Failure</source>
        <target state="translated">Errore</target>
        <note />
      </trans-unit>
      <trans-unit id="Warning">
        <source>Warning</source>
        <target state="translated">Avviso</target>
        <note />
      </trans-unit>
<<<<<<< HEAD
      <trans-unit id="Member_access_should_be_qualified">
        <source>Member access should be qualified.</source>
        <target state="translated">L'accesso ai membri deve essere qualificato.</target>
=======
      <trans-unit id="Populate_switch">
        <source>Populate switch</source>
        <target state="translated">Popola switch</target>
>>>>>>> 4667f9fb
        <note />
      </trans-unit>
      <trans-unit id="Enable">
        <source>Enable</source>
        <target state="translated">Abilita</target>
        <note />
      </trans-unit>
      <trans-unit id="Enable_and_ignore_future_errors">
        <source>Enable and ignore future errors</source>
        <target state="translated">Abilita e ignora gli errori futuri</target>
        <note />
      </trans-unit>
      <trans-unit id="_0_encountered_an_error_and_has_been_disabled">
        <source>'{0}' encountered an error and has been disabled.</source>
        <target state="translated">'{0}' ha rilevato un errore ed è stato disabilitato.</target>
        <note />
      </trans-unit>
      <trans-unit id="Show_Stack_Trace">
        <source>Show Stack Trace</source>
        <target state="translated">Mostra analisi dello stack</target>
        <note />
      </trans-unit>
      <trans-unit id="Stream_is_too_long">
        <source>Stream is too long.</source>
        <target state="translated">Il flusso è troppo lungo.</target>
        <note />
      </trans-unit>
      <trans-unit id="Deserialization_reader_for_0_read_incorrect_number_of_values">
        <source>Deserialization reader for '{0}' read incorrect number of values.</source>
        <target state="translated">Il numero di valori letto dal lettore di deserializzazioni per '{0}' non è corretto.</target>
        <note />
      </trans-unit>
      <trans-unit id="Async_Method">
        <source>Async Method</source>
        <target state="translated">Metodo asincrono</target>
        <note>{locked: async}{locked: method} These are keywords (unless the order of words or capitalization should be handled differently)</note>
      </trans-unit>
      <trans-unit id="Error">
        <source>Error</source>
        <target state="translated">Errore</target>
        <note />
      </trans-unit>
      <trans-unit id="None">
        <source>None</source>
        <target state="translated">Nessuno</target>
        <note />
      </trans-unit>
      <trans-unit id="Suggestion">
        <source>Suggestion</source>
        <target state="translated">Suggerimento</target>
        <note />
      </trans-unit>
      <trans-unit id="File_0_size_of_1_exceeds_maximum_allowed_size_of_2">
        <source>File '{0}' size of {1} exceeds maximum allowed size of {2}</source>
        <target state="translated">Le dimensioni {1} del file '{0}' sono maggiori di quelle consentite, pari a {2}</target>
        <note />
      </trans-unit>
      <trans-unit id="Changing_document_property_is_not_supported">
        <source>Changing document properties is not supported</source>
        <target state="translated">La modifica delle proprietà del documento non è supportata</target>
        <note />
      </trans-unit>
      <trans-unit id="Alternation_conditions_cannot_be_comments">
        <source>Alternation conditions cannot be comments</source>
        <target state="translated">Le condizioni di alternanza non possono essere commenti</target>
        <note>This is an error message shown to the user when they write an invalid Regular Expression. Example: a|(?#b)</note>
      </trans-unit>
      <trans-unit id="Alternation_conditions_do_not_capture_and_cannot_be_named">
        <source>Alternation conditions do not capture and cannot be named</source>
        <target state="translated">Le condizioni di alternanza non consentono l'acquisizione e non possono essere denominate</target>
        <note>This is an error message shown to the user when they write an invalid Regular Expression. Example: (?(?'x'))</note>
      </trans-unit>
      <trans-unit id="A_subtraction_must_be_the_last_element_in_a_character_class">
        <source>A subtraction must be the last element in a character class</source>
        <target state="translated">L'ultimo elemento di una classe di caratteri deve essere una sottrazione</target>
        <note>This is an error message shown to the user when they write an invalid Regular Expression. Example: [a-[b]-c]</note>
      </trans-unit>
      <trans-unit id="Cannot_include_class_0_in_character_range">
        <source>Cannot include class \{0} in character range</source>
        <target state="translated">Non è possibile includere la classe \{0} nell'intervallo di caratteri</target>
        <note>This is an error message shown to the user when they write an invalid Regular Expression. Example: [a-\w]. {0} is the invalid class (\w here)</note>
      </trans-unit>
      <trans-unit id="Capture_group_numbers_must_be_less_than_or_equal_to_Int32_MaxValue">
        <source>Capture group numbers must be less than or equal to Int32.MaxValue</source>
        <target state="translated">I numeri del gruppo Capture devono essere minori o uguali a Int32.MaxValue</target>
        <note>This is an error message shown to the user when they write an invalid Regular Expression. Example: a{2147483648}</note>
      </trans-unit>
      <trans-unit id="Capture_number_cannot_be_zero">
        <source>Capture number cannot be zero</source>
        <target state="translated">Il numero di acquisizioni non può essere zero</target>
        <note>This is an error message shown to the user when they write an invalid Regular Expression. Example: (?&lt;0&gt;a)</note>
      </trans-unit>
      <trans-unit id="Illegal_backslash_at_end_of_pattern">
        <source>Illegal \ at end of pattern</source>
        <target state="translated">Carattere \ non valido alla fine del criterio</target>
        <note>This is an error message shown to the user when they write an invalid Regular Expression. Example: \</note>
      </trans-unit>
      <trans-unit id="Illegal_x_y_with_x_less_than_y">
        <source>Illegal {x,y} with x &gt; y</source>
        <target state="translated">{x,y} non valido con x &gt; y</target>
        <note>This is an error message shown to the user when they write an invalid Regular Expression. Example: a{1,0}</note>
      </trans-unit>
      <trans-unit id="Incomplete_character_escape">
        <source>Incomplete \p{X} character escape</source>
        <target state="translated">Sequenza di caratteri di escape \p{X} incompleta</target>
        <note>This is an error message shown to the user when they write an invalid Regular Expression. Example: \p{ Cc }</note>
      </trans-unit>
      <trans-unit id="Insufficient_hexadecimal_digits">
        <source>Insufficient hexadecimal digits</source>
        <target state="translated">Cifre esadecimali insufficienti</target>
        <note>This is an error message shown to the user when they write an invalid Regular Expression. Example: \x</note>
      </trans-unit>
      <trans-unit id="Invalid_group_name_Group_names_must_begin_with_a_word_character">
        <source>Invalid group name: Group names must begin with a word character</source>
        <target state="translated">Nome di gruppo non valido: i nomi di gruppo devono iniziare con un carattere alfanumerico</target>
        <note>This is an error message shown to the user when they write an invalid Regular Expression. Example: (?&lt;a &gt;a)</note>
      </trans-unit>
      <trans-unit id="Malformed">
        <source>malformed</source>
        <target state="translated">non valido</target>
        <note>This is an error message shown to the user when they write an invalid Regular Expression. Example: (?(0</note>
      </trans-unit>
      <trans-unit id="Malformed_character_escape">
        <source>Malformed \p{X} character escape</source>
        <target state="translated">Sequenza di caratteri di escape \\p{X} non valida</target>
        <note>This is an error message shown to the user when they write an invalid Regular Expression. Example: \p {Cc}</note>
      </trans-unit>
      <trans-unit id="Malformed_named_back_reference">
        <source>Malformed \k&lt;...&gt; named back reference</source>
        <target state="translated">Backreference denominato \k&lt;...&gt; in formato non corretto</target>
        <note>This is an error message shown to the user when they write an invalid Regular Expression. Example: \k'</note>
      </trans-unit>
      <trans-unit id="Missing_control_character">
        <source>Missing control character</source>
        <target state="translated">Carattere di controllo mancante</target>
        <note>This is an error message shown to the user when they write an invalid Regular Expression. Example: \c</note>
      </trans-unit>
      <trans-unit id="Nested_quantifier_0">
        <source>Nested quantifier {0}</source>
        <target state="translated">Quantificatore nidificato {0}</target>
        <note>This is an error message shown to the user when they write an invalid Regular Expression. Example: a**. In this case {0} will be '*', the extra unnecessary quantifier.</note>
      </trans-unit>
      <trans-unit id="Not_enough_close_parens">
        <source>Not enough )'s</source>
        <target state="translated">Parentesi chiuse insufficienti</target>
        <note>This is an error message shown to the user when they write an invalid Regular Expression. Example: (a</note>
      </trans-unit>
      <trans-unit id="Quantifier_x_y_following_nothing">
        <source>Quantifier {x,y} following nothing</source>
        <target state="translated">Il quantificatore {x,y} non segue alcun elemento</target>
        <note>This is an error message shown to the user when they write an invalid Regular Expression. Example: *</note>
      </trans-unit>
      <trans-unit id="Reference_to_undefined_group">
        <source>reference to undefined group</source>
        <target state="translated">riferimento a gruppo indefinito</target>
        <note>This is an error message shown to the user when they write an invalid Regular Expression. Example: (?(1))</note>
      </trans-unit>
      <trans-unit id="Reference_to_undefined_group_name_0">
        <source>Reference to undefined group name {0}</source>
        <target state="translated">Riferimento a nome di gruppo indefinito: {0}</target>
        <note>This is an error message shown to the user when they write an invalid Regular Expression. Example: \k&lt;a&gt;. Here, {0} will be the name of the undefined group ('a')</note>
      </trans-unit>
      <trans-unit id="Reference_to_undefined_group_number_0">
        <source>Reference to undefined group number {0}</source>
        <target state="translated">Riferimento a numero di gruppo indefinito: {0}</target>
        <note>This is an error message shown to the user when they write an invalid Regular Expression. Example: (?&lt;-1&gt;). Here, {0} will be the number of the undefined group ('1')</note>
      </trans-unit>
      <trans-unit id="Too_many_bars_in_conditional_grouping">
        <source>Too many | in (?()|)</source>
        <target state="translated">Troppi | in (?()|)</target>
        <note>This is an error message shown to the user when they write an invalid Regular Expression. Example: (?(0)a|b|)</note>
      </trans-unit>
      <trans-unit id="Too_many_close_parens">
        <source>Too many )'s</source>
        <target state="translated">Troppe parentesi di chiusura</target>
        <note>This is an error message shown to the user when they write an invalid Regular Expression. Example: )</note>
      </trans-unit>
      <trans-unit id="Unknown_property">
        <source>Unknown property</source>
        <target state="translated">Proprietà sconosciuta</target>
        <note>This is an error message shown to the user when they write an invalid Regular Expression. Example: \p{}</note>
      </trans-unit>
      <trans-unit id="Unknown_property_0">
        <source>Unknown property '{0}'</source>
        <target state="translated">Proprietà sconosciuta '{0}'</target>
        <note>This is an error message shown to the user when they write an invalid Regular Expression. Example: \p{xxx}. Here, {0} will be the name of the unknown property ('xxx')</note>
      </trans-unit>
      <trans-unit id="Unrecognized_control_character">
        <source>Unrecognized control character</source>
        <target state="translated">Carattere di controllo non riconosciuto</target>
        <note>This is an error message shown to the user when they write an invalid Regular Expression. Example: [\c]</note>
      </trans-unit>
      <trans-unit id="Unrecognized_escape_sequence_0">
        <source>Unrecognized escape sequence \{0}</source>
        <target state="translated">Sequenza di escape non riconosciuta: \{0}</target>
        <note>This is an error message shown to the user when they write an invalid Regular Expression. Example: \m. Here, {0} will be the unrecognized character ('m')</note>
      </trans-unit>
      <trans-unit id="Unrecognized_grouping_construct">
        <source>Unrecognized grouping construct</source>
        <target state="translated">Costrutto di raggruppamento non riconosciuto</target>
        <note>This is an error message shown to the user when they write an invalid Regular Expression. Example: (?&lt;</note>
      </trans-unit>
      <trans-unit id="Unterminated_character_class_set">
        <source>Unterminated [] set</source>
        <target state="translated">Set di [] senza terminazione</target>
        <note>This is an error message shown to the user when they write an invalid Regular Expression. Example: [</note>
      </trans-unit>
      <trans-unit id="Unterminated_regex_comment">
        <source>Unterminated (?#...) comment</source>
        <target state="translated">Commento (?#...) senza terminazione</target>
        <note>This is an error message shown to the user when they write an invalid Regular Expression. Example: (?#</note>
      </trans-unit>
      <trans-unit id="dot_NET_Coding_Conventions">
        <source>.NET Coding Conventions</source>
        <target state="translated">Convenzioni di scrittura codice .NET</target>
        <note />
      </trans-unit>
      <trans-unit id="x_y_range_in_reverse_order">
        <source>[x-y] range in reverse order</source>
        <target state="translated">Intervallo [x-y] in ordine inverso</target>
        <note>This is an error message shown to the user when they write an invalid Regular Expression. Example: [b-a]</note>
      </trans-unit>
      <trans-unit id="Variables_captured_colon">
        <source>Variables captured:</source>
        <target state="translated">Variabili acquisite:</target>
        <note />
      </trans-unit>
      <trans-unit id="Regex_issue_0">
        <source>Regex issue: {0}</source>
        <target state="translated">Problema di regex: {0}</target>
        <note>This is an error message shown to the user when they write an invalid Regular Expression. {0} will be the actual text of one of the above Regular Expression errors.</note>
      </trans-unit>
    </body>
  </file>
</xliff><|MERGE_RESOLUTION|>--- conflicted
+++ resolved
@@ -1757,17 +1757,6 @@
         <target state="translated">Avviso</target>
         <note />
       </trans-unit>
-<<<<<<< HEAD
-      <trans-unit id="Member_access_should_be_qualified">
-        <source>Member access should be qualified.</source>
-        <target state="translated">L'accesso ai membri deve essere qualificato.</target>
-=======
-      <trans-unit id="Populate_switch">
-        <source>Populate switch</source>
-        <target state="translated">Popola switch</target>
->>>>>>> 4667f9fb
-        <note />
-      </trans-unit>
       <trans-unit id="Enable">
         <source>Enable</source>
         <target state="translated">Abilita</target>
