﻿// Licensed to the .NET Foundation under one or more agreements.
// The .NET Foundation licenses this file to you under the MIT license.
// See the LICENSE file in the project root for more information.

using System;
using System.Collections.Concurrent;
using System.Collections.Generic;
using System.Collections.Immutable;
using System.Diagnostics;
using System.Linq;
using System.Threading;
using System.Threading.Tasks;
using Microsoft.CodeAnalysis.CodeActions;
using Microsoft.CodeAnalysis.CodeStyle;
using Microsoft.CodeAnalysis.Internal.Log;
using Microsoft.CodeAnalysis.PooledObjects;
using Microsoft.CodeAnalysis.Shared.Collections;
using Microsoft.CodeAnalysis.Text;
using Roslyn.Utilities;

namespace Microsoft.CodeAnalysis.CodeFixes
{
    /// <summary>
    /// Helper class for "Fix all occurrences" code fix providers.
    /// </summary>
    internal partial class BatchFixAllProvider : FixAllProvider
    {
        public static readonly BatchFixAllProvider Instance = new BatchFixAllProvider();

        protected BatchFixAllProvider() { }

        #region "AbstractFixAllProvider methods"

        public override async Task<CodeAction> GetFixAsync(FixAllContext fixAllContext)
        {
            if (fixAllContext.Document != null)
            {
                var documentsAndDiagnosticsToFixMap = await fixAllContext.GetDocumentDiagnosticsToFixAsync().ConfigureAwait(false);
                return await GetFixAsync(documentsAndDiagnosticsToFixMap, fixAllContext.State, fixAllContext.CancellationToken).ConfigureAwait(false);
            }
            else
            {
                var projectsAndDiagnosticsToFixMap = await fixAllContext.GetProjectDiagnosticsToFixAsync().ConfigureAwait(false);
                return await GetFixAsync(projectsAndDiagnosticsToFixMap, fixAllContext.State, fixAllContext.CancellationToken).ConfigureAwait(false);
            }
        }

        #endregion

<<<<<<< HEAD
        internal async Task<CodeAction> GetFixAsync(
=======
        private async Task<CodeAction> GetFixAsync(
>>>>>>> 1a4de486
            ImmutableDictionary<Document, ImmutableArray<Diagnostic>> documentsAndDiagnosticsToFixMap,
            FixAllState fixAllState, CancellationToken cancellationToken)
        {
            if (documentsAndDiagnosticsToFixMap?.Any() == true)
            {
                FixAllLogger.LogDiagnosticsStats(fixAllState.CorrelationId, documentsAndDiagnosticsToFixMap);

                var diagnosticsAndCodeActions = await GetDiagnosticsAndCodeActions(
                    documentsAndDiagnosticsToFixMap, fixAllState, cancellationToken).ConfigureAwait(false);

                if (diagnosticsAndCodeActions.Length > 0)
                {
                    var functionId = FunctionId.CodeFixes_FixAllOccurrencesComputation_Document_Merge;
                    using (Logger.LogBlock(functionId, FixAllLogger.CreateCorrelationLogMessage(fixAllState.CorrelationId), cancellationToken))
                    {
                        FixAllLogger.LogFixesToMergeStats(functionId, fixAllState.CorrelationId, diagnosticsAndCodeActions.Length);
                        return await TryGetMergedFixAsync(
                            diagnosticsAndCodeActions, fixAllState, cancellationToken).ConfigureAwait(false);
                    }
                }
            }

            return null;
        }

        private async Task<ImmutableArray<(Diagnostic diagnostic, CodeAction action)>> GetDiagnosticsAndCodeActions(
            ImmutableDictionary<Document, ImmutableArray<Diagnostic>> documentsAndDiagnosticsToFixMap,
            FixAllState fixAllState, CancellationToken cancellationToken)
        {
            var fixesBag = new ConcurrentBag<(Diagnostic diagnostic, CodeAction action)>();
            using (Logger.LogBlock(
                FunctionId.CodeFixes_FixAllOccurrencesComputation_Document_Fixes,
                FixAllLogger.CreateCorrelationLogMessage(fixAllState.CorrelationId),
                cancellationToken))
            {
                cancellationToken.ThrowIfCancellationRequested();

                var tasks = new List<Task>();

                foreach (var kvp in documentsAndDiagnosticsToFixMap)
                {
                    var document = kvp.Key;
                    var diagnosticsToFix = kvp.Value;
                    Debug.Assert(!diagnosticsToFix.IsDefaultOrEmpty);
                    if (!diagnosticsToFix.IsDefaultOrEmpty)
                    {
                        tasks.Add(AddDocumentFixesAsync(
                            document, diagnosticsToFix, fixesBag, fixAllState, cancellationToken));
                    }
                }

                await Task.WhenAll(tasks).ConfigureAwait(false);
            }

            return fixesBag.ToImmutableArray();
        }

        protected async virtual Task AddDocumentFixesAsync(
            Document document, ImmutableArray<Diagnostic> diagnostics,
            ConcurrentBag<(Diagnostic diagnostic, CodeAction action)> fixes,
            FixAllState fixAllState, CancellationToken cancellationToken)
        {
            Debug.Assert(!diagnostics.IsDefault);
            cancellationToken.ThrowIfCancellationRequested();

            var registerCodeFix = GetRegisterCodeFixAction(fixAllState, fixes);

            var fixerTasks = new List<Task>();
            foreach (var diagnostic in diagnostics)
            {
                cancellationToken.ThrowIfCancellationRequested();
                fixerTasks.Add(Task.Run(() =>
                {
                    var context = new CodeFixContext(document, diagnostic, registerCodeFix, cancellationToken);

                    // TODO: Wrap call to ComputeFixesAsync() below in IExtensionManager.PerformFunctionAsync() so that
                    // a buggy extension that throws can't bring down the host?
                    return fixAllState.CodeFixProvider.RegisterCodeFixesAsync(context) ?? Task.CompletedTask;
                }));
            }

            await Task.WhenAll(fixerTasks).ConfigureAwait(false);
        }

<<<<<<< HEAD
        internal async Task<CodeAction> GetFixAsync(
=======
        private async Task<CodeAction> GetFixAsync(
>>>>>>> 1a4de486
            ImmutableDictionary<Project, ImmutableArray<Diagnostic>> projectsAndDiagnosticsToFixMap,
            FixAllState fixAllState, CancellationToken cancellationToken)
        {
            if (projectsAndDiagnosticsToFixMap != null && projectsAndDiagnosticsToFixMap.Any())
            {
                FixAllLogger.LogDiagnosticsStats(fixAllState.CorrelationId, projectsAndDiagnosticsToFixMap);

                var bag = new ConcurrentBag<(Diagnostic diagnostic, CodeAction action)>();
                using (Logger.LogBlock(
                    FunctionId.CodeFixes_FixAllOccurrencesComputation_Project_Fixes,
                    FixAllLogger.CreateCorrelationLogMessage(fixAllState.CorrelationId),
                    cancellationToken))
                {
                    var projects = projectsAndDiagnosticsToFixMap.Keys;
                    var tasks = projects.Select(p => AddProjectFixesAsync(
                        p, projectsAndDiagnosticsToFixMap[p], bag, fixAllState, cancellationToken)).ToArray();

                    await Task.WhenAll(tasks).ConfigureAwait(false);
                }

                var result = bag.ToImmutableArray();
                if (result.Length > 0)
                {
                    var functionId = FunctionId.CodeFixes_FixAllOccurrencesComputation_Project_Merge;
                    using (Logger.LogBlock(functionId, cancellationToken))
                    {
                        FixAllLogger.LogFixesToMergeStats(functionId, fixAllState.CorrelationId, result.Length);
                        return await TryGetMergedFixAsync(
                            result, fixAllState, cancellationToken).ConfigureAwait(false);
                    }
                }
            }

            return null;
        }

        private static Action<CodeAction, ImmutableArray<Diagnostic>> GetRegisterCodeFixAction(
            FixAllState fixAllState,
            ConcurrentBag<(Diagnostic diagnostic, CodeAction action)> result)
            => (action, diagnostics) =>
               {
                   if (action != null && action.EquivalenceKey == fixAllState.CodeActionEquivalenceKey)
                   {
                       result.Add((diagnostics.First(), action));
                   }
               };


        protected virtual Task AddProjectFixesAsync(
            Project project, ImmutableArray<Diagnostic> diagnostics,
            ConcurrentBag<(Diagnostic diagnostic, CodeAction action)> fixes,
            FixAllState fixAllState, CancellationToken cancellationToken)
        {
            Debug.Assert(!diagnostics.IsDefault);
            cancellationToken.ThrowIfCancellationRequested();

            var registerCodeFix = GetRegisterCodeFixAction(fixAllState, fixes);
            var context = new CodeFixContext(
                project, diagnostics, registerCodeFix, cancellationToken);

            // TODO: Wrap call to ComputeFixesAsync() below in IExtensionManager.PerformFunctionAsync() so that
            // a buggy extension that throws can't bring down the host?
            return fixAllState.CodeFixProvider.RegisterCodeFixesAsync(context) ?? Task.CompletedTask;
        }

        public virtual async Task<CodeAction> TryGetMergedFixAsync(
            ImmutableArray<(Diagnostic diagnostic, CodeAction action)> batchOfFixes,
            FixAllState fixAllState, CancellationToken cancellationToken)
        {
            Contract.ThrowIfFalse(batchOfFixes.Any());

            var solution = fixAllState.Solution;
            var newSolution = await TryMergeFixesAsync(
                solution, batchOfFixes, fixAllState, cancellationToken).ConfigureAwait(false);
            if (newSolution != null && newSolution != solution)
            {
                var title = GetFixAllTitle(fixAllState);
                return new CodeAction.SolutionChangeAction(title, _ => Task.FromResult(newSolution));
            }

            return null;
        }

        public virtual string GetFixAllTitle(FixAllState fixAllState)
        {
            return FixAllContextHelper.GetDefaultFixAllTitle(fixAllState.Scope, fixAllState.DiagnosticIds, fixAllState.Document, fixAllState.Project);
        }

        public virtual async Task<Solution> TryMergeFixesAsync(
            Solution oldSolution,
            ImmutableArray<(Diagnostic diagnostic, CodeAction action)> diagnosticsAndCodeActions,
            FixAllState fixAllState, CancellationToken cancellationToken)
        {
            var documentIdToChangedDocuments = await GetDocumentIdToChangedDocuments(
                oldSolution, diagnosticsAndCodeActions, cancellationToken).ConfigureAwait(false);

            cancellationToken.ThrowIfCancellationRequested();

            // Now, in parallel, process all the changes to any individual document, producing
            // the final source text for any given document.
            var documentIdToFinalText = await GetDocumentIdToFinalTextAsync(
                oldSolution, documentIdToChangedDocuments,
                diagnosticsAndCodeActions, cancellationToken).ConfigureAwait(false);

            // Finally, apply the changes to each document to the solution, producing the
            // new solution.
            var currentSolution = oldSolution;
            foreach (var kvp in documentIdToFinalText)
            {
                currentSolution = currentSolution.WithDocumentText(kvp.Key, kvp.Value);
            }

            return currentSolution;
        }

        private async Task<IReadOnlyDictionary<DocumentId, ConcurrentBag<(CodeAction, Document)>>> GetDocumentIdToChangedDocuments(
            Solution oldSolution,
            ImmutableArray<(Diagnostic diagnostic, CodeAction action)> diagnosticsAndCodeActions,
            CancellationToken cancellationToken)
        {
            var documentIdToChangedDocuments = new ConcurrentDictionary<DocumentId, ConcurrentBag<(CodeAction, Document)>>();

            // Process all code actions in parallel to find all the documents that are changed.
            // For each changed document, also keep track of the associated code action that
            // produced it.
            var getChangedDocumentsTasks = new List<Task>();
            foreach (var (diagnostic, action) in diagnosticsAndCodeActions)
            {
                getChangedDocumentsTasks.Add(GetChangedDocumentsAsync(
                    oldSolution, documentIdToChangedDocuments,
                    action, cancellationToken));
            }

            await Task.WhenAll(getChangedDocumentsTasks).ConfigureAwait(false);
            return documentIdToChangedDocuments;
        }

        private async Task<IReadOnlyDictionary<DocumentId, SourceText>> GetDocumentIdToFinalTextAsync(
            Solution oldSolution,
            IReadOnlyDictionary<DocumentId, ConcurrentBag<(CodeAction, Document)>> documentIdToChangedDocuments,
            ImmutableArray<(Diagnostic diagnostic, CodeAction action)> diagnosticsAndCodeActions,
            CancellationToken cancellationToken)
        {
            // We process changes to a document in 'Diagnostic' order.  i.e. we apply the change
            // created for an earlier diagnostic before the change applied to a later diagnostic.
            // It's as if we processed the diagnostics in the document, in order, finding the code
            // action for it and applying it right then.
            var codeActionToDiagnosticLocation = diagnosticsAndCodeActions.ToDictionary(
                tuple => tuple.action, tuple => tuple.diagnostic?.Location.SourceSpan.Start ?? 0);

            var documentIdToFinalText = new ConcurrentDictionary<DocumentId, SourceText>();
            var getFinalDocumentTasks = new List<Task>();
            foreach (var kvp in documentIdToChangedDocuments)
            {
                getFinalDocumentTasks.Add(GetFinalDocumentTextAsync(
                    oldSolution, codeActionToDiagnosticLocation, documentIdToFinalText,
                    kvp.Value, cancellationToken));
            }

            await Task.WhenAll(getFinalDocumentTasks).ConfigureAwait(false);
            return documentIdToFinalText;
        }

        private async Task GetFinalDocumentTextAsync(
            Solution oldSolution,
            Dictionary<CodeAction, int> codeActionToDiagnosticLocation,
            ConcurrentDictionary<DocumentId, SourceText> documentIdToFinalText,
            IEnumerable<(CodeAction action, Document document)> changedDocuments,
            CancellationToken cancellationToken)
        {
            // Merges all the text changes made to a single document by many code actions
            // into the final text for that document.

            var orderedDocuments = changedDocuments.OrderBy(t => codeActionToDiagnosticLocation[t.action])
                                                   .ThenBy(t => t.action.Title)
                                                   .ToImmutableArray();

            if (orderedDocuments.Length == 1)
            {
                // Super simple case.  Only one code action changed this document.  Just use
                // its final result.
                var document = orderedDocuments[0].document;
                var finalText = await document.GetTextAsync(cancellationToken).ConfigureAwait(false);
                documentIdToFinalText.TryAdd(document.Id, finalText);
                return;
            }

            Debug.Assert(orderedDocuments.Length > 1);

            // More complex case.  We have multiple changes to the document.  Apply them in order
            // to get the final document.

            var totalChangesIntervalTree = SimpleIntervalTree.Create(new TextChangeIntervalIntrospector(), Array.Empty<TextChange>());

            var oldDocument = oldSolution.GetDocument(orderedDocuments[0].document.Id);
            var differenceService = oldSolution.Workspace.Services.GetService<IDocumentTextDifferencingService>();

            foreach (var (_, currentDocument) in orderedDocuments)
            {
                cancellationToken.ThrowIfCancellationRequested();
                Debug.Assert(currentDocument.Id == oldDocument.Id);

                await TryAddDocumentMergeChangesAsync(
                    differenceService,
                    oldDocument,
                    currentDocument,
                    totalChangesIntervalTree,
                    cancellationToken).ConfigureAwait(false);
            }

            // WithChanges requires a ordered list of TextChanges without any overlap.
            var changesToApply = totalChangesIntervalTree.Distinct().OrderBy(tc => tc.Span.Start);

            var oldText = await oldDocument.GetTextAsync(cancellationToken).ConfigureAwait(false);
            var newText = oldText.WithChanges(changesToApply);

            documentIdToFinalText.TryAdd(oldDocument.Id, newText);
        }

        private readonly struct TextChangeIntervalIntrospector : IIntervalIntrospector<TextChange>
        {
            int IIntervalIntrospector<TextChange>.GetStart(TextChange value) => value.Span.Start;
            int IIntervalIntrospector<TextChange>.GetLength(TextChange value) => value.Span.Length;
        }

        private static Func<DocumentId, ConcurrentBag<(CodeAction, Document)>> s_getValue =
            _ => new ConcurrentBag<(CodeAction, Document)>();

        private async Task GetChangedDocumentsAsync(
            Solution oldSolution,
            ConcurrentDictionary<DocumentId, ConcurrentBag<(CodeAction, Document)>> documentIdToChangedDocuments,
            CodeAction codeAction,
            CancellationToken cancellationToken)
        {
            cancellationToken.ThrowIfCancellationRequested();

            var changedSolution = await codeAction.GetChangedSolutionInternalAsync(
                cancellationToken: cancellationToken).ConfigureAwait(false);

            var solutionChanges = new SolutionChanges(changedSolution, oldSolution);

            // TODO: Handle added/removed documents
            // TODO: Handle changed/added/removed additional documents

            var documentIdsWithChanges = solutionChanges
                .GetProjectChanges()
                .SelectMany(p => p.GetChangedDocuments());

            foreach (var documentId in documentIdsWithChanges)
            {
                var changedDocument = changedSolution.GetDocument(documentId);

                documentIdToChangedDocuments.GetOrAdd(documentId, s_getValue).Add(
                    (codeAction, changedDocument));
            }
        }

        /// <summary>
        /// Try to merge the changes between <paramref name="newDocument"/> and <paramref name="oldDocument"/>
        /// into <paramref name="cumulativeChanges"/>. If there is any conflicting change in 
        /// <paramref name="newDocument"/> with existing <paramref name="cumulativeChanges"/>, then no
        /// changes are added
        /// </summary>
        private static async Task TryAddDocumentMergeChangesAsync(
            IDocumentTextDifferencingService differenceService,
            Document oldDocument,
            Document newDocument,
            SimpleIntervalTree<TextChange, TextChangeIntervalIntrospector> cumulativeChanges,
            CancellationToken cancellationToken)
        {
            var currentChanges = await differenceService.GetTextChangesAsync(
                oldDocument, newDocument, cancellationToken).ConfigureAwait(false);

            if (AllChangesCanBeApplied(cumulativeChanges, currentChanges))
            {
                foreach (var change in currentChanges)
                {
                    cumulativeChanges.AddIntervalInPlace(change);
                }
            }
        }

        private static bool AllChangesCanBeApplied(
            SimpleIntervalTree<TextChange, TextChangeIntervalIntrospector> cumulativeChanges,
            ImmutableArray<TextChange> currentChanges)
        {
            var overlappingSpans = ArrayBuilder<TextChange>.GetInstance();
            var intersectingSpans = ArrayBuilder<TextChange>.GetInstance();

            var result = AllChangesCanBeApplied(
                cumulativeChanges, currentChanges,
                overlappingSpans: overlappingSpans,
                intersectingSpans: intersectingSpans);

            overlappingSpans.Free();
            intersectingSpans.Free();

            return result;
        }

        private static bool AllChangesCanBeApplied(
            SimpleIntervalTree<TextChange, TextChangeIntervalIntrospector> cumulativeChanges,
            ImmutableArray<TextChange> currentChanges,
            ArrayBuilder<TextChange> overlappingSpans,
            ArrayBuilder<TextChange> intersectingSpans)
        {
            foreach (var change in currentChanges)
            {
                overlappingSpans.Clear();
                intersectingSpans.Clear();

                cumulativeChanges.FillWithIntervalsThatOverlapWith(
                    change.Span.Start, change.Span.Length, overlappingSpans);

                cumulativeChanges.FillWithIntervalsThatIntersectWith(
                   change.Span.Start, change.Span.Length, intersectingSpans);

                var value = ChangeCanBeApplied(change,
                    overlappingSpans: overlappingSpans,
                    intersectingSpans: intersectingSpans);
                if (!value)
                {
                    return false;
                }
            }

            // All the changes would merge in fine.  We can absorb this.
            return true;
        }

        private static bool ChangeCanBeApplied(
            TextChange change,
            ArrayBuilder<TextChange> overlappingSpans,
            ArrayBuilder<TextChange> intersectingSpans)
        {
            // We distinguish two types of changes that can happen.  'Pure Insertions' 
            // and 'Overwrites'.  Pure-Insertions are those that are just inserting 
            // text into a specific *position*.  They do not replace any existing text.
            // 'Overwrites' end up replacing existing text with some other piece of 
            // (possibly-empty) text.
            //
            // Overwrites of text tend to be easy to understand and merge.  It is very
            // clear what code is being overwritten and how it should interact with
            // other changes.  Pure-insertions are more ambiguous to deal with.  For
            // example, say there are two pure-insertions at some position.  There is
            // no way for us to know what to do with this.  For example, we could take
            // one insertion then the other, or vice versa.  Because of this ambiguity
            // we conservatively disallow cases like this.

            return IsPureInsertion(change)
                ? PureInsertionChangeCanBeApplied(change, overlappingSpans, intersectingSpans)
                : OverwriteChangeCanBeApplied(change, overlappingSpans, intersectingSpans);
        }

        private static bool IsPureInsertion(TextChange change)
            => change.Span.IsEmpty;

        private static bool PureInsertionChangeCanBeApplied(
            TextChange change,
            ArrayBuilder<TextChange> overlappingSpans,
            ArrayBuilder<TextChange> intersectingSpans)
        {
            // Pure insertions can't ever overlap anything.  (They're just an insertion at a 
            // single position, and overlaps can't occur with single-positions).
            Debug.Assert(IsPureInsertion(change));
            Debug.Assert(overlappingSpans.Count == 0);
            if (intersectingSpans.Count == 0)
            {
                // Our pure-insertion didn't hit any other changes.  This is safe to apply.
                return true;
            }

            if (intersectingSpans.Count == 1)
            {
                // Our pure-insertion hit another change.  Thats safe when:
                //  1) if both changes are the same.
                //  2) the change we're hitting is an overwrite-change and we're at the end of it.

                // Specifically, it is not safe for us to insert somewhere in start-to-middle of an 
                // existing overwrite-change.  And if we have another pure-insertion change, then it's 
                // not safe for both of us to be inserting at the same point (except when the 
                // change is identical).

                // Note: you may wonder why we don't support hitting an overwriting change at the
                // start of the overwrite.  This is because it's now ambiguous as to which of these
                // changes should be applied first.

                var otherChange = intersectingSpans[0];
                if (otherChange == change)
                {
                    // We're both pure-inserting the same text at the same position.  
                    // We assume this is a case of some provider making the same changes and
                    // we allow this.
                    return true;
                }

                return !IsPureInsertion(otherChange) &&
                       otherChange.Span.End == change.Span.Start;
            }

            // We're intersecting multiple changes.  That's never OK.
            return false;
        }

        private static bool OverwriteChangeCanBeApplied(
            TextChange change,
            ArrayBuilder<TextChange> overlappingSpans,
            ArrayBuilder<TextChange> intersectingSpans)
        {
            Debug.Assert(!IsPureInsertion(change));

            return !OverwriteChangeConflictsWithOverlappingSpans(change, overlappingSpans) &&
                   !OverwriteChangeConflictsWithIntersectingSpans(change, intersectingSpans);
        }

        private static bool OverwriteChangeConflictsWithOverlappingSpans(
            TextChange change,
            ArrayBuilder<TextChange> overlappingSpans)
        {
            Debug.Assert(!IsPureInsertion(change));

            if (overlappingSpans.Count == 0)
            {
                // This overwrite didn't overlap with any other changes.  This change is safe to make.
                return false;
            }

            // The change we want to make overlapped an existing change we're making.  Only allow
            // this if there was a single overlap and we are exactly the same change as it.
            // Otherwise, this is a conflict.
            var isSafe = overlappingSpans.Count == 1 && overlappingSpans[0] == change;

            return !isSafe;
        }

        private static bool OverwriteChangeConflictsWithIntersectingSpans(
            TextChange change,
            ArrayBuilder<TextChange> intersectingSpans)
        {
            Debug.Assert(!IsPureInsertion(change));

            // We care about our intersections with pure-insertion changes.  Overwrite-changes that
            // we overlap are already handled in OverwriteChangeConflictsWithOverlappingSpans.
            // And overwrite spans that we abut (i.e. which we're adjacent to) are totally safe 
            // for both to be applied.
            //
            // However, pure-insertion changes are extremely ambiguous. It is not possible to tell which
            // change should be applied first.  So if we get any pure-insertions we have to bail
            // on applying this span.
            foreach (var otherSpan in intersectingSpans)
            {
                if (IsPureInsertion(otherSpan))
                {
                    // Intersecting with a pure-insertion is too ambiguous, so we just consider
                    // this a conflict.
                    return true;
                }
            }

            return false;
        }
    }
}<|MERGE_RESOLUTION|>--- conflicted
+++ resolved
@@ -47,11 +47,7 @@
 
         #endregion
 
-<<<<<<< HEAD
-        internal async Task<CodeAction> GetFixAsync(
-=======
         private async Task<CodeAction> GetFixAsync(
->>>>>>> 1a4de486
             ImmutableDictionary<Document, ImmutableArray<Diagnostic>> documentsAndDiagnosticsToFixMap,
             FixAllState fixAllState, CancellationToken cancellationToken)
         {
@@ -136,11 +132,7 @@
             await Task.WhenAll(fixerTasks).ConfigureAwait(false);
         }
 
-<<<<<<< HEAD
-        internal async Task<CodeAction> GetFixAsync(
-=======
         private async Task<CodeAction> GetFixAsync(
->>>>>>> 1a4de486
             ImmutableDictionary<Project, ImmutableArray<Diagnostic>> projectsAndDiagnosticsToFixMap,
             FixAllState fixAllState, CancellationToken cancellationToken)
         {
