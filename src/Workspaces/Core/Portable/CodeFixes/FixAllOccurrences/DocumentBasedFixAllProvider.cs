--- conflicted
+++ resolved
@@ -179,10 +179,6 @@
             Dictionary<DocumentId, (SyntaxNode? node, SourceText? text)> docIdToNewRootOrText)
         {
             var cancellationToken = fixAllContext.CancellationToken;
-<<<<<<< HEAD
-
-=======
->>>>>>> a1048eaf
             using var _1 = progressTracker.ItemCompletedScope();
 
             if (docIdToNewRootOrText.Count > 0)
