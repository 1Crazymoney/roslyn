--- conflicted
+++ resolved
@@ -23,12 +23,8 @@
             this SyntaxGenerator factory,
             Compilation compilation,
             INamedTypeSymbol containingType,
-<<<<<<< HEAD
-            IList<ISymbol> symbols,
+            ImmutableArray<ISymbol> symbols,
             SyntaxAnnotation statementAnnotation,
-=======
-            ImmutableArray<ISymbol> symbols,
->>>>>>> ddaaa05a
             CancellationToken cancellationToken)
         {
             var statements = CreateEqualsMethodStatements(
@@ -55,7 +51,6 @@
             IEnumerable<ISymbol> members,
             CancellationToken cancellationToken)
         {
-<<<<<<< HEAD
             var iequatableType = compilation.GetTypeByMetadataName("System.IEquatable`1");
             var statements = ArrayBuilder<SyntaxNode>.GetInstance();
 
@@ -63,9 +58,6 @@
             // For example, if the class name is "CustomerOrder" then we'll generate:
             //
             //      var order = obj as CustomerOrder;
-=======
-            var statements = ArrayBuilder<SyntaxNode>.GetInstance();
->>>>>>> ddaaa05a
 
             var parts = StringBreaker.BreakIntoWordParts(containingType.Name);
             var localName = "v";
@@ -202,7 +194,6 @@
                 expressions.Aggregate(factory.LogicalAndExpression)));
 
             return statements.ToImmutableAndFree();
-<<<<<<< HEAD
         }
 
         private static bool ImplementsIEquatable(ITypeSymbol memberType, INamedTypeSymbol iequatableType)
@@ -248,8 +239,6 @@
             }
 
             return false;
-=======
->>>>>>> ddaaa05a
         }
 
         private static SyntaxNode GetDefaultEqualityComparer(
