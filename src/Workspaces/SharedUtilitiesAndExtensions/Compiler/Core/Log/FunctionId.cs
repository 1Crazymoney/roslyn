﻿// Licensed to the .NET Foundation under one or more agreements.
// The .NET Foundation licenses this file to you under the MIT license.
// See the LICENSE file in the project root for more information.

namespace Microsoft.CodeAnalysis.Internal.Log
{
    /// <summary>
    /// Enum to uniquely identify each function location.
    /// </summary>
    internal enum FunctionId
    {
        // a value to use in unit tests that won't interfere with reporting
        // for our other scenarios.
        TestEvent_NotUsed = 1,

        WorkCoordinator_DocumentWorker_Enqueue = 2,
        WorkCoordinator_ProcessProjectAsync = 3,
        WorkCoordinator_ProcessDocumentAsync = 4,
        WorkCoordinator_SemanticChange_Enqueue = 5,
        WorkCoordinator_SemanticChange_EnqueueFromMember = 6,
        WorkCoordinator_SemanticChange_EnqueueFromType = 7,
        WorkCoordinator_SemanticChange_FullProjects = 8,
        WorkCoordinator_Project_Enqueue = 9,
        WorkCoordinator_AsyncWorkItemQueue_LastItem = 10,
        WorkCoordinator_AsyncWorkItemQueue_FirstItem = 11,

        Diagnostics_SyntaxDiagnostic = 12,
        Diagnostics_SemanticDiagnostic = 13,
        Diagnostics_ProjectDiagnostic = 14,
        Diagnostics_DocumentReset = 15,
        Diagnostics_DocumentOpen = 16,
        Diagnostics_RemoveDocument = 17,
        Diagnostics_RemoveProject = 18,
        Diagnostics_DocumentClose = 19,

        // add new values after this
        Run_Environment = 20,
        Run_Environment_Options = 21,

        Tagger_AdornmentManager_OnLayoutChanged = 22,
        Tagger_AdornmentManager_UpdateInvalidSpans = 23,
        Tagger_BatchChangeNotifier_NotifyEditorNow = 24,
        Tagger_BatchChangeNotifier_NotifyEditor = 25,
        Tagger_TagSource_RecomputeTags = 26,
        Tagger_TagSource_ProcessNewTags = 27,
        Tagger_SyntacticClassification_TagComputer_GetTags = 28,
        Tagger_SemanticClassification_TagProducer_ProduceTags = 29,
        Tagger_BraceHighlighting_TagProducer_ProduceTags = 30,
        Tagger_LineSeparator_TagProducer_ProduceTags = 31,
        Tagger_Outlining_TagProducer_ProduceTags = 32,
        Tagger_Highlighter_TagProducer_ProduceTags = 33,
        Tagger_ReferenceHighlighting_TagProducer_ProduceTags = 34,

        CaseCorrection_CaseCorrect = 35,
        CaseCorrection_ReplaceTokens = 36,
        CaseCorrection_AddReplacements = 37,

        CodeCleanup_CleanupAsync = 38,
        CodeCleanup_Cleanup = 39,
        CodeCleanup_IterateAllCodeCleanupProviders = 40,
        CodeCleanup_IterateOneCodeCleanup = 41,

        CommandHandler_GetCommandState = 42,
        CommandHandler_ExecuteHandlers = 43,
        CommandHandler_FormatCommand = 44,
        CommandHandler_CompleteStatement = 45,
        CommandHandler_ToggleBlockComment = 46,
        CommandHandler_ToggleLineComment = 47,

        Workspace_SourceText_GetChangeRanges = 48,
        Workspace_Recoverable_RecoverRootAsync = 49,
        Workspace_Recoverable_RecoverRoot = 50,
        Workspace_Recoverable_RecoverTextAsync = 51,
        Workspace_Recoverable_RecoverText = 52,
        Workspace_SkeletonAssembly_GetMetadataOnlyImage = 53,
        Workspace_SkeletonAssembly_EmitMetadataOnlyImage = 54,
        Workspace_Document_State_FullyParseSyntaxTree = 55,
        Workspace_Document_State_IncrementallyParseSyntaxTree = 56,
        Workspace_Document_GetSemanticModel = 57,
        Workspace_Document_GetSyntaxTree = 58,
        Workspace_Document_GetTextChanges = 59,
        Workspace_Project_GetCompilation = 60,
        Workspace_Project_CompilationTracker_BuildCompilationAsync = 61,
        Workspace_ApplyChanges = 62,
        Workspace_TryGetDocument = 63,
        Workspace_TryGetDocumentFromInProgressSolution = 64,
        Workspace_Solution_LinkedFileDiffMergingSession = 65,
        Workspace_Solution_LinkedFileDiffMergingSession_LinkedFileGroup = 66,
        Workspace_Solution_Info = 67,

        EndConstruct_DoStatement = 68,
        EndConstruct_XmlCData = 69,
        EndConstruct_XmlComment = 70,
        EndConstruct_XmlElement = 71,
        EndConstruct_XmlEmbeddedExpression = 72,
        EndConstruct_XmlProcessingInstruction = 73,

        FindReference_Rename = 74,
        FindReference_ChangeSignature = 75,
        FindReference = 76,
        FindReference_DetermineAllSymbolsAsync = 77,
        FindReference_CreateProjectMapAsync = 78,
        FindReference_CreateDocumentMapAsync = 79,
        FindReference_ProcessAsync = 80,
        FindReference_ProcessProjectAsync = 81,
        FindReference_ProcessDocumentAsync = 82,

        LineCommit_CommitRegion = 83,

        Formatting_TokenStreamConstruction = 84,
        Formatting_ContextInitialization = 85,
        Formatting_Format = 86,
        Formatting_ApplyResultToBuffer = 87,
        Formatting_IterateNodes = 88,
        Formatting_CollectIndentBlock = 89,
        Formatting_CollectSuppressOperation = 90,
        Formatting_CollectAlignOperation = 91,
        Formatting_CollectAnchorOperation = 92,
        Formatting_CollectTokenOperation = 93,
        Formatting_BuildContext = 94,
        Formatting_ApplySpaceAndLine = 95,
        Formatting_ApplyAnchorOperation = 96,
        Formatting_ApplyAlignOperation = 97,
        Formatting_AggregateCreateTextChanges = 98,
        Formatting_AggregateCreateFormattedRoot = 99,
        Formatting_CreateTextChanges = 100,
        Formatting_CreateFormattedRoot = 101,
        Formatting_Partitions = 102,

        SmartIndentation_Start = 103,
        SmartIndentation_OpenCurly = 104,
        SmartIndentation_CloseCurly = 105,

        Rename_InlineSession = 106,
        Rename_InlineSession_Session = 107,
        Rename_FindLinkedSpans = 108,
        Rename_GetSymbolRenameInfo = 109,
        Rename_OnTextBufferChanged = 110,
        Rename_ApplyReplacementText = 111,
        Rename_CommitCore = 112,
        Rename_CommitCoreWithPreview = 113,
        Rename_GetAsynchronousLocationsSource = 114,
        Rename_AllRenameLocations = 115,
        Rename_StartSearchingForSpansInAllOpenDocuments = 116,
        Rename_StartSearchingForSpansInOpenDocument = 117,
        Rename_CreateOpenTextBufferManagerForAllOpenDocs = 118,
        Rename_CreateOpenTextBufferManagerForAllOpenDocument = 119,
        Rename_ReportSpan = 120,
        Rename_GetNoChangeConflictResolution = 121,
        Rename_Tracking_BufferChanged = 122,

        TPLTask_TaskScheduled = 123,
        TPLTask_TaskStarted = 124,
        TPLTask_TaskCompleted = 125,

        Get_QuickInfo_Async = 126,

        Completion_ModelComputer_DoInBackground = 127,
        Completion_ModelComputation_FilterModelInBackground = 128,
        Completion_ModelComputation_WaitForModel = 129,
        Completion_SymbolCompletionProvider_GetItemsWorker = 130,
        Completion_KeywordCompletionProvider_GetItemsWorker = 131,
        Completion_SnippetCompletionProvider_GetItemsWorker_CSharp = 132,
        Completion_TypeImportCompletionProvider_GetCompletionItemsAsync = 133,
        Completion_ExtensionMethodImportCompletionProvider_GetCompletionItemsAsync = 134,

        SignatureHelp_ModelComputation_ComputeModelInBackground = 135,
        SignatureHelp_ModelComputation_UpdateModelInBackground = 136,

        Refactoring_CodeRefactoringService_GetRefactoringsAsync = 137,
        Refactoring_AddImport = 138,
        Refactoring_FullyQualify = 139,
        Refactoring_GenerateFromMembers_AddConstructorParametersFromMembers = 140,
        Refactoring_GenerateFromMembers_GenerateConstructorFromMembers = 141,
        Refactoring_GenerateFromMembers_GenerateEqualsAndGetHashCode = 142,
        Refactoring_GenerateMember_GenerateConstructor = 143,
        Refactoring_GenerateMember_GenerateDefaultConstructors = 144,
        Refactoring_GenerateMember_GenerateEnumMember = 145,
        Refactoring_GenerateMember_GenerateMethod = 146,
        Refactoring_GenerateMember_GenerateVariable = 147,
        Refactoring_ImplementAbstractClass = 148,
        Refactoring_ImplementInterface = 149,
        Refactoring_IntroduceVariable = 150,
        Refactoring_GenerateType = 151,
        Refactoring_RemoveUnnecessaryImports_CSharp = 152,
        Refactoring_RemoveUnnecessaryImports_VisualBasic = 153,

        Snippet_OnBeforeInsertion = 154,
        Snippet_OnAfterInsertion = 155,

        Misc_NonReentrantLock_BlockingWait = 156,
        Misc_VisualStudioWaitIndicator_Wait = 157,
        Misc_SaveEventsSink_OnBeforeSave = 158,

        TaskList_Refresh = 159,
        TaskList_NavigateTo = 160,

        WinformDesigner_GenerateXML = 161,

        NavigateTo_Search = 162,

        NavigationService_VSDocumentNavigationService_NavigateTo = 163,

        NavigationBar_ComputeModelAsync = 164,
        NavigationBar_ItemService_GetMembersInTypes_CSharp = 165,
        NavigationBar_ItemService_GetTypesInFile_CSharp = 166,
        NavigationBar_UpdateDropDownsSynchronously_WaitForModel = 167,
        NavigationBar_UpdateDropDownsSynchronously_WaitForSelectedItemInfo = 168,

        EventHookup_Determine_If_Event_Hookup = 169,
        EventHookup_Generate_Handler = 170,
        EventHookup_Type_Char = 171,

        Cache_Created = 172,
        Cache_AddOrAccess = 173,
        Cache_Remove = 174,
        Cache_Evict = 175,
        Cache_EvictAll = 176,
        Cache_ItemRank = 177,

        TextStructureNavigator_GetExtentOfWord = 178,
        TextStructureNavigator_GetSpanOfEnclosing = 179,
        TextStructureNavigator_GetSpanOfFirstChild = 180,
        TextStructureNavigator_GetSpanOfNextSibling = 181,
        TextStructureNavigator_GetSpanOfPreviousSibling = 182,

        Debugging_LanguageDebugInfoService_GetDataTipSpanAndText = 183,
        Debugging_VsLanguageDebugInfo_ValidateBreakpointLocation = 184,
        Debugging_VsLanguageDebugInfo_GetProximityExpressions = 185,
        Debugging_VsLanguageDebugInfo_ResolveName = 186,
        Debugging_VsLanguageDebugInfo_GetNameOfLocation = 187,
        Debugging_VsLanguageDebugInfo_GetDataTipText = 188,
        Debugging_EncSession = 189,
        Debugging_EncSession_EditSession = 190,
        Debugging_EncSession_EditSession_EmitDeltaErrorId = 191,
        Debugging_EncSession_EditSession_RudeEdit = 192,

        Simplifier_ReduceAsync = 193,
        Simplifier_ExpandNode = 194,
        Simplifier_ExpandToken = 195,

        ForegroundNotificationService_Processed = 196,
        ForegroundNotificationService_NotifyOnForeground = 197,

        BackgroundCompiler_BuildCompilationsAsync = 198,

        PersistenceService_ReadAsync = 199,
        PersistenceService_WriteAsync = 200,
        PersistenceService_ReadAsyncFailed = 201,
        PersistenceService_WriteAsyncFailed = 202,
        PersistenceService_Initialization = 203,

        TemporaryStorageServiceFactory_ReadText = 204,
        TemporaryStorageServiceFactory_WriteText = 205,
        TemporaryStorageServiceFactory_ReadStream = 206,
        TemporaryStorageServiceFactory_WriteStream = 207,

        PullMembersUpWarning_ChangeTargetToAbstract = 208,
        PullMembersUpWarning_ChangeOriginToPublic = 209,
        PullMembersUpWarning_ChangeOriginToNonStatic = 210,
        PullMembersUpWarning_UserProceedToFinish = 211,
        PullMembersUpWarning_UserGoBack = 212,

        // currently no-one uses these
        SmartTags_RefreshSession = 213,
        SmartTags_SmartTagInitializeFixes = 214,
        SmartTags_ApplyQuickFix = 215,

        EditorTestApp_RefreshTask = 216,
        EditorTestApp_UpdateDiagnostics = 217,

        IncrementalAnalyzerProcessor_Analyzers = 218,
        IncrementalAnalyzerProcessor_Analyzer = 219,
        IncrementalAnalyzerProcessor_ActiveFileAnalyzers = 220,
        IncrementalAnalyzerProcessor_ActiveFileAnalyzer = 221,
        IncrementalAnalyzerProcessor_Shutdown = 222,

        WorkCoordinatorRegistrationService_Register = 223,
        WorkCoordinatorRegistrationService_Unregister = 224,
        WorkCoordinatorRegistrationService_Reanalyze = 225,

        WorkCoordinator_SolutionCrawlerOption = 226,
        WorkCoordinator_PersistentStorageAdded = 227,
        WorkCoordinator_PersistentStorageRemoved = 228,
        WorkCoordinator_Shutdown = 229,

        DiagnosticAnalyzerService_Analyzers = 230,
        DiagnosticAnalyzerDriver_AnalyzerCrash = 231,
        DiagnosticAnalyzerDriver_AnalyzerTypeCount = 232,
        PersistedSemanticVersion_Info = 233,
        StorageDatabase_Exceptions = 234,
        WorkCoordinator_ShutdownTimeout = 235,
        Diagnostics_HyperLink = 236,

        CodeFixes_FixAllOccurrencesSession = 237,
        CodeFixes_FixAllOccurrencesContext = 238,
        CodeFixes_FixAllOccurrencesComputation = 239,
        CodeFixes_FixAllOccurrencesComputation_Document_Diagnostics = 240,
        CodeFixes_FixAllOccurrencesComputation_Project_Diagnostics = 241,
        CodeFixes_FixAllOccurrencesComputation_Document_Fixes = 242,
        CodeFixes_FixAllOccurrencesComputation_Project_Fixes = 243,
        CodeFixes_FixAllOccurrencesComputation_Document_Merge = 244,
        CodeFixes_FixAllOccurrencesComputation_Project_Merge = 245,
        CodeFixes_FixAllOccurrencesPreviewChanges = 246,
        CodeFixes_ApplyChanges = 247,

        SolutionExplorer_AnalyzerItemSource_GetItems = 248,
        SolutionExplorer_DiagnosticItemSource_GetItems = 249,
        WorkCoordinator_ActiveFileEnqueue = 250,
        SymbolFinder_FindDeclarationsAsync = 251,
        SymbolFinder_Project_AddDeclarationsAsync = 252,
        SymbolFinder_Assembly_AddDeclarationsAsync = 253,
        SymbolFinder_Solution_Name_FindSourceDeclarationsAsync = 254,
        SymbolFinder_Project_Name_FindSourceDeclarationsAsync = 255,
        SymbolFinder_Solution_Predicate_FindSourceDeclarationsAsync = 256,
        SymbolFinder_Project_Predicate_FindSourceDeclarationsAsync = 257,
        Tagger_Diagnostics_RecomputeTags = 258,
        Tagger_Diagnostics_Updated = 259,
        SuggestedActions_HasSuggestedActionsAsync = 260,
        SuggestedActions_GetSuggestedActions = 261,
        AnalyzerDependencyCheckingService_LogConflict = 262,
        AnalyzerDependencyCheckingService_LogMissingDependency = 263,
        VirtualMemory_MemoryLow = 264,
        Extension_Exception = 265,

        WorkCoordinator_WaitForHigherPriorityOperationsAsync = 266,

        CSharp_Interactive_Window = 267,
        VisualBasic_Interactive_Window = 268,

        NonFatalWatson = 269,
        GlobalOperationRegistration = 270,
        CommandHandler_FindAllReference = 271,

        CodefixInfobar_Enable = 272,
        CodefixInfobar_EnableAndIgnoreFutureErrors = 273,
        CodefixInfobar_LeaveDisabled = 274,
        CodefixInfobar_ErrorIgnored = 275,

        Refactoring_NamingStyle = 276,

        // Caches
        SymbolTreeInfo_ExceptionInCacheRead = 277,
        SpellChecker_ExceptionInCacheRead = 278,
        BKTree_ExceptionInCacheRead = 279,
        IntellisenseBuild_Failed = 280,

        FileTextLoader_FileLengthThresholdExceeded = 281,

        // Generic performance measurement action IDs
        MeasurePerformance_StartAction = 282,
        MeasurePerformance_StopAction = 283,

        Serializer_CreateChecksum = 284,
        Serializer_Serialize = 285,
        Serializer_Deserialize = 286,

        CodeAnalysisService_CalculateDiagnosticsAsync = 287,
        CodeAnalysisService_SerializeDiagnosticResultAsync = 288,
        CodeAnalysisService_GetReferenceCountAsync = 289,
        CodeAnalysisService_FindReferenceLocationsAsync = 290,
        CodeAnalysisService_FindReferenceMethodsAsync = 291,
        CodeAnalysisService_GetFullyQualifiedName = 292,
        CodeAnalysisService_GetTodoCommentsAsync = 293,
        CodeAnalysisService_GetDesignerAttributesAsync = 294,

        ServiceHubRemoteHostClient_CreateAsync = 295,
        PinnedRemotableDataScope_GetRemotableData = 296,

        RemoteHost_Connect = 297,
        RemoteHost_Disconnect = 298,

        // obsolete: RemoteHostClientService_AddGlobalAssetsAsync = 299,
        // obsolete: RemoteHostClientService_RemoveGlobalAssets = 300,
        RemoteHostClientService_Enabled = 301,
        RemoteHostClientService_Restarted = 302,

        RemoteHostService_SynchronizePrimaryWorkspaceAsync = 303,
        // obsolete: RemoteHostService_SynchronizeGlobalAssetsAsync = 304,

        AssetStorage_CleanAssets = 305,
        AssetStorage_TryGetAsset = 306,

        AssetService_GetAssetAsync = 307,
        AssetService_SynchronizeAssetsAsync = 308,
        AssetService_SynchronizeSolutionAssetsAsync = 309,
        AssetService_SynchronizeProjectAssetsAsync = 310,

        CodeLens_GetReferenceCountAsync = 311,
        CodeLens_FindReferenceLocationsAsync = 312,
        CodeLens_FindReferenceMethodsAsync = 313,
        CodeLens_GetFullyQualifiedName = 314,

        SolutionState_ComputeChecksumsAsync = 315,
        ProjectState_ComputeChecksumsAsync = 316,
        DocumentState_ComputeChecksumsAsync = 317,

        SolutionSynchronizationService_GetRemotableData = 318,
        SolutionSynchronizationServiceFactory_CreatePinnedRemotableDataScopeAsync = 319,

        SolutionChecksumUpdater_SynchronizePrimaryWorkspace = 320,

        JsonRpcSession_RequestAssetAsync = 321,

        SolutionService_GetSolutionAsync = 322,
        SolutionService_UpdatePrimaryWorkspaceAsync = 323,

        RemoteHostService_GetAssetsAsync = 324,

        // obsolete: CompilationService_GetCompilationAsync = 325,
        SolutionCreator_AssetDifferences = 326,
        Extension_InfoBar = 327,
        FxCopAnalyzersInstall = 328,
        AssetStorage_ForceGC = 329,
        RemoteHost_Bitness = 330,
        Intellisense_Completion = 331,
        MetadataOnlyImage_EmitFailure = 332,
        LiveTableDataSource_OnDiagnosticsUpdated = 333,
        Experiment_KeybindingsReset = 334,
        Diagnostics_GeneratePerformaceReport = 335,
        Diagnostics_BadAnalyzer = 336,
        CodeAnalysisService_ReportAnalyzerPerformance = 337,
        PerformanceTrackerService_AddSnapshot = 338,
        AbstractProject_SetIntelliSenseBuild = 339,
        AbstractProject_Created = 340,
        AbstractProject_PushedToWorkspace = 341,
        ExternalErrorDiagnosticUpdateSource_AddError = 342,
        DiagnosticIncrementalAnalyzer_SynchronizeWithBuildAsync = 343,
        Completion_ExecuteCommand_TypeChar = 344,
        RemoteHostService_SynchronizeTextAsync = 345,

        SymbolFinder_Solution_Pattern_FindSourceDeclarationsAsync = 346,
        SymbolFinder_Project_Pattern_FindSourceDeclarationsAsync = 347,
        Intellisense_Completion_Commit = 348,

        CodeCleanupInfobar_BarDisplayed = 349,
        CodeCleanupInfobar_ConfigureNow = 350,
        CodeCleanupInfobar_NeverShowCodeCleanupInfoBarAgain = 351,

        FormatDocument = 352,
        CodeCleanup_ApplyCodeFixesAsync = 353,
        CodeCleanup_RemoveUnusedImports = 354,
        CodeCleanup_SortImports = 355,
        CodeCleanup_Format = 356,
        CodeCleanupABTest_AssignedToOnByDefault = 357,
        CodeCleanupABTest_AssignedToOffByDefault = 358,
        Workspace_Events = 359,

        Refactoring_ExtractMethod_UnknownMatrixItem = 360,

        SyntaxTreeIndex_Precalculate = 361,
        SyntaxTreeIndex_Precalculate_Create = 362,
        SymbolTreeInfo_Create = 363,
        SymbolTreeInfo_TryLoadOrCreate = 364,
        CommandHandler_GoToImplementation = 365,
        GraphQuery_ImplementedBy = 366,
        GraphQuery_Implements = 367,
        GraphQuery_IsCalledBy = 368,
        GraphQuery_IsUsedBy = 369,
        GraphQuery_Overrides = 370,

        Intellisense_AsyncCompletion_Data = 371,
        Intellisense_CompletionProviders_Data = 372,
        RemoteHostService_IsExperimentEnabledAsync = 373,
        PartialLoad_FullyLoaded = 374,
        Liveshare_UnknownCodeAction = 375,
        Liveshare_LexicalClassifications = 376,
        Liveshare_SyntacticClassifications = 377,
        Liveshare_SyntacticTagger = 378,

        CommandHandler_GoToBase = 379,

        DiagnosticAnalyzerService_GetDiagnosticsForSpanAsync = 380,
        CodeFixes_GetCodeFixesAsync = 381,

        LanguageServer_ActivateFailed = 382,
        LanguageServer_OnLoadedFailed = 383,

        CodeFixes_AddExplicitCast = 384,

        ToolsOptions_GenerateEditorconfig = 385,

        Renamer_RenameSymbolAsync = 386,
        Renamer_FindRenameLocationsAsync = 387,
<<<<<<< HEAD
        Renamer_ResolveConflictsAsync = 388,
=======

        ChangeSignature_Data = 388,
>>>>>>> d4bf6990
    }
}<|MERGE_RESOLUTION|>--- conflicted
+++ resolved
@@ -482,11 +482,8 @@
 
         Renamer_RenameSymbolAsync = 386,
         Renamer_FindRenameLocationsAsync = 387,
-<<<<<<< HEAD
         Renamer_ResolveConflictsAsync = 388,
-=======
-
-        ChangeSignature_Data = 388,
->>>>>>> d4bf6990
+
+        ChangeSignature_Data = 389,
     }
 }