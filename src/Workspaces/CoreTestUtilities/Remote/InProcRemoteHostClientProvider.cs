--- conflicted
+++ resolved
@@ -62,14 +62,8 @@
             _lazyClient = new AsyncLazy<RemoteHostClient>(
                 cancellationToken => InProcRemoteHostClient.CreateAsync(
                     _services,
-<<<<<<< HEAD
+                    TraceListener,
                     new RemoteHostTestData(_lazyManager.Value, isInProc: true)),
-=======
-                    TraceListener,
-                    new RemoteHostTestData(
-                        new WorkspaceManager(RemoteAssetStorage ?? new SolutionAssetCache(), AdditionalRemoteParts),
-                        isInProc: true)),
->>>>>>> 0d0ca132
                 cacheResult: true);
         }
 
